--- conflicted
+++ resolved
@@ -21,19 +21,12 @@
 
     def __init__(self, num_classes: int, p: float = 0.5, alpha: float = 1.0, inplace: bool = False) -> None:
         super().__init__()
-<<<<<<< HEAD
+
         if num_classes <= 1:
-            raise ValueError("Please provide a valid positive value for the num_classes.")
+            raise ValueError(f"Please provide a valid positive value for the num_classes. Got num_classes={num_classes}")
 
         if alpha <= 0:
             raise ValueError("Alpha param can't be zero.")
-=======
-        if not num_classes > 0:
-            raise ValueError(f"Please provide a valid positive value for the num_classes. Got num_classes={num_classes}")
-
-        if not alpha > 0:
-            raise ValueError("alpha param can't be zero.")
->>>>>>> 7e60b461
 
         self.num_classes = num_classes
         self.p = p
