--- conflicted
+++ resolved
@@ -3,27 +3,19 @@
 import torch.nn.functional as F
 from torch import nn
 
-import torchvision
 from torchvision.ops import roi_align
 from torchvision.ops.boxes import box_area
 
 from torch.jit.annotations import Optional, List
-
-<<<<<<< HEAD
-
-# TODO: (eellison) T54974082 https://github.com/pytorch/pytorch/issues/26744/pytorch/issues/26744
-def initLevelMapper(k_min, k_max, canonical_scale=224, canonical_level=4, eps=1e-6):
-    # type: (int, int, int, int, float)
-    return LevelMapper(k_min, k_max, canonical_scale, canonical_level, eps)
-
-
-@torch.jit.script
-=======
+import torchvision
+
 # copying result_idx_in_level to a specific index in result[]
 # is not supported by ONNX tracing yet.
 # _onnx_merge_levels() is an implementation supported by ONNX
 # that merges the levels to the right indices
+@torch.jit.unused
 def _onnx_merge_levels(levels, unmerged_results):
+    # type: (Tensor, List[Tensor]) -> Tensor
     first_result = unmerged_results[0]
     dtype, device = first_result.dtype, first_result.device
     res = torch.zeros((levels.size(0), first_result.size(1),
@@ -39,7 +31,13 @@
     return res
 
 
->>>>>>> 79daca10
+# TODO: (eellison) T54974082 https://github.com/pytorch/pytorch/issues/26744/pytorch/issues/26744
+def initLevelMapper(k_min, k_max, canonical_scale=224, canonical_level=4, eps=1e-6):
+    # type: (int, int, int, int, float)
+    return LevelMapper(k_min, k_max, canonical_scale, canonical_level, eps)
+
+
+@torch.jit.script
 class LevelMapper(object):
     """Determine which FPN level each RoI in a set of RoIs should map to based
     on the heuristic in the FPN paper.
@@ -70,9 +68,9 @@
         s = torch.sqrt(torch.cat([box_area(boxlist) for boxlist in boxlists]))
 
         # Eqn.(1) in FPN paper
-        target_lvls = torch.floor(self.lvl0 + torch.log2(s / self.s0) + torch.tensor(self.eps, dtype=s.dtype))
+        target_lvls = torch.floor(self.lvl0 + torch.log2(s / self.s0 + self.eps))
         target_lvls = torch.clamp(target_lvls, min=self.k_min, max=self.k_max)
-        return (target_lvls.to(torch.int64) - self.k_min).to(torch.int64)
+        return target_lvls.to(torch.int64) - self.k_min
 
 
 class MultiScaleRoIAlign(nn.Module):
@@ -125,7 +123,7 @@
         device, dtype = concat_boxes.device, concat_boxes.dtype
         ids = torch.cat(
             [
-                torch.full_like(b[:, :1], i, dtype=dtype, device=device)
+                torch.full((len(b), 1), i, dtype=dtype, device=device)
                 for i, b in enumerate(boxes)
             ],
             dim=0,
@@ -213,12 +211,8 @@
             device=device,
         )
 
-<<<<<<< HEAD
+        tracing_results = []
         for level, (per_level_feature, scale) in enumerate(zip(x_filtered, scales)):
-=======
-        results = []
-        for level, (per_level_feature, scale) in enumerate(zip(x, self.scales)):
->>>>>>> 79daca10
             idx_in_level = torch.nonzero(levels == level).squeeze(1)
             rois_per_level = rois[idx_in_level]
 
@@ -228,10 +222,11 @@
                 spatial_scale=scale, sampling_ratio=self.sampling_ratio)
 
             if torchvision._is_tracing():
-                results.append(result_idx_in_level.to(dtype))
+                tracing_results.append(result_idx_in_level.to(dtype))
             else:
                 result[idx_in_level] = result_idx_in_level
 
         if torchvision._is_tracing():
-            result = _onnx_merge_levels(levels, results)
+            result = _onnx_merge_levels(levels, tracing_results)
+
         return result