--- conflicted
+++ resolved
@@ -1,8 +1,4 @@
-<<<<<<< HEAD
-from .boxes import nms, box_area, box_iou, generalized_box_iou
-=======
-from .boxes import nms, batched_nms, remove_small_boxes, clip_boxes_to_image, box_area, box_iou
->>>>>>> 2801a76d
+from .boxes import nms, batched_nms, remove_small_boxes, clip_boxes_to_image, box_area, box_iou, generalized_box_iou
 from .new_empty_tensor import _new_empty_tensor
 from .deform_conv import deform_conv2d, DeformConv2d
 from .roi_align import roi_align, RoIAlign
@@ -19,7 +15,7 @@
 
 __all__ = [
     'deform_conv2d', 'DeformConv2d', 'nms', 'batched_nms', 'remove_small_boxes',
-    'clip_boxes_to_image', 'box_area', 'box_iou', 'roi_align', 'RoIAlign', 'roi_pool',
+    'clip_boxes_to_image', 'box_area', 'box_iou','generalized_box_iou', 'roi_align', 'RoIAlign', 'roi_pool',
     'RoIPool', '_new_empty_tensor', 'ps_roi_align', 'PSRoIAlign', 'ps_roi_pool',
     'PSRoIPool', 'MultiScaleRoIAlign', 'FeaturePyramidNetwork'
 ]