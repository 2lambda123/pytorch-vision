--- conflicted
+++ resolved
@@ -67,7 +67,6 @@
         >>> print(out.shape)
         >>> # returns
         >>>  torch.Size([4, 5, 8, 8])
-<<<<<<< HEAD
 
     More complex examples::
 
@@ -119,80 +118,7 @@
                 [13., 14.,  0.],  # output hw indices (1, 1) => (1, 1+1) => input indices (1, 2)
                 [16., 17.,  0.]]]])  # output hw indices (2, 0) => (2, 0+1) => input indices (2, 1)
     """
-=======
->>>>>>> 81b2133d
-
-    More complex examples::
-
-        # batch_size, num_channels, out_height, out_width
-        h = w = 3
-        num_channels = 4
-        x = torch.arange(h * w, dtype=torch.float32).reshape(1, 1, h, w).repeat(1, num_channels, 1, 1)
-
-        # to show the effect of offset more intuitively, only the case of kh=kw=1 is considered here
-        kh, kw = 1, 1
-        # divide the convolution kernel into offset_groups groups with different offsets.
-        offset_groups = 4
-        # create our predefined offset
-        offset = torch.zeros(1, 2 * offset_groups * kh * kw, 1, 1, dtype=torch.float32)
-        for offset_group_idx, (rel_offset_h, rel_offset_w) in enumerate([(0, -1), (0, 1), (-1, 0)]):
-            offset[0, offset_group_idx * 2 + 0, 0, 0] = rel_offset_h
-            offset[0, offset_group_idx * 2 + 1, 0, 0] = rel_offset_w
-            # the last group is initialized to (0, 0), that is, equivalent to standard convolution
-        # it is assumed here that each convolution kernel uses the same offset for each local neighborhood in space
-        # so we repeat the offset to the whole space: batch_size, 2 * offset_groups * kh * kw, out_height, out_width
-        offset = offset.repeat(1, 1, h, w)
-
-        # case 0: based on an identity convolution with the kernel group = 1 and the offset_groups = 4
-        weight = torch.eye(num_channels, dtype=torch.float32).reshape(num_channels, num_channels, 1, 1)
-        deconv_shift = deform_conv2d(x, offset=offset, weight=weight)
-        print(deconv_shift)
-
-        # case 1: based on an identity convolution with the kernel group = 2 and the offset_groups = 4
-        groups = 2
-        num_channels_per_group = num_channels // groups
-        grouped_weight = (
-            torch.eye(num_channels_per_group, dtype=torch.float32)
-            .reshape(num_channels_per_group, num_channels_per_group, 1, 1)
-            .repeat(groups, 1, 1, 1)
-        )
-        grouped_deconv_shift = deform_conv2d(x, offset=offset, weight=grouped_weight)
-        print(grouped_deconv_shift)
-
-        # output
-        ```
-        tensor([[[[0., 0., 1.],
-                [0., 3., 4.],
-                [0., 6., 7.]],
-
-                [[1., 2., 0.],
-                [4., 5., 0.],
-                [7., 8., 0.]],
-
-                [[0., 0., 0.],
-                [0., 1., 2.],
-                [3., 4., 5.]],
-
-                [[0., 1., 2.],
-                [3., 4., 5.],
-                [6., 7., 8.]]]])
-        tensor([[[[0., 0., 1.],
-                [0., 3., 4.],
-                [0., 6., 7.]],
-
-                [[1., 2., 0.],
-                [4., 5., 0.],
-                [7., 8., 0.]],
-
-                [[0., 0., 0.],
-                [0., 1., 2.],
-                [3., 4., 5.]],
-
-                [[0., 1., 2.],
-                [3., 4., 5.],
-                [6., 7., 8.]]]])
-        ```
-    """
+
     if not torch.jit.is_scripting() and not torch.jit.is_tracing():
         _log_api_usage_once(deform_conv2d)
     _assert_has_ops()
