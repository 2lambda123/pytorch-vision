--- conflicted
+++ resolved
@@ -51,23 +51,20 @@
   m.def(
       "_roi_align_backward(Tensor grad, Tensor rois, float spatial_scale, int pooled_height, int pooled_width, int batch_size, int channels, int height, int width, int sampling_ratio, bool aligned) -> Tensor");
   m.def(
+      "ps_roi_pool(Tensor input, Tensor rois, float spatial_scale, int pooled_height, int pooled_width) -> (Tensor, Tensor)");
+  m.def(
+      "_ps_roi_pool_backward(Tensor grad, Tensor rois, Tensor channel_mapping, float spatial_scale, int pooled_height, int pooled_width, int batch_size, int channels, int height, int width) -> Tensor");
+  m.def(
       "roi_pool(Tensor input, Tensor rois, float spatial_scale, int pooled_height, int pooled_width) -> (Tensor, Tensor)");
   m.def(
       "_roi_pool_backward(Tensor grad, Tensor rois, Tensor argmax, float spatial_scale, int pooled_height, int pooled_width, int batch_size, int channels, int height, int width) -> Tensor");
+
   m.def("_new_empty_tensor_op", &new_empty_tensor);
-<<<<<<< HEAD
-  m.def("ps_roi_align", &ps_roi_align);
-  m.def(
-      "ps_roi_pool(Tensor input, Tensor rois, float spatial_scale, int pooled_height, int pooled_width) -> (Tensor, Tensor)");
-  m.def(
-      "_ps_roi_pool_backward(Tensor grad, Tensor rois, Tensor channel_mapping, float spatial_scale, int pooled_height, int pooled_width, int batch_size, int channels, int height, int width) -> Tensor");
-=======
   m.def(
       "ps_roi_align(Tensor input, Tensor rois, float spatial_scale, int pooled_height, int pooled_width, int sampling_ratio) -> (Tensor, Tensor)");
   m.def(
       "_ps_roi_align_backward(Tensor grad, Tensor rois, Tensor channel_mapping, float spatial_scale, int pooled_height, int pooled_width, int sampling_ratio, int batch_size, int channels, int height, int width) -> Tensor");
   m.def("ps_roi_pool", &ps_roi_pool);
->>>>>>> 0125a7dc
   m.def(
       "deform_conv2d(Tensor input, Tensor weight, Tensor offset, Tensor bias, int stride_h, int stride_w, int pad_h, int pad_w, int dilation_h, int dilation_w, int groups, int offset_groups) -> Tensor");
   m.def(
@@ -125,11 +122,8 @@
   m.impl("_roi_pool_backward", ROIPool_backward_autograd);
   m.impl("deform_conv2d", DeformConv2d_autograd);
   m.impl("_deform_conv2d_backward", DeformConv2d_backward_autograd);
-<<<<<<< HEAD
+  m.impl("ps_roi_align", PSROIAlign_autograd);
+  m.impl("_ps_roi_align_backward", PSROIAlign_backward_autograd);
   m.impl("ps_roi_pool", PSROIPool_autograd);
   m.impl("_ps_roi_pool_backward", PSROIPool_backward_autograd);
-=======
-  m.impl("ps_roi_align", PSROIAlign_autograd);
-  m.impl("_ps_roi_align_backward", PSROIAlign_backward_autograd);
->>>>>>> 0125a7dc
 }