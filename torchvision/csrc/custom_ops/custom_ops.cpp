#include <Python.h>
#include <torch/script.h>

#include "ROIAlign.h"
#include "ROIPool.h"
#include "nms.h"

using namespace at;

<<<<<<< HEAD
using torch::Tensor;
using torch::autograd::AutogradContext;
using torch::autograd::Variable;
using torch::autograd::variable_list;

class ROIAlignFunction : public torch::autograd::Function<ROIAlignFunction> {
 public:
  static variable_list forward(
      AutogradContext* ctx,
      Variable input,
      Variable rois,
      const double spatial_scale,
      const int64_t pooled_height,
      const int64_t pooled_width,
      const int64_t sampling_ratio) {
    ctx->saved_data["spatial_scale"] = spatial_scale;
    ctx->saved_data["pooled_height"] = pooled_height;
    ctx->saved_data["pooled_width"] = pooled_width;
    ctx->saved_data["sampling_ratio"] = sampling_ratio;
    ctx->saved_data["input_shape"] = input.sizes();
    ctx->save_for_backward({rois});
    auto result = ROIAlign_forward(
        input,
        rois,
        spatial_scale,
        pooled_height,
        pooled_width,
        sampling_ratio);
    return {result};
  }

  static variable_list backward(
      AutogradContext* ctx,
      variable_list grad_output) {
    // Use data saved in forward
    auto saved = ctx->get_saved_variables();
    auto rois = saved[0];
    auto input_shape = ctx->saved_data["input_shape"].toIntList();
    auto grad_in = ROIAlign_backward(
        grad_output[0],
        rois,
        ctx->saved_data["spatial_scale"].toDouble(),
        ctx->saved_data["pooled_height"].toInt(),
        ctx->saved_data["pooled_width"].toInt(),
        input_shape[0],
        input_shape[1],
        input_shape[2],
        input_shape[3],
        ctx->saved_data["sampling_ratio"].toInt());
    return {
        grad_in, Variable(), Variable(), Variable(), Variable(), Variable()};
  }
};

Tensor roi_align(
    const Tensor& input,
    const Tensor& rois,
    const double spatial_scale,
    const int64_t pooled_height,
    const int64_t pooled_width,
    const int64_t sampling_ratio) {
  return ROIAlignFunction::apply(
      input,
      rois,
      spatial_scale,
      pooled_height,
      pooled_width,
      sampling_ratio)[0];
}

class ROIPoolFunction : public torch::autograd::Function<ROIPoolFunction> {
 public:
  static variable_list forward(
      AutogradContext* ctx,
      Variable input,
      Variable rois,
      const double spatial_scale,
      const int64_t pooled_height,
      const int64_t pooled_width) {
    ctx->saved_data["spatial_scale"] = spatial_scale;
    ctx->saved_data["pooled_height"] = pooled_height;
    ctx->saved_data["pooled_width"] = pooled_width;
    ctx->saved_data["input_shape"] = input.sizes();
    auto result = ROIPool_forward(
        input, rois, spatial_scale, pooled_height, pooled_width);
    auto output = std::get<0>(result);
    auto argmax = std::get<1>(result);
    ctx->save_for_backward({rois, argmax});
    ctx->mark_non_differentiable({argmax});
    return {output, argmax};
  }

  static variable_list backward(
      AutogradContext* ctx,
      variable_list grad_output) {
    // Use data saved in forward
    auto saved = ctx->get_saved_variables();
    auto rois = saved[0];
    auto argmax = saved[1];
    auto input_shape = ctx->saved_data["input_shape"].toIntList();
    auto grad_in = ROIPool_backward(
        grad_output[0],
        rois,
        argmax,
        ctx->saved_data["spatial_scale"].toDouble(),
        ctx->saved_data["pooled_height"].toInt(),
        ctx->saved_data["pooled_width"].toInt(),
        input_shape[0],
        input_shape[1],
        input_shape[2],
        input_shape[3]);
    return {grad_in, Variable(), Variable(), Variable(), Variable()};
  }
};

std::tuple<at::Tensor, at::Tensor> roi_pool(
    const at::Tensor& input,
    const at::Tensor& rois,
    const double spatial_scale,
    const int64_t pooled_height,
    const int64_t pooled_width) {
  auto result = ROIPoolFunction::apply(
      input, rois, spatial_scale, pooled_height, pooled_width);
  return {result[0], result[1]};
}
=======
// If we are in a Windows environment, we need to define
// initialization functions for the _custom_ops extension
#ifdef _WIN32
#if PY_MAJOR_VERSION < 3
PyMODINIT_FUNC init_custom_ops(void) {
  // No need to do anything.
  // _custom_ops.py will run on load
  return NULL;
}
#else
PyMODINIT_FUNC PyInit__custom_ops(void) {
  // No need to do anything.
  // _custom_ops.py will run on load
  return NULL;
}
#endif
#endif
>>>>>>> cabca398

static auto registry =
    torch::jit::RegisterOperators()
        .op("torchvision::nms", &nms)
        .op("torchvision::roi_align(Tensor input, Tensor rois, float spatial_scale, int pooled_height, int pooled_width, int sampling_ratio) -> Tensor",
            &roi_align)
        .op("torchvision::roi_pool", &roi_pool);<|MERGE_RESOLUTION|>--- conflicted
+++ resolved
@@ -7,7 +7,24 @@
 
 using namespace at;
 
-<<<<<<< HEAD
+// If we are in a Windows environment, we need to define
+// initialization functions for the _custom_ops extension
+#ifdef _WIN32
+#if PY_MAJOR_VERSION < 3
+PyMODINIT_FUNC init_custom_ops(void) {
+  // No need to do anything.
+  // _custom_ops.py will run on load
+  return NULL;
+}
+#else
+PyMODINIT_FUNC PyInit__custom_ops(void) {
+  // No need to do anything.
+  // _custom_ops.py will run on load
+  return NULL;
+}
+#endif
+#endif
+
 using torch::Tensor;
 using torch::autograd::AutogradContext;
 using torch::autograd::Variable;
@@ -133,29 +150,10 @@
       input, rois, spatial_scale, pooled_height, pooled_width);
   return {result[0], result[1]};
 }
-=======
-// If we are in a Windows environment, we need to define
-// initialization functions for the _custom_ops extension
-#ifdef _WIN32
-#if PY_MAJOR_VERSION < 3
-PyMODINIT_FUNC init_custom_ops(void) {
-  // No need to do anything.
-  // _custom_ops.py will run on load
-  return NULL;
-}
-#else
-PyMODINIT_FUNC PyInit__custom_ops(void) {
-  // No need to do anything.
-  // _custom_ops.py will run on load
-  return NULL;
-}
-#endif
-#endif
->>>>>>> cabca398
 
 static auto registry =
-    torch::jit::RegisterOperators()
+    torch::RegisterOperators()
         .op("torchvision::nms", &nms)
         .op("torchvision::roi_align(Tensor input, Tensor rois, float spatial_scale, int pooled_height, int pooled_width, int sampling_ratio) -> Tensor",
-            &roi_align)
-        .op("torchvision::roi_pool", &roi_pool);+            &ROIAlign_forward)
+        .op("torchvision::roi_pool", &ROIPool_forward);