#include "video.h"

#include <regex>

namespace vision {
namespace video {

namespace {

const size_t decoderTimeoutMs = 600000;
const AVPixelFormat defaultVideoPixelFormat = AV_PIX_FMT_RGB24;

// returns number of written bytes
template <typename T>
size_t fillTensorList(DecoderOutputMessage& msgs, torch::Tensor& frame) {
  const auto& msg = msgs;
  T* frameData = frame.numel() > 0 ? frame.data_ptr<T>() : nullptr;
  if (frameData) {
    auto sizeInBytes = msg.payload->length();
    memcpy(frameData, msg.payload->data(), sizeInBytes);
  }
  return sizeof(T);
}

size_t fillVideoTensor(DecoderOutputMessage& msgs, torch::Tensor& videoFrame) {
  return fillTensorList<uint8_t>(msgs, videoFrame);
}

size_t fillAudioTensor(DecoderOutputMessage& msgs, torch::Tensor& audioFrame) {
  return fillTensorList<float>(msgs, audioFrame);
}

std::array<std::pair<std::string, ffmpeg::MediaType>, 4>::const_iterator
_parse_type(const std::string& stream_string) {
  static const std::array<std::pair<std::string, MediaType>, 4> types = {{
      {"video", TYPE_VIDEO},
      {"audio", TYPE_AUDIO},
      {"subtitle", TYPE_SUBTITLE},
      {"cc", TYPE_CC},
  }};
  auto device = std::find_if(
      types.begin(),
      types.end(),
      [stream_string](const std::pair<std::string, MediaType>& p) {
        return p.first == stream_string;
      });
  if (device != types.end()) {
    return device;
  }
  TORCH_CHECK(
      false, "Expected one of [audio, video, subtitle, cc] ", stream_string);
}

std::string parse_type_to_string(const std::string& stream_string) {
  auto device = _parse_type(stream_string);
  return device->first;
}

MediaType parse_type_to_mt(const std::string& stream_string) {
  auto device = _parse_type(stream_string);
  return device->second;
}

std::tuple<std::string, long> _parseStream(const std::string& streamString) {
  TORCH_CHECK(!streamString.empty(), "Stream string must not be empty");
  static const std::regex regex("([a-zA-Z_]+)(?::([1-9]\\d*|0))?");
  std::smatch match;

  TORCH_CHECK(
      std::regex_match(streamString, match, regex),
      "Invalid stream string: '",
      streamString,
      "'");

  std::string type_ = "video";
  type_ = parse_type_to_string(match[1].str());
  long index_ = -1;
  if (match[2].matched) {
    try {
      index_ = c10::stoi(match[2].str());
    } catch (const std::exception&) {
      TORCH_CHECK(
          false,
          "Could not parse device index '",
          match[2].str(),
          "' in device string '",
          streamString,
          "'");
    }
  }
  return std::make_tuple(type_, index_);
}

} // namespace

void Video::_getDecoderParams(
    double videoStartS,
    int64_t getPtsOnly,
    std::string stream,
    long stream_id = -1,
    bool fastSeek = true,
    bool all_streams = false,
    int64_t num_threads = 1,
    double seekFrameMarginUs = 10) {
  int64_t videoStartUs = int64_t(videoStartS * 1e6);

  params.timeoutMs = decoderTimeoutMs;
  params.startOffset = videoStartUs;
  params.seekAccuracy = seekFrameMarginUs;
  params.fastSeek = fastSeek;
  params.headerOnly = false;
  params.numThreads = num_threads;

  params.preventStaleness = false; // not sure what this is about

  if (all_streams == true) {
    MediaFormat format;
    format.stream = -2;
    format.type = TYPE_AUDIO;
    params.formats.insert(format);

    format.type = TYPE_VIDEO;
    format.stream = -2;
    format.format.video.width = 0;
    format.format.video.height = 0;
    format.format.video.cropImage = 0;
    format.format.video.format = defaultVideoPixelFormat;
    params.formats.insert(format);

    format.type = TYPE_SUBTITLE;
    format.stream = -2;
    params.formats.insert(format);

    format.type = TYPE_CC;
    format.stream = -2;
    params.formats.insert(format);
  } else {
    // parse stream type
    MediaType stream_type = parse_type_to_mt(stream);

    // TODO: reset params.formats
    std::set<MediaFormat> formats;
    params.formats = formats;
    // Define new format
    MediaFormat format;
    format.type = stream_type;
    format.stream = stream_id;
    if (stream_type == TYPE_VIDEO) {
      format.format.video.width = 0;
      format.format.video.height = 0;
      format.format.video.cropImage = 0;
      format.format.video.format = defaultVideoPixelFormat;
    }
    params.formats.insert(format);
  }

} // _get decoder params

Video::Video(std::string videoPath, std::string stream, int64_t numThreads) {
  // set number of threads global
  numThreads_ = numThreads;
  // parse stream information
  current_stream = _parseStream(stream);
  // note that in the initial call we want to get all streams
  Video::_getDecoderParams(
      0, // video start
      0, // headerOnly
      std::get<0>(current_stream), // stream info - remove that
      long(-1), // stream_id parsed from info above change to -2
<<<<<<< HEAD
      false, // fastseek: we're using the default param here
      true // read all streams
=======
      true, // read all streams
      numThreads_ // global number of Threads for decoding
>>>>>>> 107dec64
  );

  std::string logMessage, logType;

  // TODO: add read from memory option
  params.uri = videoPath;
  logType = "file";
  logMessage = videoPath;

  // locals
  std::vector<double> audioFPS, videoFPS;
  std::vector<double> audioDuration, videoDuration, ccDuration, subsDuration;
  std::vector<double> audioTB, videoTB, ccTB, subsTB;
  c10::Dict<std::string, std::vector<double>> audioMetadata;
  c10::Dict<std::string, std::vector<double>> videoMetadata;
  c10::Dict<std::string, std::vector<double>> ccMetadata;
  c10::Dict<std::string, std::vector<double>> subsMetadata;

  // calback and metadata defined in struct
  succeeded = decoder.init(params, std::move(callback), &metadata);
  if (succeeded) {
    for (const auto& header : metadata) {
      double fps = double(header.fps);
      double duration = double(header.duration) * 1e-6; // * timeBase;

      if (header.format.type == TYPE_VIDEO) {
        videoFPS.push_back(fps);
        videoDuration.push_back(duration);
      } else if (header.format.type == TYPE_AUDIO) {
        audioFPS.push_back(fps);
        audioDuration.push_back(duration);
      } else if (header.format.type == TYPE_CC) {
        ccDuration.push_back(duration);
      } else if (header.format.type == TYPE_SUBTITLE) {
        subsDuration.push_back(duration);
      };
    }
  }
  // audio
  audioMetadata.insert("duration", audioDuration);
  audioMetadata.insert("framerate", audioFPS);
  // video
  videoMetadata.insert("duration", videoDuration);
  videoMetadata.insert("fps", videoFPS);
  // subs
  subsMetadata.insert("duration", subsDuration);
  // cc
  ccMetadata.insert("duration", ccDuration);
  // put all to a data
  streamsMetadata.insert("video", videoMetadata);
  streamsMetadata.insert("audio", audioMetadata);
  streamsMetadata.insert("subtitles", subsMetadata);
  streamsMetadata.insert("cc", ccMetadata);

  succeeded = Video::setCurrentStream(stream);
  LOG(INFO) << "\nDecoder inited with: " << succeeded << "\n";
  if (std::get<1>(current_stream) != -1) {
    LOG(INFO)
        << "Stream index set to " << std::get<1>(current_stream)
        << ". If you encounter trouble, consider switching it to automatic stream discovery. \n";
  }
} // video

bool Video::setCurrentStream(std::string stream = "video") {
  if ((!stream.empty()) && (_parseStream(stream) != current_stream)) {
    current_stream = _parseStream(stream);
  }

  double ts = 0;
  if (seekTS > 0) {
    ts = seekTS;
  }

  _getDecoderParams(
      ts, // video start
      0, // headerOnly
      std::get<0>(current_stream), // stream
      long(std::get<1>(
          current_stream)), // stream_id parsed from info above change to -2
<<<<<<< HEAD
      false, // fastseek param set to 0 false by default (changed in seek)
      false // read all streams
=======
      false, // read all streams
      numThreads_ // global number of threads
>>>>>>> 107dec64
  );

  // calback and metadata defined in Video.h
  return (decoder.init(params, std::move(callback), &metadata));
}

std::tuple<std::string, int64_t> Video::getCurrentStream() const {
  return current_stream;
}

c10::Dict<std::string, c10::Dict<std::string, std::vector<double>>> Video::
    getStreamMetadata() const {
  return streamsMetadata;
}

void Video::Seek(double ts, bool fastSeek = false) {
  // initialize the class variables used for seeking and retrurn
  _getDecoderParams(
      ts, // video start
      0, // headerOnly
      std::get<0>(current_stream), // stream
      long(std::get<1>(
          current_stream)), // stream_id parsed from info above change to -2
<<<<<<< HEAD
      fastSeek, // fastseek
      false // read all streams
=======
      false, // read all streams
      numThreads_ // global number of threads
>>>>>>> 107dec64
  );

  // calback and metadata defined in Video.h
  succeeded = decoder.init(params, std::move(callback), &metadata);
  LOG(INFO) << "Decoder init at seek " << succeeded << "\n";
}

std::tuple<torch::Tensor, double> Video::Next() {
  // if failing to decode simply return a null tensor (note, should we
  // raise an exeption?)
  double frame_pts_s;
  torch::Tensor outFrame = torch::zeros({0}, torch::kByte);

  // decode single frame
  DecoderOutputMessage out;
  int64_t res = decoder.decode(&out, decoderTimeoutMs);
  // if successfull
  if (res == 0) {
    frame_pts_s = double(double(out.header.pts) * 1e-6);

    auto header = out.header;
    const auto& format = header.format;

    // initialize the output variables based on type

    if (format.type == TYPE_VIDEO) {
      // note: this can potentially be optimized
      // by having the global tensor that we fill at decode time
      // (would avoid allocations)
      int outHeight = format.format.video.height;
      int outWidth = format.format.video.width;
      int numChannels = 3;
      outFrame = torch::zeros({outHeight, outWidth, numChannels}, torch::kByte);
      fillVideoTensor(out, outFrame);
      outFrame = outFrame.permute({2, 0, 1});

    } else if (format.type == TYPE_AUDIO) {
      int outAudioChannels = format.format.audio.channels;
      int bytesPerSample = av_get_bytes_per_sample(
          static_cast<AVSampleFormat>(format.format.audio.format));
      int frameSizeTotal = out.payload->length();

      CHECK_EQ(frameSizeTotal % (outAudioChannels * bytesPerSample), 0);
      int numAudioSamples =
          frameSizeTotal / (outAudioChannels * bytesPerSample);

      outFrame =
          torch::zeros({numAudioSamples, outAudioChannels}, torch::kFloat);

      fillAudioTensor(out, outFrame);
    }
    // currently not supporting other formats (will do soon)

    out.payload.reset();
  } else if (res == ENODATA) {
    LOG(INFO) << "Decoder ran out of frames (ENODATA)\n";
  } else {
    LOG(ERROR) << "Decoder failed with ERROR_CODE " << res;
  }

  return std::make_tuple(outFrame, frame_pts_s);
}

static auto registerVideo =
    torch::class_<Video>("torchvision", "Video")
        .def(torch::init<std::string, std::string, int64_t>())
        .def("get_current_stream", &Video::getCurrentStream)
        .def("set_current_stream", &Video::setCurrentStream)
        .def("get_metadata", &Video::getStreamMetadata)
        .def("seek", &Video::Seek)
        .def("next", &Video::Next);

} // namespace video
} // namespace vision<|MERGE_RESOLUTION|>--- conflicted
+++ resolved
@@ -167,13 +167,9 @@
       0, // headerOnly
       std::get<0>(current_stream), // stream info - remove that
       long(-1), // stream_id parsed from info above change to -2
-<<<<<<< HEAD
       false, // fastseek: we're using the default param here
-      true // read all streams
-=======
       true, // read all streams
       numThreads_ // global number of Threads for decoding
->>>>>>> 107dec64
   );
 
   std::string logMessage, logType;
@@ -253,13 +249,9 @@
       std::get<0>(current_stream), // stream
       long(std::get<1>(
           current_stream)), // stream_id parsed from info above change to -2
-<<<<<<< HEAD
       false, // fastseek param set to 0 false by default (changed in seek)
-      false // read all streams
-=======
       false, // read all streams
       numThreads_ // global number of threads
->>>>>>> 107dec64
   );
 
   // calback and metadata defined in Video.h
@@ -283,13 +275,9 @@
       std::get<0>(current_stream), // stream
       long(std::get<1>(
           current_stream)), // stream_id parsed from info above change to -2
-<<<<<<< HEAD
       fastSeek, // fastseek
-      false // read all streams
-=======
       false, // read all streams
       numThreads_ // global number of threads
->>>>>>> 107dec64
   );
 
   // calback and metadata defined in Video.h
