import torch
import warnings

from ._video_opt import (
    Timebase,
    VideoMetaData,
    _HAS_VIDEO_OPT,
    _probe_video_from_file,
    _probe_video_from_memory,
    _read_video_from_file,
    _read_video_from_memory,
    _read_video_timestamps_from_file,
    _read_video_timestamps_from_memory,
)
from .video import (
    read_video,
    read_video_timestamps,
    write_video,
)
from .image import (
    read_image,
    decode_image,
    encode_jpeg,
    write_jpeg,
    encode_png,
    write_png,
)


if _HAS_VIDEO_OPT:

    class Video:
        """
        Fine-grained video-reading API.
        Supports frame-by-frame reading of various streams from a single video
        container.

        Args:

            path (string): Path to the video file in supported format

            stream (string, optional): descriptor of the required stream. Defaults to "video:0"
                Currently available options include :mod:`['video', 'audio', 'cc', 'sub']`

        Example:
            The following examples creates :mod:`Video` object, seeks into 2s
            point, and returns a single frame::
                    import torchvision
                    video_path = "path_to_a_test_video"

                    reader = torchvision.io.Video(video_path, "video")
                    reader.seek(2.0)
                    frame, timestamp = reader.next()
        """

        def __init__(self, path, stream="video"):
            self._c = torch.classes.torchvision.Video(path, stream)

        def next(self):
            """Iterator that decodes the next frame of the current stream

            Returns:
                ([torch.Tensor, float]): list containing decoded frame and corresponding timestamp

            """
            return self._c.next()

        def seek(self, time_s: float):
            """Seek within current stream.

            Args:
                time_s (float): seek time in seconds

            .. note::
                Current implementation is the so-called precise seek. This
                means following seek, call to :mod:`next()` will return the
                frame with the exact timestamp if it exists or
                the first frame with timestamp larger than time_s.
            """
            self._c.seek(time_s)

        def get_metadata(self):
            """Returns video metadata

            Returns:
                (dict): dictionary containing duration and frame rate for every stream
            """
            return self._c.get_metadata()

<<<<<<< HEAD
        def set_current_stream(self, stream):
            """Set current stream.
            Explicitly define the stream we are operating on.
=======
        def set_current_stream(self, stream: str):
            """Set current straem
>>>>>>> 5557337d

            Args:
                stream (string): descriptor of the required stream. Defaults to "video:0"
                    Currently available stream types include :mod:`['video', 'audio', 'cc', 'sub']`.
                    Each descriptor consists of two parts: stream type (e.g. 'video') and
                    a unique stream id (which are determined by video encoding).
                    In this way, if the video contaner contains multiple
                    streams of the same type, users can acces the one they want.
                    If only stream type is passed, the decoder auto-detects first stream
                    of that type and returns it.

            Returns:
                (bool): True on succes, False otherwise
            """
            return self._c.set_current_stream(stream)


else:
    Video = None


__all__ = [
    "write_video",
    "read_video",
    "read_video_timestamps",
    "_read_video_from_file",
    "_read_video_timestamps_from_file",
    "_probe_video_from_file",
    "_read_video_from_memory",
    "_read_video_timestamps_from_memory",
    "_probe_video_from_memory",
    "_HAS_VIDEO_OPT",
    "_read_video_clip_from_memory",
    "_read_video_meta_data",
    "VideoMetaData",
    "Timebase",
    "read_image",
    "decode_image",
    "encode_jpeg",
    "write_jpeg",
    "encode_png",
    "write_png",
    "Video",
]<|MERGE_RESOLUTION|>--- conflicted
+++ resolved
@@ -87,14 +87,9 @@
             """
             return self._c.get_metadata()
 
-<<<<<<< HEAD
-        def set_current_stream(self, stream):
+        def set_current_stream(self, stream: str):
             """Set current stream.
             Explicitly define the stream we are operating on.
-=======
-        def set_current_stream(self, stream: str):
-            """Set current straem
->>>>>>> 5557337d
 
             Args:
                 stream (string): descriptor of the required stream. Defaults to "video:0"
