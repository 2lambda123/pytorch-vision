--- conflicted
+++ resolved
@@ -43,19 +43,11 @@
     canvas_size: Tuple[int, int]
 
     @classmethod
-<<<<<<< HEAD
-    def _wrap(cls, tensor: torch.Tensor, *, format: BoundingBoxFormat, canvas_size: Tuple[int, int]) -> BoundingBox:
-        bounding_box = tensor.as_subclass(cls)
-        bounding_box.format = format
-        bounding_box.canvas_size = canvas_size
-        return bounding_box
-=======
-    def _wrap(cls, tensor: torch.Tensor, *, format: BoundingBoxFormat, spatial_size: Tuple[int, int]) -> BoundingBoxes:
+    def _wrap(cls, tensor: torch.Tensor, *, format: BoundingBoxFormat, canvas_size: Tuple[int, int]) -> BoundingBoxes:
         bounding_boxes = tensor.as_subclass(cls)
         bounding_boxes.format = format
-        bounding_boxes.spatial_size = spatial_size
+        bounding_boxes.canvas_size = canvas_size
         return bounding_boxes
->>>>>>> 332bff93
 
     def __new__(
         cls,
@@ -81,15 +73,9 @@
         tensor: torch.Tensor,
         *,
         format: Optional[BoundingBoxFormat] = None,
-<<<<<<< HEAD
         canvas_size: Optional[Tuple[int, int]] = None,
-    ) -> BoundingBox:
-        """Wrap a :class:`torch.Tensor` as :class:`BoundingBox` from a reference.
-=======
-        spatial_size: Optional[Tuple[int, int]] = None,
     ) -> BoundingBoxes:
         """Wrap a :class:`torch.Tensor` as :class:`BoundingBoxes` from a reference.
->>>>>>> 332bff93
 
         Args:
             other (BoundingBoxes): Reference bounding box.
@@ -112,27 +98,15 @@
     def __repr__(self, *, tensor_contents: Any = None) -> str:  # type: ignore[override]
         return self._make_repr(format=self.format, canvas_size=self.canvas_size)
 
-<<<<<<< HEAD
-    def horizontal_flip(self) -> BoundingBox:
-        output = self._F.horizontal_flip_bounding_box(
-            self.as_subclass(torch.Tensor), format=self.format, canvas_size=self.canvas_size
-=======
     def horizontal_flip(self) -> BoundingBoxes:
         output = self._F.horizontal_flip_bounding_boxes(
-            self.as_subclass(torch.Tensor), format=self.format, spatial_size=self.spatial_size
->>>>>>> 332bff93
-        )
-        return BoundingBoxes.wrap_like(self, output)
-
-<<<<<<< HEAD
-    def vertical_flip(self) -> BoundingBox:
-        output = self._F.vertical_flip_bounding_box(
             self.as_subclass(torch.Tensor), format=self.format, canvas_size=self.canvas_size
-=======
+        )
+        return BoundingBoxes.wrap_like(self, output)
+
     def vertical_flip(self) -> BoundingBoxes:
         output = self._F.vertical_flip_bounding_boxes(
-            self.as_subclass(torch.Tensor), format=self.format, spatial_size=self.spatial_size
->>>>>>> 332bff93
+            self.as_subclass(torch.Tensor), format=self.format, canvas_size=self.canvas_size
         )
         return BoundingBoxes.wrap_like(self, output)
 
@@ -142,47 +116,26 @@
         interpolation: Union[InterpolationMode, int] = InterpolationMode.BILINEAR,
         max_size: Optional[int] = None,
         antialias: Optional[Union[str, bool]] = "warn",
-<<<<<<< HEAD
-    ) -> BoundingBox:
-        output, canvas_size = self._F.resize_bounding_box(
-=======
-    ) -> BoundingBoxes:
-        output, spatial_size = self._F.resize_bounding_boxes(
->>>>>>> 332bff93
+    ) -> BoundingBoxes:
+        output, canvas_size = self._F.resize_bounding_boxes(
             self.as_subclass(torch.Tensor),
             canvas_size=self.canvas_size,
             size=size,
             max_size=max_size,
         )
-<<<<<<< HEAD
-        return BoundingBox.wrap_like(self, output, canvas_size=canvas_size)
-
-    def crop(self, top: int, left: int, height: int, width: int) -> BoundingBox:
-        output, canvas_size = self._F.crop_bounding_box(
+        return BoundingBoxes.wrap_like(self, output, canvas_size=canvas_size)
+
+    def crop(self, top: int, left: int, height: int, width: int) -> BoundingBoxes:
+        output, canvas_size = self._F.crop_bounding_boxes(
             self.as_subclass(torch.Tensor), self.format, top=top, left=left, height=height, width=width
         )
-        return BoundingBox.wrap_like(self, output, canvas_size=canvas_size)
-
-    def center_crop(self, output_size: List[int]) -> BoundingBox:
-        output, canvas_size = self._F.center_crop_bounding_box(
+        return BoundingBoxes.wrap_like(self, output, canvas_size=canvas_size)
+
+    def center_crop(self, output_size: List[int]) -> BoundingBoxes:
+        output, canvas_size = self._F.center_crop_bounding_boxes(
             self.as_subclass(torch.Tensor), format=self.format, canvas_size=self.canvas_size, output_size=output_size
         )
-        return BoundingBox.wrap_like(self, output, canvas_size=canvas_size)
-=======
-        return BoundingBoxes.wrap_like(self, output, spatial_size=spatial_size)
-
-    def crop(self, top: int, left: int, height: int, width: int) -> BoundingBoxes:
-        output, spatial_size = self._F.crop_bounding_boxes(
-            self.as_subclass(torch.Tensor), self.format, top=top, left=left, height=height, width=width
-        )
-        return BoundingBoxes.wrap_like(self, output, spatial_size=spatial_size)
-
-    def center_crop(self, output_size: List[int]) -> BoundingBoxes:
-        output, spatial_size = self._F.center_crop_bounding_boxes(
-            self.as_subclass(torch.Tensor), format=self.format, spatial_size=self.spatial_size, output_size=output_size
-        )
-        return BoundingBoxes.wrap_like(self, output, spatial_size=spatial_size)
->>>>>>> 332bff93
+        return BoundingBoxes.wrap_like(self, output, canvas_size=canvas_size)
 
     def resized_crop(
         self,
@@ -193,43 +146,26 @@
         size: List[int],
         interpolation: Union[InterpolationMode, int] = InterpolationMode.BILINEAR,
         antialias: Optional[Union[str, bool]] = "warn",
-<<<<<<< HEAD
-    ) -> BoundingBox:
-        output, canvas_size = self._F.resized_crop_bounding_box(
+    ) -> BoundingBoxes:
+        output, canvas_size = self._F.resized_crop_bounding_boxes(
             self.as_subclass(torch.Tensor), self.format, top, left, height, width, size=size
         )
-        return BoundingBox.wrap_like(self, output, canvas_size=canvas_size)
-=======
-    ) -> BoundingBoxes:
-        output, spatial_size = self._F.resized_crop_bounding_boxes(
-            self.as_subclass(torch.Tensor), self.format, top, left, height, width, size=size
-        )
-        return BoundingBoxes.wrap_like(self, output, spatial_size=spatial_size)
->>>>>>> 332bff93
+        return BoundingBoxes.wrap_like(self, output, canvas_size=canvas_size)
 
     def pad(
         self,
         padding: Union[int, Sequence[int]],
         fill: Optional[Union[int, float, List[float]]] = None,
         padding_mode: str = "constant",
-<<<<<<< HEAD
-    ) -> BoundingBox:
-        output, canvas_size = self._F.pad_bounding_box(
-=======
-    ) -> BoundingBoxes:
-        output, spatial_size = self._F.pad_bounding_boxes(
->>>>>>> 332bff93
+    ) -> BoundingBoxes:
+        output, canvas_size = self._F.pad_bounding_boxes(
             self.as_subclass(torch.Tensor),
             format=self.format,
             canvas_size=self.canvas_size,
             padding=padding,
             padding_mode=padding_mode,
         )
-<<<<<<< HEAD
-        return BoundingBox.wrap_like(self, output, canvas_size=canvas_size)
-=======
-        return BoundingBoxes.wrap_like(self, output, spatial_size=spatial_size)
->>>>>>> 332bff93
+        return BoundingBoxes.wrap_like(self, output, canvas_size=canvas_size)
 
     def rotate(
         self,
@@ -238,13 +174,8 @@
         expand: bool = False,
         center: Optional[List[float]] = None,
         fill: _FillTypeJIT = None,
-<<<<<<< HEAD
-    ) -> BoundingBox:
-        output, canvas_size = self._F.rotate_bounding_box(
-=======
-    ) -> BoundingBoxes:
-        output, spatial_size = self._F.rotate_bounding_boxes(
->>>>>>> 332bff93
+    ) -> BoundingBoxes:
+        output, canvas_size = self._F.rotate_bounding_boxes(
             self.as_subclass(torch.Tensor),
             format=self.format,
             canvas_size=self.canvas_size,
@@ -252,11 +183,7 @@
             expand=expand,
             center=center,
         )
-<<<<<<< HEAD
-        return BoundingBox.wrap_like(self, output, canvas_size=canvas_size)
-=======
-        return BoundingBoxes.wrap_like(self, output, spatial_size=spatial_size)
->>>>>>> 332bff93
+        return BoundingBoxes.wrap_like(self, output, canvas_size=canvas_size)
 
     def affine(
         self,
@@ -303,14 +230,8 @@
         displacement: torch.Tensor,
         interpolation: Union[InterpolationMode, int] = InterpolationMode.BILINEAR,
         fill: _FillTypeJIT = None,
-<<<<<<< HEAD
-    ) -> BoundingBox:
-        output = self._F.elastic_bounding_box(
+    ) -> BoundingBoxes:
+        output = self._F.elastic_bounding_boxes(
             self.as_subclass(torch.Tensor), self.format, self.canvas_size, displacement=displacement
-=======
-    ) -> BoundingBoxes:
-        output = self._F.elastic_bounding_boxes(
-            self.as_subclass(torch.Tensor), self.format, self.spatial_size, displacement=displacement
->>>>>>> 332bff93
         )
         return BoundingBoxes.wrap_like(self, output)