from __future__ import annotations

from enum import Enum
from typing import Any, List, Optional, Sequence, Tuple, Union

import torch
from torchvision.transforms import InterpolationMode  # TODO: this needs to be moved out of transforms

from ._datapoint import _FillTypeJIT, Datapoint


class BoundingBoxFormat(Enum):
    """[BETA] Coordinate format of a bounding box.

    Available formats are

    * ``XYXY``
    * ``XYWH``
    * ``CXCYWH``
    """

    XYXY = "XYXY"
    XYWH = "XYWH"
    CXCYWH = "CXCYWH"


class BoundingBoxes(Datapoint):
    """[BETA] :class:`torch.Tensor` subclass for bounding boxes.

    Args:
        data: Any data that can be turned into a tensor with :func:`torch.as_tensor`.
        format (BoundingBoxFormat, str): Format of the bounding box.
        canvas_size (two-tuple of ints): Height and width of the corresponding image or video.
        dtype (torch.dtype, optional): Desired data type of the bounding box. If omitted, will be inferred from
            ``data``.
        device (torch.device, optional): Desired device of the bounding box. If omitted and ``data`` is a
            :class:`torch.Tensor`, the device is taken from it. Otherwise, the bounding box is constructed on the CPU.
        requires_grad (bool, optional): Whether autograd should record operations on the bounding box. If omitted and
            ``data`` is a :class:`torch.Tensor`, the value is taken from it. Otherwise, defaults to ``False``.
    """

    format: BoundingBoxFormat
    canvas_size: Tuple[int, int]

    @classmethod
    def _wrap(cls, tensor: torch.Tensor, *, format: BoundingBoxFormat, canvas_size: Tuple[int, int]) -> BoundingBoxes:
        bounding_boxes = tensor.as_subclass(cls)
        bounding_boxes.format = format
        bounding_boxes.canvas_size = canvas_size
        return bounding_boxes

    def __new__(
        cls,
        data: Any,
        *,
        format: Union[BoundingBoxFormat, str],
        canvas_size: Tuple[int, int],
        dtype: Optional[torch.dtype] = None,
        device: Optional[Union[torch.device, str, int]] = None,
        requires_grad: Optional[bool] = None,
    ) -> BoundingBoxes:
        tensor = cls._to_tensor(data, dtype=dtype, device=device, requires_grad=requires_grad)

        if isinstance(format, str):
            format = BoundingBoxFormat[format.upper()]

        return cls._wrap(tensor, format=format, canvas_size=canvas_size)

    @classmethod
    def wrap_like(
        cls,
        other: BoundingBoxes,
        tensor: torch.Tensor,
        *,
        format: Optional[BoundingBoxFormat] = None,
        canvas_size: Optional[Tuple[int, int]] = None,
    ) -> BoundingBoxes:
        """Wrap a :class:`torch.Tensor` as :class:`BoundingBoxes` from a reference.

        Args:
            other (BoundingBoxes): Reference bounding box.
            tensor (Tensor): Tensor to be wrapped as :class:`BoundingBoxes`
            format (BoundingBoxFormat, str, optional): Format of the bounding box.  If omitted, it is taken from the
                reference.
            canvas_size (two-tuple of ints, optional): Height and width of the corresponding image or video. If
                omitted, it is taken from the reference.

        """
        if isinstance(format, str):
            format = BoundingBoxFormat[format.upper()]

        return cls._wrap(
            tensor,
            format=format if format is not None else other.format,
            canvas_size=canvas_size if canvas_size is not None else other.canvas_size,
        )

    def __repr__(self, *, tensor_contents: Any = None) -> str:  # type: ignore[override]
        return self._make_repr(format=self.format, canvas_size=self.canvas_size)

    def horizontal_flip(self) -> BoundingBoxes:
        output = self._F.horizontal_flip_bounding_boxes(
            self.as_subclass(torch.Tensor), format=self.format, canvas_size=self.canvas_size
        )
        return BoundingBoxes.wrap_like(self, output)

    def vertical_flip(self) -> BoundingBoxes:
        output = self._F.vertical_flip_bounding_boxes(
            self.as_subclass(torch.Tensor), format=self.format, canvas_size=self.canvas_size
        )
        return BoundingBoxes.wrap_like(self, output)

<<<<<<< HEAD
    def crop(self, top: int, left: int, height: int, width: int) -> BoundingBox:
        output, spatial_size = self._F.crop_bounding_box(
=======
    def resize(  # type: ignore[override]
        self,
        size: List[int],
        interpolation: Union[InterpolationMode, int] = InterpolationMode.BILINEAR,
        max_size: Optional[int] = None,
        antialias: Optional[Union[str, bool]] = "warn",
    ) -> BoundingBoxes:
        output, canvas_size = self._F.resize_bounding_boxes(
            self.as_subclass(torch.Tensor),
            canvas_size=self.canvas_size,
            size=size,
            max_size=max_size,
        )
        return BoundingBoxes.wrap_like(self, output, canvas_size=canvas_size)

    def crop(self, top: int, left: int, height: int, width: int) -> BoundingBoxes:
        output, canvas_size = self._F.crop_bounding_boxes(
>>>>>>> 312c3d32
            self.as_subclass(torch.Tensor), self.format, top=top, left=left, height=height, width=width
        )
        return BoundingBoxes.wrap_like(self, output, canvas_size=canvas_size)

    def center_crop(self, output_size: List[int]) -> BoundingBoxes:
        output, canvas_size = self._F.center_crop_bounding_boxes(
            self.as_subclass(torch.Tensor), format=self.format, canvas_size=self.canvas_size, output_size=output_size
        )
        return BoundingBoxes.wrap_like(self, output, canvas_size=canvas_size)

    def resized_crop(
        self,
        top: int,
        left: int,
        height: int,
        width: int,
        size: List[int],
        interpolation: Union[InterpolationMode, int] = InterpolationMode.BILINEAR,
        antialias: Optional[Union[str, bool]] = "warn",
    ) -> BoundingBoxes:
        output, canvas_size = self._F.resized_crop_bounding_boxes(
            self.as_subclass(torch.Tensor), self.format, top, left, height, width, size=size
        )
        return BoundingBoxes.wrap_like(self, output, canvas_size=canvas_size)

    def pad(
        self,
        padding: Union[int, Sequence[int]],
        fill: Optional[Union[int, float, List[float]]] = None,
        padding_mode: str = "constant",
    ) -> BoundingBoxes:
        output, canvas_size = self._F.pad_bounding_boxes(
            self.as_subclass(torch.Tensor),
            format=self.format,
            canvas_size=self.canvas_size,
            padding=padding,
            padding_mode=padding_mode,
        )
        return BoundingBoxes.wrap_like(self, output, canvas_size=canvas_size)

    def rotate(
        self,
        angle: float,
        interpolation: Union[InterpolationMode, int] = InterpolationMode.NEAREST,
        expand: bool = False,
        center: Optional[List[float]] = None,
        fill: _FillTypeJIT = None,
    ) -> BoundingBoxes:
        output, canvas_size = self._F.rotate_bounding_boxes(
            self.as_subclass(torch.Tensor),
            format=self.format,
            canvas_size=self.canvas_size,
            angle=angle,
            expand=expand,
            center=center,
        )
        return BoundingBoxes.wrap_like(self, output, canvas_size=canvas_size)

    def affine(
        self,
        angle: Union[int, float],
        translate: List[float],
        scale: float,
        shear: List[float],
        interpolation: Union[InterpolationMode, int] = InterpolationMode.NEAREST,
        fill: _FillTypeJIT = None,
        center: Optional[List[float]] = None,
    ) -> BoundingBoxes:
        output = self._F.affine_bounding_boxes(
            self.as_subclass(torch.Tensor),
            self.format,
            self.canvas_size,
            angle,
            translate=translate,
            scale=scale,
            shear=shear,
            center=center,
        )
        return BoundingBoxes.wrap_like(self, output)

    def perspective(
        self,
        startpoints: Optional[List[List[int]]],
        endpoints: Optional[List[List[int]]],
        interpolation: Union[InterpolationMode, int] = InterpolationMode.BILINEAR,
        fill: _FillTypeJIT = None,
        coefficients: Optional[List[float]] = None,
    ) -> BoundingBoxes:
        output = self._F.perspective_bounding_boxes(
            self.as_subclass(torch.Tensor),
            format=self.format,
            canvas_size=self.canvas_size,
            startpoints=startpoints,
            endpoints=endpoints,
            coefficients=coefficients,
        )
        return BoundingBoxes.wrap_like(self, output)

    def elastic(
        self,
        displacement: torch.Tensor,
        interpolation: Union[InterpolationMode, int] = InterpolationMode.BILINEAR,
        fill: _FillTypeJIT = None,
    ) -> BoundingBoxes:
        output = self._F.elastic_bounding_boxes(
            self.as_subclass(torch.Tensor), self.format, self.canvas_size, displacement=displacement
        )
        return BoundingBoxes.wrap_like(self, output)<|MERGE_RESOLUTION|>--- conflicted
+++ resolved
@@ -110,28 +110,8 @@
         )
         return BoundingBoxes.wrap_like(self, output)
 
-<<<<<<< HEAD
-    def crop(self, top: int, left: int, height: int, width: int) -> BoundingBox:
-        output, spatial_size = self._F.crop_bounding_box(
-=======
-    def resize(  # type: ignore[override]
-        self,
-        size: List[int],
-        interpolation: Union[InterpolationMode, int] = InterpolationMode.BILINEAR,
-        max_size: Optional[int] = None,
-        antialias: Optional[Union[str, bool]] = "warn",
-    ) -> BoundingBoxes:
-        output, canvas_size = self._F.resize_bounding_boxes(
-            self.as_subclass(torch.Tensor),
-            canvas_size=self.canvas_size,
-            size=size,
-            max_size=max_size,
-        )
-        return BoundingBoxes.wrap_like(self, output, canvas_size=canvas_size)
-
     def crop(self, top: int, left: int, height: int, width: int) -> BoundingBoxes:
         output, canvas_size = self._F.crop_bounding_boxes(
->>>>>>> 312c3d32
             self.as_subclass(torch.Tensor), self.format, top=top, left=left, height=height, width=width
         )
         return BoundingBoxes.wrap_like(self, output, canvas_size=canvas_size)
