from __future__ import annotations

from typing import Any, Optional, Union

import PIL.Image
import torch

from ._datapoint import Datapoint


class Image(Datapoint):
    """[BETA] :class:`torch.Tensor` subclass for images.

    Args:
        data (tensor-like, PIL.Image.Image): Any data that can be turned into a tensor with :func:`torch.as_tensor` as
            well as PIL images.
        dtype (torch.dtype, optional): Desired data type of the bounding box. If omitted, will be inferred from
            ``data``.
        device (torch.device, optional): Desired device of the bounding box. If omitted and ``data`` is a
            :class:`torch.Tensor`, the device is taken from it. Otherwise, the bounding box is constructed on the CPU.
        requires_grad (bool, optional): Whether autograd should record operations on the bounding box. If omitted and
            ``data`` is a :class:`torch.Tensor`, the value is taken from it. Otherwise, defaults to ``False``.
    """

    def __new__(
        cls,
        data: Any,
        *,
        dtype: Optional[torch.dtype] = None,
        device: Optional[Union[torch.device, str, int]] = None,
        requires_grad: Optional[bool] = None,
    ) -> Image:
        if isinstance(data, PIL.Image.Image):
            from torchvision.transforms.v2 import functional as F

            data = F.pil_to_tensor(data)

        tensor = cls._to_tensor(data, dtype=dtype, device=device, requires_grad=requires_grad)
        if tensor.ndim < 2:
            raise ValueError
        elif tensor.ndim == 2:
            tensor = tensor.unsqueeze(0)

        return cls._wrap(tensor)

    def __repr__(self, *, tensor_contents: Any = None) -> str:  # type: ignore[override]
        return self._make_repr()

<<<<<<< HEAD
    @property
    def spatial_size(self) -> Tuple[int, int]:
        return tuple(self.shape[-2:])  # type: ignore[return-value]

    @property
    def num_channels(self) -> int:
        return self.shape[-3]

    def horizontal_flip(self) -> Image:
        output = self._F.horizontal_flip_image_tensor(self.as_subclass(torch.Tensor))
        return Image.wrap_like(self, output)

    def vertical_flip(self) -> Image:
        output = self._F.vertical_flip_image_tensor(self.as_subclass(torch.Tensor))
        return Image.wrap_like(self, output)

    def resize(  # type: ignore[override]
        self,
        size: List[int],
        interpolation: Union[InterpolationMode, int] = InterpolationMode.BILINEAR,
        max_size: Optional[int] = None,
        antialias: Optional[Union[str, bool]] = "warn",
    ) -> Image:
        output = self._F.resize_image_tensor(
            self.as_subclass(torch.Tensor), size, interpolation=interpolation, max_size=max_size, antialias=antialias
        )
        return Image.wrap_like(self, output)

    def crop(self, top: int, left: int, height: int, width: int) -> Image:
        output = self._F.crop_image_tensor(self.as_subclass(torch.Tensor), top, left, height, width)
        return Image.wrap_like(self, output)

    def center_crop(self, output_size: List[int]) -> Image:
        output = self._F.center_crop_image_tensor(self.as_subclass(torch.Tensor), output_size=output_size)
        return Image.wrap_like(self, output)

    def resized_crop(
        self,
        top: int,
        left: int,
        height: int,
        width: int,
        size: List[int],
        interpolation: Union[InterpolationMode, int] = InterpolationMode.BILINEAR,
        antialias: Optional[Union[str, bool]] = "warn",
    ) -> Image:
        output = self._F.resized_crop_image_tensor(
            self.as_subclass(torch.Tensor),
            top,
            left,
            height,
            width,
            size=list(size),
            interpolation=interpolation,
            antialias=antialias,
        )
        return Image.wrap_like(self, output)

    def pad(
        self,
        padding: List[int],
        fill: Optional[Union[int, float, List[float]]] = None,
        padding_mode: str = "constant",
    ) -> Image:
        output = self._F.pad_image_tensor(self.as_subclass(torch.Tensor), padding, fill=fill, padding_mode=padding_mode)
        return Image.wrap_like(self, output)

    def rotate(
        self,
        angle: float,
        interpolation: Union[InterpolationMode, int] = InterpolationMode.NEAREST,
        expand: bool = False,
        center: Optional[List[float]] = None,
        fill: _FillTypeJIT = None,
    ) -> Image:
        output = self._F.rotate_image_tensor(
            self.as_subclass(torch.Tensor), angle, interpolation=interpolation, expand=expand, fill=fill, center=center
        )
        return Image.wrap_like(self, output)

    def affine(
        self,
        angle: Union[int, float],
        translate: List[float],
        scale: float,
        shear: List[float],
        interpolation: Union[InterpolationMode, int] = InterpolationMode.NEAREST,
        fill: _FillTypeJIT = None,
        center: Optional[List[float]] = None,
    ) -> Image:
        output = self._F.affine_image_tensor(
            self.as_subclass(torch.Tensor),
            angle,
            translate=translate,
            scale=scale,
            shear=shear,
            interpolation=interpolation,
            fill=fill,
            center=center,
        )
        return Image.wrap_like(self, output)

    def perspective(
        self,
        startpoints: Optional[List[List[int]]],
        endpoints: Optional[List[List[int]]],
        interpolation: Union[InterpolationMode, int] = InterpolationMode.BILINEAR,
        fill: _FillTypeJIT = None,
        coefficients: Optional[List[float]] = None,
    ) -> Image:
        output = self._F.perspective_image_tensor(
            self.as_subclass(torch.Tensor),
            startpoints,
            endpoints,
            interpolation=interpolation,
            fill=fill,
            coefficients=coefficients,
        )
        return Image.wrap_like(self, output)

    def elastic(
        self,
        displacement: torch.Tensor,
        interpolation: Union[InterpolationMode, int] = InterpolationMode.BILINEAR,
        fill: _FillTypeJIT = None,
    ) -> Image:
        output = self._F.elastic_image_tensor(
            self.as_subclass(torch.Tensor), displacement, interpolation=interpolation, fill=fill
        )
        return Image.wrap_like(self, output)

    def rgb_to_grayscale(self, num_output_channels: int = 1) -> Image:
        output = self._F.rgb_to_grayscale_image_tensor(
            self.as_subclass(torch.Tensor), num_output_channels=num_output_channels
        )
        return Image.wrap_like(self, output)

    def adjust_brightness(self, brightness_factor: float) -> Image:
        output = self._F.adjust_brightness_image_tensor(
            self.as_subclass(torch.Tensor), brightness_factor=brightness_factor
        )
        return Image.wrap_like(self, output)

    def adjust_saturation(self, saturation_factor: float) -> Image:
        output = self._F.adjust_saturation_image_tensor(
            self.as_subclass(torch.Tensor), saturation_factor=saturation_factor
        )
        return Image.wrap_like(self, output)

    def adjust_contrast(self, contrast_factor: float) -> Image:
        output = self._F.adjust_contrast_image_tensor(self.as_subclass(torch.Tensor), contrast_factor=contrast_factor)
        return Image.wrap_like(self, output)

    def adjust_sharpness(self, sharpness_factor: float) -> Image:
        output = self._F.adjust_sharpness_image_tensor(
            self.as_subclass(torch.Tensor), sharpness_factor=sharpness_factor
        )
        return Image.wrap_like(self, output)

    def adjust_hue(self, hue_factor: float) -> Image:
        output = self._F.adjust_hue_image_tensor(self.as_subclass(torch.Tensor), hue_factor=hue_factor)
        return Image.wrap_like(self, output)

    def adjust_gamma(self, gamma: float, gain: float = 1) -> Image:
        output = self._F.adjust_gamma_image_tensor(self.as_subclass(torch.Tensor), gamma=gamma, gain=gain)
        return Image.wrap_like(self, output)

    def posterize(self, bits: int) -> Image:
        output = self._F.posterize_image_tensor(self.as_subclass(torch.Tensor), bits=bits)
        return Image.wrap_like(self, output)

    def solarize(self, threshold: float) -> Image:
        output = self._F.solarize_image_tensor(self.as_subclass(torch.Tensor), threshold=threshold)
        return Image.wrap_like(self, output)

    def autocontrast(self) -> Image:
        output = self._F.autocontrast_image_tensor(self.as_subclass(torch.Tensor))
        return Image.wrap_like(self, output)

    def equalize(self) -> Image:
        output = self._F.equalize_image_tensor(self.as_subclass(torch.Tensor))
        return Image.wrap_like(self, output)

    def invert(self) -> Image:
        output = self._F.invert_image_tensor(self.as_subclass(torch.Tensor))
        return Image.wrap_like(self, output)

    def gaussian_blur(self, kernel_size: List[int], sigma: Optional[List[float]] = None) -> Image:
        output = self._F.gaussian_blur_image_tensor(
            self.as_subclass(torch.Tensor), kernel_size=kernel_size, sigma=sigma
        )
        return Image.wrap_like(self, output)

    def normalize(self, mean: List[float], std: List[float], inplace: bool = False) -> Image:
        output = self._F.normalize_image_tensor(self.as_subclass(torch.Tensor), mean=mean, std=std, inplace=inplace)
        return Image.wrap_like(self, output)

    def permute_channels(self, permutation: List[int]) -> Image:
        output = self._F.permute_channels_image_tensor(self.as_subclass(torch.Tensor), permutation=permutation)
        return Image.wrap_like(self, output)

=======
>>>>>>> 2030d208

_ImageType = Union[torch.Tensor, PIL.Image.Image, Image]
_ImageTypeJIT = torch.Tensor
_TensorImageType = Union[torch.Tensor, Image]
_TensorImageTypeJIT = torch.Tensor<|MERGE_RESOLUTION|>--- conflicted
+++ resolved
@@ -46,210 +46,6 @@
     def __repr__(self, *, tensor_contents: Any = None) -> str:  # type: ignore[override]
         return self._make_repr()
 
-<<<<<<< HEAD
-    @property
-    def spatial_size(self) -> Tuple[int, int]:
-        return tuple(self.shape[-2:])  # type: ignore[return-value]
-
-    @property
-    def num_channels(self) -> int:
-        return self.shape[-3]
-
-    def horizontal_flip(self) -> Image:
-        output = self._F.horizontal_flip_image_tensor(self.as_subclass(torch.Tensor))
-        return Image.wrap_like(self, output)
-
-    def vertical_flip(self) -> Image:
-        output = self._F.vertical_flip_image_tensor(self.as_subclass(torch.Tensor))
-        return Image.wrap_like(self, output)
-
-    def resize(  # type: ignore[override]
-        self,
-        size: List[int],
-        interpolation: Union[InterpolationMode, int] = InterpolationMode.BILINEAR,
-        max_size: Optional[int] = None,
-        antialias: Optional[Union[str, bool]] = "warn",
-    ) -> Image:
-        output = self._F.resize_image_tensor(
-            self.as_subclass(torch.Tensor), size, interpolation=interpolation, max_size=max_size, antialias=antialias
-        )
-        return Image.wrap_like(self, output)
-
-    def crop(self, top: int, left: int, height: int, width: int) -> Image:
-        output = self._F.crop_image_tensor(self.as_subclass(torch.Tensor), top, left, height, width)
-        return Image.wrap_like(self, output)
-
-    def center_crop(self, output_size: List[int]) -> Image:
-        output = self._F.center_crop_image_tensor(self.as_subclass(torch.Tensor), output_size=output_size)
-        return Image.wrap_like(self, output)
-
-    def resized_crop(
-        self,
-        top: int,
-        left: int,
-        height: int,
-        width: int,
-        size: List[int],
-        interpolation: Union[InterpolationMode, int] = InterpolationMode.BILINEAR,
-        antialias: Optional[Union[str, bool]] = "warn",
-    ) -> Image:
-        output = self._F.resized_crop_image_tensor(
-            self.as_subclass(torch.Tensor),
-            top,
-            left,
-            height,
-            width,
-            size=list(size),
-            interpolation=interpolation,
-            antialias=antialias,
-        )
-        return Image.wrap_like(self, output)
-
-    def pad(
-        self,
-        padding: List[int],
-        fill: Optional[Union[int, float, List[float]]] = None,
-        padding_mode: str = "constant",
-    ) -> Image:
-        output = self._F.pad_image_tensor(self.as_subclass(torch.Tensor), padding, fill=fill, padding_mode=padding_mode)
-        return Image.wrap_like(self, output)
-
-    def rotate(
-        self,
-        angle: float,
-        interpolation: Union[InterpolationMode, int] = InterpolationMode.NEAREST,
-        expand: bool = False,
-        center: Optional[List[float]] = None,
-        fill: _FillTypeJIT = None,
-    ) -> Image:
-        output = self._F.rotate_image_tensor(
-            self.as_subclass(torch.Tensor), angle, interpolation=interpolation, expand=expand, fill=fill, center=center
-        )
-        return Image.wrap_like(self, output)
-
-    def affine(
-        self,
-        angle: Union[int, float],
-        translate: List[float],
-        scale: float,
-        shear: List[float],
-        interpolation: Union[InterpolationMode, int] = InterpolationMode.NEAREST,
-        fill: _FillTypeJIT = None,
-        center: Optional[List[float]] = None,
-    ) -> Image:
-        output = self._F.affine_image_tensor(
-            self.as_subclass(torch.Tensor),
-            angle,
-            translate=translate,
-            scale=scale,
-            shear=shear,
-            interpolation=interpolation,
-            fill=fill,
-            center=center,
-        )
-        return Image.wrap_like(self, output)
-
-    def perspective(
-        self,
-        startpoints: Optional[List[List[int]]],
-        endpoints: Optional[List[List[int]]],
-        interpolation: Union[InterpolationMode, int] = InterpolationMode.BILINEAR,
-        fill: _FillTypeJIT = None,
-        coefficients: Optional[List[float]] = None,
-    ) -> Image:
-        output = self._F.perspective_image_tensor(
-            self.as_subclass(torch.Tensor),
-            startpoints,
-            endpoints,
-            interpolation=interpolation,
-            fill=fill,
-            coefficients=coefficients,
-        )
-        return Image.wrap_like(self, output)
-
-    def elastic(
-        self,
-        displacement: torch.Tensor,
-        interpolation: Union[InterpolationMode, int] = InterpolationMode.BILINEAR,
-        fill: _FillTypeJIT = None,
-    ) -> Image:
-        output = self._F.elastic_image_tensor(
-            self.as_subclass(torch.Tensor), displacement, interpolation=interpolation, fill=fill
-        )
-        return Image.wrap_like(self, output)
-
-    def rgb_to_grayscale(self, num_output_channels: int = 1) -> Image:
-        output = self._F.rgb_to_grayscale_image_tensor(
-            self.as_subclass(torch.Tensor), num_output_channels=num_output_channels
-        )
-        return Image.wrap_like(self, output)
-
-    def adjust_brightness(self, brightness_factor: float) -> Image:
-        output = self._F.adjust_brightness_image_tensor(
-            self.as_subclass(torch.Tensor), brightness_factor=brightness_factor
-        )
-        return Image.wrap_like(self, output)
-
-    def adjust_saturation(self, saturation_factor: float) -> Image:
-        output = self._F.adjust_saturation_image_tensor(
-            self.as_subclass(torch.Tensor), saturation_factor=saturation_factor
-        )
-        return Image.wrap_like(self, output)
-
-    def adjust_contrast(self, contrast_factor: float) -> Image:
-        output = self._F.adjust_contrast_image_tensor(self.as_subclass(torch.Tensor), contrast_factor=contrast_factor)
-        return Image.wrap_like(self, output)
-
-    def adjust_sharpness(self, sharpness_factor: float) -> Image:
-        output = self._F.adjust_sharpness_image_tensor(
-            self.as_subclass(torch.Tensor), sharpness_factor=sharpness_factor
-        )
-        return Image.wrap_like(self, output)
-
-    def adjust_hue(self, hue_factor: float) -> Image:
-        output = self._F.adjust_hue_image_tensor(self.as_subclass(torch.Tensor), hue_factor=hue_factor)
-        return Image.wrap_like(self, output)
-
-    def adjust_gamma(self, gamma: float, gain: float = 1) -> Image:
-        output = self._F.adjust_gamma_image_tensor(self.as_subclass(torch.Tensor), gamma=gamma, gain=gain)
-        return Image.wrap_like(self, output)
-
-    def posterize(self, bits: int) -> Image:
-        output = self._F.posterize_image_tensor(self.as_subclass(torch.Tensor), bits=bits)
-        return Image.wrap_like(self, output)
-
-    def solarize(self, threshold: float) -> Image:
-        output = self._F.solarize_image_tensor(self.as_subclass(torch.Tensor), threshold=threshold)
-        return Image.wrap_like(self, output)
-
-    def autocontrast(self) -> Image:
-        output = self._F.autocontrast_image_tensor(self.as_subclass(torch.Tensor))
-        return Image.wrap_like(self, output)
-
-    def equalize(self) -> Image:
-        output = self._F.equalize_image_tensor(self.as_subclass(torch.Tensor))
-        return Image.wrap_like(self, output)
-
-    def invert(self) -> Image:
-        output = self._F.invert_image_tensor(self.as_subclass(torch.Tensor))
-        return Image.wrap_like(self, output)
-
-    def gaussian_blur(self, kernel_size: List[int], sigma: Optional[List[float]] = None) -> Image:
-        output = self._F.gaussian_blur_image_tensor(
-            self.as_subclass(torch.Tensor), kernel_size=kernel_size, sigma=sigma
-        )
-        return Image.wrap_like(self, output)
-
-    def normalize(self, mean: List[float], std: List[float], inplace: bool = False) -> Image:
-        output = self._F.normalize_image_tensor(self.as_subclass(torch.Tensor), mean=mean, std=std, inplace=inplace)
-        return Image.wrap_like(self, output)
-
-    def permute_channels(self, permutation: List[int]) -> Image:
-        output = self._F.permute_channels_image_tensor(self.as_subclass(torch.Tensor), permutation=permutation)
-        return Image.wrap_like(self, output)
-
-=======
->>>>>>> 2030d208
 
 _ImageType = Union[torch.Tensor, PIL.Image.Image, Image]
 _ImageTypeJIT = torch.Tensor
