from __future__ import annotations

from typing import Any, Optional, Union

import torch

from ._datapoint import Datapoint


class Video(Datapoint):
    """[BETA] :class:`torch.Tensor` subclass for videos.

    Args:
        data (tensor-like): Any data that can be turned into a tensor with :func:`torch.as_tensor`.
        dtype (torch.dtype, optional): Desired data type of the bounding box. If omitted, will be inferred from
            ``data``.
        device (torch.device, optional): Desired device of the bounding box. If omitted and ``data`` is a
            :class:`torch.Tensor`, the device is taken from it. Otherwise, the bounding box is constructed on the CPU.
        requires_grad (bool, optional): Whether autograd should record operations on the bounding box. If omitted and
            ``data`` is a :class:`torch.Tensor`, the value is taken from it. Otherwise, defaults to ``False``.
    """

    def __new__(
        cls,
        data: Any,
        *,
        dtype: Optional[torch.dtype] = None,
        device: Optional[Union[torch.device, str, int]] = None,
        requires_grad: Optional[bool] = None,
    ) -> Video:
        tensor = cls._to_tensor(data, dtype=dtype, device=device, requires_grad=requires_grad)
        if data.ndim < 4:
            raise ValueError
        return cls._wrap(tensor)

    def __repr__(self, *, tensor_contents: Any = None) -> str:  # type: ignore[override]
        return self._make_repr()

<<<<<<< HEAD
    @property
    def spatial_size(self) -> Tuple[int, int]:
        return tuple(self.shape[-2:])  # type: ignore[return-value]

    @property
    def num_channels(self) -> int:
        return self.shape[-3]

    @property
    def num_frames(self) -> int:
        return self.shape[-4]

    def horizontal_flip(self) -> Video:
        output = self._F.horizontal_flip_video(self.as_subclass(torch.Tensor))
        return Video.wrap_like(self, output)

    def vertical_flip(self) -> Video:
        output = self._F.vertical_flip_video(self.as_subclass(torch.Tensor))
        return Video.wrap_like(self, output)

    def resize(  # type: ignore[override]
        self,
        size: List[int],
        interpolation: Union[InterpolationMode, int] = InterpolationMode.BILINEAR,
        max_size: Optional[int] = None,
        antialias: Optional[Union[str, bool]] = "warn",
    ) -> Video:
        output = self._F.resize_video(
            self.as_subclass(torch.Tensor),
            size,
            interpolation=interpolation,
            max_size=max_size,
            antialias=antialias,
        )
        return Video.wrap_like(self, output)

    def crop(self, top: int, left: int, height: int, width: int) -> Video:
        output = self._F.crop_video(self.as_subclass(torch.Tensor), top, left, height, width)
        return Video.wrap_like(self, output)

    def center_crop(self, output_size: List[int]) -> Video:
        output = self._F.center_crop_video(self.as_subclass(torch.Tensor), output_size=output_size)
        return Video.wrap_like(self, output)

    def resized_crop(
        self,
        top: int,
        left: int,
        height: int,
        width: int,
        size: List[int],
        interpolation: Union[InterpolationMode, int] = InterpolationMode.BILINEAR,
        antialias: Optional[Union[str, bool]] = "warn",
    ) -> Video:
        output = self._F.resized_crop_video(
            self.as_subclass(torch.Tensor),
            top,
            left,
            height,
            width,
            size=list(size),
            interpolation=interpolation,
            antialias=antialias,
        )
        return Video.wrap_like(self, output)

    def pad(
        self,
        padding: List[int],
        fill: Optional[Union[int, float, List[float]]] = None,
        padding_mode: str = "constant",
    ) -> Video:
        output = self._F.pad_video(self.as_subclass(torch.Tensor), padding, fill=fill, padding_mode=padding_mode)
        return Video.wrap_like(self, output)

    def rotate(
        self,
        angle: float,
        interpolation: Union[InterpolationMode, int] = InterpolationMode.NEAREST,
        expand: bool = False,
        center: Optional[List[float]] = None,
        fill: _FillTypeJIT = None,
    ) -> Video:
        output = self._F.rotate_video(
            self.as_subclass(torch.Tensor), angle, interpolation=interpolation, expand=expand, fill=fill, center=center
        )
        return Video.wrap_like(self, output)

    def affine(
        self,
        angle: Union[int, float],
        translate: List[float],
        scale: float,
        shear: List[float],
        interpolation: Union[InterpolationMode, int] = InterpolationMode.NEAREST,
        fill: _FillTypeJIT = None,
        center: Optional[List[float]] = None,
    ) -> Video:
        output = self._F.affine_video(
            self.as_subclass(torch.Tensor),
            angle,
            translate=translate,
            scale=scale,
            shear=shear,
            interpolation=interpolation,
            fill=fill,
            center=center,
        )
        return Video.wrap_like(self, output)

    def perspective(
        self,
        startpoints: Optional[List[List[int]]],
        endpoints: Optional[List[List[int]]],
        interpolation: Union[InterpolationMode, int] = InterpolationMode.BILINEAR,
        fill: _FillTypeJIT = None,
        coefficients: Optional[List[float]] = None,
    ) -> Video:
        output = self._F.perspective_video(
            self.as_subclass(torch.Tensor),
            startpoints,
            endpoints,
            interpolation=interpolation,
            fill=fill,
            coefficients=coefficients,
        )
        return Video.wrap_like(self, output)

    def elastic(
        self,
        displacement: torch.Tensor,
        interpolation: Union[InterpolationMode, int] = InterpolationMode.BILINEAR,
        fill: _FillTypeJIT = None,
    ) -> Video:
        output = self._F.elastic_video(
            self.as_subclass(torch.Tensor), displacement, interpolation=interpolation, fill=fill
        )
        return Video.wrap_like(self, output)

    def rgb_to_grayscale(self, num_output_channels: int = 1) -> Video:
        output = self._F.rgb_to_grayscale_image_tensor(
            self.as_subclass(torch.Tensor), num_output_channels=num_output_channels
        )
        return Video.wrap_like(self, output)

    def adjust_brightness(self, brightness_factor: float) -> Video:
        output = self._F.adjust_brightness_video(self.as_subclass(torch.Tensor), brightness_factor=brightness_factor)
        return Video.wrap_like(self, output)

    def adjust_saturation(self, saturation_factor: float) -> Video:
        output = self._F.adjust_saturation_video(self.as_subclass(torch.Tensor), saturation_factor=saturation_factor)
        return Video.wrap_like(self, output)

    def adjust_contrast(self, contrast_factor: float) -> Video:
        output = self._F.adjust_contrast_video(self.as_subclass(torch.Tensor), contrast_factor=contrast_factor)
        return Video.wrap_like(self, output)

    def adjust_sharpness(self, sharpness_factor: float) -> Video:
        output = self._F.adjust_sharpness_video(self.as_subclass(torch.Tensor), sharpness_factor=sharpness_factor)
        return Video.wrap_like(self, output)

    def adjust_hue(self, hue_factor: float) -> Video:
        output = self._F.adjust_hue_video(self.as_subclass(torch.Tensor), hue_factor=hue_factor)
        return Video.wrap_like(self, output)

    def adjust_gamma(self, gamma: float, gain: float = 1) -> Video:
        output = self._F.adjust_gamma_video(self.as_subclass(torch.Tensor), gamma=gamma, gain=gain)
        return Video.wrap_like(self, output)

    def posterize(self, bits: int) -> Video:
        output = self._F.posterize_video(self.as_subclass(torch.Tensor), bits=bits)
        return Video.wrap_like(self, output)

    def solarize(self, threshold: float) -> Video:
        output = self._F.solarize_video(self.as_subclass(torch.Tensor), threshold=threshold)
        return Video.wrap_like(self, output)

    def autocontrast(self) -> Video:
        output = self._F.autocontrast_video(self.as_subclass(torch.Tensor))
        return Video.wrap_like(self, output)

    def equalize(self) -> Video:
        output = self._F.equalize_video(self.as_subclass(torch.Tensor))
        return Video.wrap_like(self, output)

    def invert(self) -> Video:
        output = self._F.invert_video(self.as_subclass(torch.Tensor))
        return Video.wrap_like(self, output)

    def gaussian_blur(self, kernel_size: List[int], sigma: Optional[List[float]] = None) -> Video:
        output = self._F.gaussian_blur_video(self.as_subclass(torch.Tensor), kernel_size=kernel_size, sigma=sigma)
        return Video.wrap_like(self, output)

    def normalize(self, mean: List[float], std: List[float], inplace: bool = False) -> Video:
        output = self._F.normalize_video(self.as_subclass(torch.Tensor), mean=mean, std=std, inplace=inplace)
        return Video.wrap_like(self, output)

    def permute_channels(self, permutation: List[int]) -> Video:
        output = self._F.permute_channels_image_tensor(self.as_subclass(torch.Tensor), permutation=permutation)
        return Video.wrap_like(self, output)

=======
>>>>>>> 2030d208

_VideoType = Union[torch.Tensor, Video]
_VideoTypeJIT = torch.Tensor
_TensorVideoType = Union[torch.Tensor, Video]
_TensorVideoTypeJIT = torch.Tensor<|MERGE_RESOLUTION|>--- conflicted
+++ resolved
@@ -36,210 +36,6 @@
     def __repr__(self, *, tensor_contents: Any = None) -> str:  # type: ignore[override]
         return self._make_repr()
 
-<<<<<<< HEAD
-    @property
-    def spatial_size(self) -> Tuple[int, int]:
-        return tuple(self.shape[-2:])  # type: ignore[return-value]
-
-    @property
-    def num_channels(self) -> int:
-        return self.shape[-3]
-
-    @property
-    def num_frames(self) -> int:
-        return self.shape[-4]
-
-    def horizontal_flip(self) -> Video:
-        output = self._F.horizontal_flip_video(self.as_subclass(torch.Tensor))
-        return Video.wrap_like(self, output)
-
-    def vertical_flip(self) -> Video:
-        output = self._F.vertical_flip_video(self.as_subclass(torch.Tensor))
-        return Video.wrap_like(self, output)
-
-    def resize(  # type: ignore[override]
-        self,
-        size: List[int],
-        interpolation: Union[InterpolationMode, int] = InterpolationMode.BILINEAR,
-        max_size: Optional[int] = None,
-        antialias: Optional[Union[str, bool]] = "warn",
-    ) -> Video:
-        output = self._F.resize_video(
-            self.as_subclass(torch.Tensor),
-            size,
-            interpolation=interpolation,
-            max_size=max_size,
-            antialias=antialias,
-        )
-        return Video.wrap_like(self, output)
-
-    def crop(self, top: int, left: int, height: int, width: int) -> Video:
-        output = self._F.crop_video(self.as_subclass(torch.Tensor), top, left, height, width)
-        return Video.wrap_like(self, output)
-
-    def center_crop(self, output_size: List[int]) -> Video:
-        output = self._F.center_crop_video(self.as_subclass(torch.Tensor), output_size=output_size)
-        return Video.wrap_like(self, output)
-
-    def resized_crop(
-        self,
-        top: int,
-        left: int,
-        height: int,
-        width: int,
-        size: List[int],
-        interpolation: Union[InterpolationMode, int] = InterpolationMode.BILINEAR,
-        antialias: Optional[Union[str, bool]] = "warn",
-    ) -> Video:
-        output = self._F.resized_crop_video(
-            self.as_subclass(torch.Tensor),
-            top,
-            left,
-            height,
-            width,
-            size=list(size),
-            interpolation=interpolation,
-            antialias=antialias,
-        )
-        return Video.wrap_like(self, output)
-
-    def pad(
-        self,
-        padding: List[int],
-        fill: Optional[Union[int, float, List[float]]] = None,
-        padding_mode: str = "constant",
-    ) -> Video:
-        output = self._F.pad_video(self.as_subclass(torch.Tensor), padding, fill=fill, padding_mode=padding_mode)
-        return Video.wrap_like(self, output)
-
-    def rotate(
-        self,
-        angle: float,
-        interpolation: Union[InterpolationMode, int] = InterpolationMode.NEAREST,
-        expand: bool = False,
-        center: Optional[List[float]] = None,
-        fill: _FillTypeJIT = None,
-    ) -> Video:
-        output = self._F.rotate_video(
-            self.as_subclass(torch.Tensor), angle, interpolation=interpolation, expand=expand, fill=fill, center=center
-        )
-        return Video.wrap_like(self, output)
-
-    def affine(
-        self,
-        angle: Union[int, float],
-        translate: List[float],
-        scale: float,
-        shear: List[float],
-        interpolation: Union[InterpolationMode, int] = InterpolationMode.NEAREST,
-        fill: _FillTypeJIT = None,
-        center: Optional[List[float]] = None,
-    ) -> Video:
-        output = self._F.affine_video(
-            self.as_subclass(torch.Tensor),
-            angle,
-            translate=translate,
-            scale=scale,
-            shear=shear,
-            interpolation=interpolation,
-            fill=fill,
-            center=center,
-        )
-        return Video.wrap_like(self, output)
-
-    def perspective(
-        self,
-        startpoints: Optional[List[List[int]]],
-        endpoints: Optional[List[List[int]]],
-        interpolation: Union[InterpolationMode, int] = InterpolationMode.BILINEAR,
-        fill: _FillTypeJIT = None,
-        coefficients: Optional[List[float]] = None,
-    ) -> Video:
-        output = self._F.perspective_video(
-            self.as_subclass(torch.Tensor),
-            startpoints,
-            endpoints,
-            interpolation=interpolation,
-            fill=fill,
-            coefficients=coefficients,
-        )
-        return Video.wrap_like(self, output)
-
-    def elastic(
-        self,
-        displacement: torch.Tensor,
-        interpolation: Union[InterpolationMode, int] = InterpolationMode.BILINEAR,
-        fill: _FillTypeJIT = None,
-    ) -> Video:
-        output = self._F.elastic_video(
-            self.as_subclass(torch.Tensor), displacement, interpolation=interpolation, fill=fill
-        )
-        return Video.wrap_like(self, output)
-
-    def rgb_to_grayscale(self, num_output_channels: int = 1) -> Video:
-        output = self._F.rgb_to_grayscale_image_tensor(
-            self.as_subclass(torch.Tensor), num_output_channels=num_output_channels
-        )
-        return Video.wrap_like(self, output)
-
-    def adjust_brightness(self, brightness_factor: float) -> Video:
-        output = self._F.adjust_brightness_video(self.as_subclass(torch.Tensor), brightness_factor=brightness_factor)
-        return Video.wrap_like(self, output)
-
-    def adjust_saturation(self, saturation_factor: float) -> Video:
-        output = self._F.adjust_saturation_video(self.as_subclass(torch.Tensor), saturation_factor=saturation_factor)
-        return Video.wrap_like(self, output)
-
-    def adjust_contrast(self, contrast_factor: float) -> Video:
-        output = self._F.adjust_contrast_video(self.as_subclass(torch.Tensor), contrast_factor=contrast_factor)
-        return Video.wrap_like(self, output)
-
-    def adjust_sharpness(self, sharpness_factor: float) -> Video:
-        output = self._F.adjust_sharpness_video(self.as_subclass(torch.Tensor), sharpness_factor=sharpness_factor)
-        return Video.wrap_like(self, output)
-
-    def adjust_hue(self, hue_factor: float) -> Video:
-        output = self._F.adjust_hue_video(self.as_subclass(torch.Tensor), hue_factor=hue_factor)
-        return Video.wrap_like(self, output)
-
-    def adjust_gamma(self, gamma: float, gain: float = 1) -> Video:
-        output = self._F.adjust_gamma_video(self.as_subclass(torch.Tensor), gamma=gamma, gain=gain)
-        return Video.wrap_like(self, output)
-
-    def posterize(self, bits: int) -> Video:
-        output = self._F.posterize_video(self.as_subclass(torch.Tensor), bits=bits)
-        return Video.wrap_like(self, output)
-
-    def solarize(self, threshold: float) -> Video:
-        output = self._F.solarize_video(self.as_subclass(torch.Tensor), threshold=threshold)
-        return Video.wrap_like(self, output)
-
-    def autocontrast(self) -> Video:
-        output = self._F.autocontrast_video(self.as_subclass(torch.Tensor))
-        return Video.wrap_like(self, output)
-
-    def equalize(self) -> Video:
-        output = self._F.equalize_video(self.as_subclass(torch.Tensor))
-        return Video.wrap_like(self, output)
-
-    def invert(self) -> Video:
-        output = self._F.invert_video(self.as_subclass(torch.Tensor))
-        return Video.wrap_like(self, output)
-
-    def gaussian_blur(self, kernel_size: List[int], sigma: Optional[List[float]] = None) -> Video:
-        output = self._F.gaussian_blur_video(self.as_subclass(torch.Tensor), kernel_size=kernel_size, sigma=sigma)
-        return Video.wrap_like(self, output)
-
-    def normalize(self, mean: List[float], std: List[float], inplace: bool = False) -> Video:
-        output = self._F.normalize_video(self.as_subclass(torch.Tensor), mean=mean, std=std, inplace=inplace)
-        return Video.wrap_like(self, output)
-
-    def permute_channels(self, permutation: List[int]) -> Video:
-        output = self._F.permute_channels_image_tensor(self.as_subclass(torch.Tensor), permutation=permutation)
-        return Video.wrap_like(self, output)
-
-=======
->>>>>>> 2030d208
 
 _VideoType = Union[torch.Tensor, Video]
 _VideoTypeJIT = torch.Tensor
