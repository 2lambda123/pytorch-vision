from .vision import VisionDataset
import warnings
from PIL import Image
import os
import os.path
import numpy as np
import torch
import codecs
import string
import gzip
import lzma
<<<<<<< HEAD
from typing import Any, Callable, Dict, List, Optional, Tuple, Union
=======
from typing import Any, Callable, Dict, IO, List, Optional, Tuple, Union
from urllib.error import URLError
>>>>>>> 9e474c3c
from .utils import download_url, download_and_extract_archive, extract_archive, \
    verify_str_arg, check_integrity
import shutil


class MNIST(VisionDataset):
    """`MNIST <http://yann.lecun.com/exdb/mnist/>`_ Dataset.

    Args:
        root (string): Root directory of dataset where ``MNIST/processed/training.pt``
            and  ``MNIST/processed/test.pt`` exist.
        train (bool, optional): If True, creates dataset from ``training.pt``,
            otherwise from ``test.pt``.
        download (bool, optional): If true, downloads the dataset from the internet and
            puts it in root directory. If dataset is already downloaded, it is not
            downloaded again.
        transform (callable, optional): A function/transform that  takes in an PIL image
            and returns a transformed version. E.g, ``transforms.RandomCrop``
        target_transform (callable, optional): A function/transform that takes in the
            target and transforms it.
    """

    mirrors = [
        'http://yann.lecun.com/exdb/mnist/',
        'https://ossci-datasets.s3.amazonaws.com/mnist/',
    ]

    resources = [
        ("train-images-idx3-ubyte.gz", "f68b3c2dcbeaaa9fbdd348bbdeb94873"),
        ("train-labels-idx1-ubyte.gz", "d53e105ee54ea40749a09fcbcd1e9432"),
        ("t10k-images-idx3-ubyte.gz", "9fb629c4189551a2d022fa330f9573f3"),
        ("t10k-labels-idx1-ubyte.gz", "ec29112dd5afa0611ce80d1b7f02629c")
    ]

    training_file = 'training.pt'
    test_file = 'test.pt'
    classes = ['0 - zero', '1 - one', '2 - two', '3 - three', '4 - four',
               '5 - five', '6 - six', '7 - seven', '8 - eight', '9 - nine']

    @property
    def train_labels(self):
        warnings.warn("train_labels has been renamed targets")
        return self.targets

    @property
    def test_labels(self):
        warnings.warn("test_labels has been renamed targets")
        return self.targets

    @property
    def train_data(self):
        warnings.warn("train_data has been renamed data")
        return self.data

    @property
    def test_data(self):
        warnings.warn("test_data has been renamed data")
        return self.data

    def __init__(
            self,
            root: str,
            train: bool = True,
            transform: Optional[Callable] = None,
            target_transform: Optional[Callable] = None,
            download: bool = False,
    ) -> None:
        super(MNIST, self).__init__(root, transform=transform,
                                    target_transform=target_transform)
        self.train = train  # training set or test set

        if self._check_legacy_exist():
            self.data, self.targets = self._load_legacy_data()
            return

        if download:
            self.download()

        if not self._check_exists():
            raise RuntimeError('Dataset not found.' +
                               ' You can use download=True to download it')

        self.data, self.targets = self._load_data()

    def _check_legacy_exist(self):
        processed_folder_exists = os.path.exists(self.processed_folder)
        if not processed_folder_exists:
            return False

        return all(
            check_integrity(os.path.join(self.processed_folder, file)) for file in (self.training_file, self.test_file)
        )

    def _load_legacy_data(self):
        # This is for BC only. We no longer cache the data in a custom binary, but simply read from the raw data
        # directly.
        data_file = self.training_file if self.train else self.test_file
        return torch.load(os.path.join(self.processed_folder, data_file))

    def _load_data(self):
        image_file = f"{'train' if self.train else 't10k'}-images-idx3-ubyte"
        data = read_image_file(os.path.join(self.raw_folder, image_file))

        label_file = f"{'train' if self.train else 't10k'}-labels-idx1-ubyte"
        targets = read_label_file(os.path.join(self.raw_folder, label_file))

        return data, targets

    def __getitem__(self, index: int) -> Tuple[Any, Any]:
        """
        Args:
            index (int): Index

        Returns:
            tuple: (image, target) where target is index of the target class.
        """
        img, target = self.data[index], int(self.targets[index])

        # doing this so that it is consistent with all other datasets
        # to return a PIL Image
        img = Image.fromarray(img.numpy(), mode='L')

        if self.transform is not None:
            img = self.transform(img)

        if self.target_transform is not None:
            target = self.target_transform(target)

        return img, target

    def __len__(self) -> int:
        return len(self.data)

    @property
    def raw_folder(self) -> str:
        return os.path.join(self.root, self.__class__.__name__, 'raw')

    @property
    def processed_folder(self) -> str:
        return os.path.join(self.root, self.__class__.__name__, 'processed')

    @property
    def class_to_idx(self) -> Dict[str, int]:
        return {_class: i for i, _class in enumerate(self.classes)}

    def _check_exists(self) -> bool:
        return all(
            check_integrity(os.path.join(self.raw_folder, os.path.splitext(os.path.basename(url))[0]))
            for url, _ in self.resources
        )

    def download(self) -> None:
        """Download the MNIST data if it doesn't exist already."""

        if self._check_exists():
            return

        os.makedirs(self.raw_folder, exist_ok=True)

<<<<<<< HEAD
        for url, md5 in self.resources:
            filename = url.rpartition('/')[2]
            download_and_extract_archive(url, download_root=self.raw_folder, filename=filename, md5=md5)
=======
        # download files
        for filename, md5 in self.resources:
            for mirror in self.mirrors:
                url = "{}{}".format(mirror, filename)
                try:
                    print("Downloading {}".format(url))
                    download_and_extract_archive(
                        url, download_root=self.raw_folder,
                        filename=filename,
                        md5=md5
                    )
                except URLError as error:
                    print(
                        "Failed to download (trying next):\n{}".format(error)
                    )
                    continue
                finally:
                    print()
                break
            else:
                raise RuntimeError("Error downloading {}".format(filename))
>>>>>>> 9e474c3c

    def extra_repr(self) -> str:
        return "Split: {}".format("Train" if self.train is True else "Test")


class FashionMNIST(MNIST):
    """`Fashion-MNIST <https://github.com/zalandoresearch/fashion-mnist>`_ Dataset.

    Args:
        root (string): Root directory of dataset where ``FashionMNIST/processed/training.pt``
            and  ``FashionMNIST/processed/test.pt`` exist.
        train (bool, optional): If True, creates dataset from ``training.pt``,
            otherwise from ``test.pt``.
        download (bool, optional): If true, downloads the dataset from the internet and
            puts it in root directory. If dataset is already downloaded, it is not
            downloaded again.
        transform (callable, optional): A function/transform that  takes in an PIL image
            and returns a transformed version. E.g, ``transforms.RandomCrop``
        target_transform (callable, optional): A function/transform that takes in the
            target and transforms it.
    """
    mirrors = [
        "http://fashion-mnist.s3-website.eu-central-1.amazonaws.com/"
    ]

    resources = [
        ("train-images-idx3-ubyte.gz", "8d4fb7e6c68d591d4c3dfef9ec88bf0d"),
        ("train-labels-idx1-ubyte.gz", "25c81989df183df01b3e8a0aad5dffbe"),
        ("t10k-images-idx3-ubyte.gz", "bef4ecab320f06d8554ea6380940ec79"),
        ("t10k-labels-idx1-ubyte.gz", "bb300cfdad3c16e7a12a480ee83cd310")
    ]
    classes = ['T-shirt/top', 'Trouser', 'Pullover', 'Dress', 'Coat', 'Sandal',
               'Shirt', 'Sneaker', 'Bag', 'Ankle boot']


class KMNIST(MNIST):
    """`Kuzushiji-MNIST <https://github.com/rois-codh/kmnist>`_ Dataset.

    Args:
        root (string): Root directory of dataset where ``KMNIST/processed/training.pt``
            and  ``KMNIST/processed/test.pt`` exist.
        train (bool, optional): If True, creates dataset from ``training.pt``,
            otherwise from ``test.pt``.
        download (bool, optional): If true, downloads the dataset from the internet and
            puts it in root directory. If dataset is already downloaded, it is not
            downloaded again.
        transform (callable, optional): A function/transform that  takes in an PIL image
            and returns a transformed version. E.g, ``transforms.RandomCrop``
        target_transform (callable, optional): A function/transform that takes in the
            target and transforms it.
    """
    mirrors = [
        "http://codh.rois.ac.jp/kmnist/dataset/kmnist/"
    ]

    resources = [
        ("train-images-idx3-ubyte.gz", "bdb82020997e1d708af4cf47b453dcf7"),
        ("train-labels-idx1-ubyte.gz", "e144d726b3acfaa3e44228e80efcd344"),
        ("t10k-images-idx3-ubyte.gz", "5c965bf0a639b31b8f53240b1b52f4d7"),
        ("t10k-labels-idx1-ubyte.gz", "7320c461ea6c1c855c0b718fb2a4b134")
    ]
    classes = ['o', 'ki', 'su', 'tsu', 'na', 'ha', 'ma', 'ya', 're', 'wo']


class EMNIST(MNIST):
    """`EMNIST <https://www.westernsydney.edu.au/bens/home/reproducible_research/emnist>`_ Dataset.

    Args:
        root (string): Root directory of dataset where ``EMNIST/processed/training.pt``
            and  ``EMNIST/processed/test.pt`` exist.
        split (string): The dataset has 6 different splits: ``byclass``, ``bymerge``,
            ``balanced``, ``letters``, ``digits`` and ``mnist``. This argument specifies
            which one to use.
        train (bool, optional): If True, creates dataset from ``training.pt``,
            otherwise from ``test.pt``.
        download (bool, optional): If true, downloads the dataset from the internet and
            puts it in root directory. If dataset is already downloaded, it is not
            downloaded again.
        transform (callable, optional): A function/transform that  takes in an PIL image
            and returns a transformed version. E.g, ``transforms.RandomCrop``
        target_transform (callable, optional): A function/transform that takes in the
            target and transforms it.
    """
    url = 'https://www.itl.nist.gov/iaui/vip/cs_links/EMNIST/gzip.zip'
    md5 = "58c8d27c78d21e728a6bc7b3cc06412e"
    splits = ('byclass', 'bymerge', 'balanced', 'letters', 'digits', 'mnist')
    # Merged Classes assumes Same structure for both uppercase and lowercase version
    _merged_classes = {'c', 'i', 'j', 'k', 'l', 'm', 'o', 'p', 's', 'u', 'v', 'w', 'x', 'y', 'z'}
    _all_classes = set(string.digits + string.ascii_letters)
    classes_split_dict = {
        'byclass': sorted(list(_all_classes)),
        'bymerge': sorted(list(_all_classes - _merged_classes)),
        'balanced': sorted(list(_all_classes - _merged_classes)),
        'letters': ['N/A'] + list(string.ascii_lowercase),
        'digits': list(string.digits),
        'mnist': list(string.digits),
    }

    def __init__(self, root: str, split: str, **kwargs: Any) -> None:
        self.split = verify_str_arg(split, "split", self.splits)
        self.training_file = self._training_file(split)
        self.test_file = self._test_file(split)
        super(EMNIST, self).__init__(root, **kwargs)
        self.classes = self.classes_split_dict[self.split]

    @staticmethod
    def _training_file(split) -> str:
        return 'training_{}.pt'.format(split)

    @staticmethod
    def _test_file(split) -> str:
        return 'test_{}.pt'.format(split)

    @property
    def _file_prefix(self) -> str:
        return f"emnist-{self.split}-{'train' if self.train else 'test'}"

    @property
    def images_file(self) -> str:
        return os.path.join(self.raw_folder, f"{self._file_prefix}-images-idx3-ubyte")

    @property
    def labels_file(self) -> str:
        return os.path.join(self.raw_folder, f"{self._file_prefix}-labels-idx1-ubyte")

    def _load_data(self):
        return read_image_file(self.images_file), read_label_file(self.labels_file)

    def _check_exists(self) -> bool:
        return all(check_integrity(file) for file in (self.images_file, self.labels_file))

    def download(self) -> None:
        """Download the EMNIST data if it doesn't exist already."""

        if self._check_exists():
            return

        os.makedirs(self.raw_folder, exist_ok=True)

        download_and_extract_archive(self.url, download_root=self.raw_folder, md5=self.md5)
        gzip_folder = os.path.join(self.raw_folder, 'gzip')
        for gzip_file in os.listdir(gzip_folder):
            if gzip_file.endswith('.gz'):
                extract_archive(os.path.join(gzip_folder, gzip_file), self.raw_folder)
        shutil.rmtree(gzip_folder)


class QMNIST(MNIST):
    """`QMNIST <https://github.com/facebookresearch/qmnist>`_ Dataset.

    Args:
        root (string): Root directory of dataset whose ``processed``
            subdir contains torch binary files with the datasets.
        what (string,optional): Can be 'train', 'test', 'test10k',
            'test50k', or 'nist' for respectively the mnist compatible
            training set, the 60k qmnist testing set, the 10k qmnist
            examples that match the mnist testing set, the 50k
            remaining qmnist testing examples, or all the nist
            digits. The default is to select 'train' or 'test'
            according to the compatibility argument 'train'.
        compat (bool,optional): A boolean that says whether the target
            for each example is class number (for compatibility with
            the MNIST dataloader) or a torch vector containing the
            full qmnist information. Default=True.
        download (bool, optional): If true, downloads the dataset from
            the internet and puts it in root directory. If dataset is
            already downloaded, it is not downloaded again.
        transform (callable, optional): A function/transform that
            takes in an PIL image and returns a transformed
            version. E.g, ``transforms.RandomCrop``
        target_transform (callable, optional): A function/transform
            that takes in the target and transforms it.
        train (bool,optional,compatibility): When argument 'what' is
            not specified, this boolean decides whether to load the
            training set ot the testing set.  Default: True.
    """

    subsets = {
        'train': 'train',
        'test': 'test',
        'test10k': 'test',
        'test50k': 'test',
        'nist': 'nist'
    }
    resources: Dict[str, List[Tuple[str, str]]] = {  # type: ignore[assignment]
        'train': [('https://raw.githubusercontent.com/facebookresearch/qmnist/master/qmnist-train-images-idx3-ubyte.gz',
                   'ed72d4157d28c017586c42bc6afe6370'),
                  ('https://raw.githubusercontent.com/facebookresearch/qmnist/master/qmnist-train-labels-idx2-int.gz',
                   '0058f8dd561b90ffdd0f734c6a30e5e4')],
        'test': [('https://raw.githubusercontent.com/facebookresearch/qmnist/master/qmnist-test-images-idx3-ubyte.gz',
                  '1394631089c404de565df7b7aeaf9412'),
                 ('https://raw.githubusercontent.com/facebookresearch/qmnist/master/qmnist-test-labels-idx2-int.gz',
                  '5b5b05890a5e13444e108efe57b788aa')],
        'nist': [('https://raw.githubusercontent.com/facebookresearch/qmnist/master/xnist-images-idx3-ubyte.xz',
                  '7f124b3b8ab81486c9d8c2749c17f834'),
                 ('https://raw.githubusercontent.com/facebookresearch/qmnist/master/xnist-labels-idx2-int.xz',
                  '5ed0e788978e45d4a8bd4b7caec3d79d')]
    }
    classes = ['0 - zero', '1 - one', '2 - two', '3 - three', '4 - four',
               '5 - five', '6 - six', '7 - seven', '8 - eight', '9 - nine']

    def __init__(
            self, root: str, what: Optional[str] = None, compat: bool = True,
            train: bool = True, **kwargs: Any
    ) -> None:
        if what is None:
            what = 'train' if train else 'test'
        self.what = verify_str_arg(what, "what", tuple(self.subsets.keys()))
        self.compat = compat
        self.data_file = what + '.pt'
        self.training_file = self.data_file
        self.test_file = self.data_file
        super(QMNIST, self).__init__(root, train, **kwargs)

    @property
    def images_file(self) -> str:
        (url, _), _ = self.resources[self.subsets[self.what]]
        return os.path.join(self.raw_folder, os.path.splitext(os.path.basename(url))[0])

    @property
    def labels_file(self) -> str:
        _, (url, _) = self.resources[self.subsets[self.what]]
        return os.path.join(self.raw_folder, os.path.splitext(os.path.basename(url))[0])

    def _check_exists(self) -> bool:
        return all(check_integrity(file) for file in (self.images_file, self.labels_file))

    def _load_data(self):
        data = read_sn3_pascalvincent_tensor(self.images_file)
        assert (data.dtype == torch.uint8)
        assert (data.ndimension() == 3)

        targets = read_sn3_pascalvincent_tensor(self.labels_file).long()
        assert (targets.ndimension() == 2)

        if self.what == 'test10k':
            data = data[0:10000, :, :].clone()
            targets = targets[0:10000, :].clone()
        elif self.what == 'test50k':
            data = data[10000:, :, :].clone()
            targets = targets[10000:, :].clone()

        return data, targets

    def download(self) -> None:
        """Download the QMNIST data if it doesn't exist already.
           Note that we only download what has been asked for (argument 'what').
        """
        if self._check_exists():
            return

        os.makedirs(self.raw_folder, exist_ok=True)
        split = self.resources[self.subsets[self.what]]

        for url, md5 in split:
            filename = url.rpartition('/')[2]
            file_path = os.path.join(self.raw_folder, filename)
            if not os.path.isfile(file_path):
                download_url(url, self.raw_folder, filename=filename, md5=md5)
                if filename.endswith(".xz"):
                    with lzma.open(file_path, "rb") as fh1, open(os.path.splitext(file_path)[0], "wb") as fh2:
                        fh2.write(fh1.read())
                else:
                    extract_archive(file_path, os.path.splitext(file_path)[0])

    def __getitem__(self, index: int) -> Tuple[Any, Any]:
        # redefined to handle the compat flag
        img, target = self.data[index], self.targets[index]
        img = Image.fromarray(img.numpy(), mode='L')
        if self.transform is not None:
            img = self.transform(img)
        if self.compat:
            target = int(target[0])
        if self.target_transform is not None:
            target = self.target_transform(target)
        return img, target

    def extra_repr(self) -> str:
        return "Split: {}".format(self.what)


def get_int(b: bytes) -> int:
    return int(codecs.encode(b, 'hex'), 16)


SN3_PASCALVINCENT_TYPEMAP = {
    8: (torch.uint8, np.uint8, np.uint8),
    9: (torch.int8, np.int8, np.int8),
    11: (torch.int16, np.dtype('>i2'), 'i2'),
    12: (torch.int32, np.dtype('>i4'), 'i4'),
    13: (torch.float32, np.dtype('>f4'), 'f4'),
    14: (torch.float64, np.dtype('>f8'), 'f8')
}


def read_sn3_pascalvincent_tensor(path: str, strict: bool = True) -> torch.Tensor:
    """Read a SN3 file in "Pascal Vincent" format (Lush file 'libidx/idx-io.lsh').
       Argument may be a filename, compressed filename, or file object.
    """
    # read
    with open(path, "rb") as f:
        data = f.read()
    # parse
    magic = get_int(data[0:4])
    nd = magic % 256
    ty = magic // 256
    assert 1 <= nd <= 3
    assert 8 <= ty <= 14
    m = SN3_PASCALVINCENT_TYPEMAP[ty]
    s = [get_int(data[4 * (i + 1): 4 * (i + 2)]) for i in range(nd)]
    parsed = np.frombuffer(data, dtype=m[1], offset=(4 * (nd + 1)))
    assert parsed.shape[0] == np.prod(s) or not strict
    return torch.from_numpy(parsed.astype(m[2], copy=False)).view(*s)


def read_label_file(path: str) -> torch.Tensor:
    x = read_sn3_pascalvincent_tensor(path, strict=False)
    assert(x.dtype == torch.uint8)
    assert(x.ndimension() == 1)
    return x.long()


def read_image_file(path: str) -> torch.Tensor:
    x = read_sn3_pascalvincent_tensor(path, strict=False)
    assert(x.dtype == torch.uint8)
    assert(x.ndimension() == 3)
    return x<|MERGE_RESOLUTION|>--- conflicted
+++ resolved
@@ -7,14 +7,9 @@
 import torch
 import codecs
 import string
-import gzip
 import lzma
-<<<<<<< HEAD
-from typing import Any, Callable, Dict, List, Optional, Tuple, Union
-=======
-from typing import Any, Callable, Dict, IO, List, Optional, Tuple, Union
+from typing import Any, Callable, Dict, List, Optional, Tuple
 from urllib.error import URLError
->>>>>>> 9e474c3c
 from .utils import download_url, download_and_extract_archive, extract_archive, \
     verify_str_arg, check_integrity
 import shutil
@@ -174,11 +169,6 @@
 
         os.makedirs(self.raw_folder, exist_ok=True)
 
-<<<<<<< HEAD
-        for url, md5 in self.resources:
-            filename = url.rpartition('/')[2]
-            download_and_extract_archive(url, download_root=self.raw_folder, filename=filename, md5=md5)
-=======
         # download files
         for filename, md5 in self.resources:
             for mirror in self.mirrors:
@@ -200,7 +190,6 @@
                 break
             else:
                 raise RuntimeError("Error downloading {}".format(filename))
->>>>>>> 9e474c3c
 
     def extra_repr(self) -> str:
         return "Split: {}".format("Train" if self.train is True else "Test")
