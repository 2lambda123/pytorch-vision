--- conflicted
+++ resolved
@@ -51,13 +51,9 @@
     def __init__(self, root, split="train", target_type="attr", transform=None,
                  target_transform=None, download=False):
         import pandas
-<<<<<<< HEAD
         root = os.path.join(root, self.base_folder)
-        super(CelebA, self).__init__(root, root_zipfilename=os.path.join(root, "img_align_celeba.zip"))
-=======
-        super(CelebA, self).__init__(root, transform=transform,
+        super(CelebA, self).__init__(root, root_zipfilename=os.path.join(root, "img_align_celeba.zip"), transform=transform,
                                      target_transform=target_transform)
->>>>>>> a1ed206f
         self.split = split
         if isinstance(target_type, list):
             self.target_type = target_type
