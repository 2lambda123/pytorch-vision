import functools
import os
from abc import ABC, abstractmethod
from glob import glob
from pathlib import Path
from typing import Callable, List, Optional, Tuple, Union

import numpy as np
from PIL import Image

from .utils import _read_pfm, verify_str_arg
from .vision import VisionDataset

__all__ = ()

_read_pfm_file = functools.partial(_read_pfm, slice_channels=1)


class StereoMatchingDataset(ABC, VisionDataset):
    """Base interface for Stereo matching datasets"""

    _has_built_in_disparity_mask = False

    def __init__(self, root: str, transforms: Optional[Callable] = None):
        """
        Args:
            root(str): Root directory of the dataset.
            transforms(callable, optional): A function/transform that takes in Tuples of
                (images, disparities, valid_masks) and returns a transformed version of each of them.
                images is a Tuple of (``PIL.Image``, ``PIL.Image``)
                disparities is a Tuple of (``np.ndarray``, ``np.ndarray``) with shape (1, H, W)
                valid_masks is a Tuple of (``np.ndarray``, ``np.ndarray``) with shape (H, W)
                In some cases, when a dataset does not provide disparities, the ``disparities`` and
                ``valid_masks`` can be Tuples containing None values.
                For training splits generally the datasets provide a minimal guarantee of
                images: (``PIL.Image``, ``PIL.Image``)
                disparities: (``np.ndarray``, ``None``) with shape (1, H, W)
                Optionally, based on the dataset, it can return a ``mask`` as well:
                valid_masks: (``np.ndarray | None``, ``None``) with shape (H, W)
                For some test splits, the datasets provides outputs that look like:
                imgaes: (``PIL.Image``, ``PIL.Image``)
                disparities: (``None``, ``None``)
                Optionally, based on the dataset, it can return a ``mask`` as well:
                valid_masks: (``None``, ``None``)
        """
        super().__init__(root=root)
        self.transforms = transforms

        self._images = []  # type: ignore
        self._disparities = []  # type: ignore

    def _read_img(self, file_path: str) -> Image.Image:
        img = Image.open(file_path)
        if img.mode != "RGB":
            img = img.convert("RGB")
        return img

    def _scan_pairs(self, paths_left_pattern: str, paths_right_pattern: Optional[str] = None):

        left_paths = list(sorted(glob(paths_left_pattern)))

        right_paths: List[Union[None, str]]
        if paths_right_pattern:
            right_paths = list(sorted(glob(paths_right_pattern)))
        else:
            right_paths = list(None for _ in left_paths)

        if not left_paths:
            raise FileNotFoundError(f"Could not find any files matching the patterns: {paths_left_pattern}")

        if not right_paths:
            raise FileNotFoundError(f"Could not find any files matching the patterns: {paths_right_pattern}")

        if len(left_paths) != len(right_paths):
            raise ValueError(
                f"Found {len(left_paths)} left files but {len(right_paths)} right files using:\n "
                f"left pattern: {paths_left_pattern}\n"
                f"right pattern: {paths_right_pattern}\n"
            )

        paths = list((left, right) for left, right in zip(left_paths, right_paths))
        return paths

    @abstractmethod
    def _read_disparity(self, file_path: str) -> Tuple:
        # function that returns a disparity map and an occlusion map
        pass

    def __getitem__(self, index: int) -> Tuple:
        """Return example at given index.

        Args:
            index(int): The index of the example to retrieve

        Returns:
            tuple: A 3 or 4-tuple with ``(img_left, img_right, disparity, Optional[valid_mask])`` where ``valid_mask``
                can be a numpy boolean mask of shape (H, W) if the dataset provides a file
                indicating which disparity pixels are valid. The disparity is a numpy array of
                shape (1, H, W) and the images are PIL images. ``disparity`` is None for
                datasets on which for ``split="test"`` the authors did not provide annotations.
        """
        img_left = self._read_img(self._images[index][0])
        img_right = self._read_img(self._images[index][1])

        dsp_map_left, valid_mask_left = self._read_disparity(self._disparities[index][0])
        dsp_map_right, valid_mask_right = self._read_disparity(self._disparities[index][1])

        imgs = (img_left, img_right)
        dsp_maps = (dsp_map_left, dsp_map_right)
        valid_masks = (valid_mask_left, valid_mask_right)

        if self.transforms is not None:
            (
                imgs,
                dsp_maps,
                valid_masks,
            ) = self.transforms(imgs, dsp_maps, valid_masks)

        if self._has_built_in_disparity_mask or valid_masks[0] is not None:
            return imgs[0], imgs[1], dsp_maps[0], valid_masks[0]
        else:
            return imgs[0], imgs[1], dsp_maps[0]

    def __len__(self) -> int:
        return len(self._images)


class CarlaStereo(StereoMatchingDataset):
    """
    Carla simulator data linked in the `CREStereo github repo <https://github.com/megvii-research/CREStereo>`_.

    The dataset is expected to have the following structure: ::

        root
            carla-highres
                trainingF
                    scene1
                        img0.png
                        img1.png
                        disp0GT.pfm
                        disp1GT.pfm
                        calib.txt
                    scene2
                        img0.png
                        img1.png
                        disp0GT.pfm
                        disp1GT.pfm
                        calib.txt
                    ...

    Args:
        root (string): Root directory where `carla-highres` is located.
        transforms (callable, optional): A function/transform that takes in a sample and returns a transformed version.
    """

    def __init__(self, root: str, transforms: Optional[Callable] = None):
        super().__init__(root, transforms)

        root = Path(root) / "carla-highres"

        left_image_pattern = str(root / "trainingF" / "*" / "im0.png")
        right_image_pattern = str(root / "trainingF" / "*" / "im1.png")
        imgs = self._scan_pairs(left_image_pattern, right_image_pattern)
        self._images = imgs

        left_disparity_pattern = str(root / "trainingF" / "*" / "disp0GT.pfm")
        right_disparity_pattern = str(root / "trainingF" / "*" / "disp1GT.pfm")
        disparities = self._scan_pairs(left_disparity_pattern, right_disparity_pattern)
        self._disparities = disparities

    def _read_disparity(self, file_path: str) -> Tuple:
        disparity_map = _read_pfm_file(file_path)
        disparity_map = np.abs(disparity_map)  # ensure that the disparity is positive
        valid_mask = None
        return disparity_map, valid_mask

    def __getitem__(self, index: int) -> Tuple:
        """Return example at given index.

        Args:
            index(int): The index of the example to retrieve

        Returns:
            tuple: A 3-tuple with ``(img_left, img_right, disparity)``.
            The disparity is a numpy array of shape (1, H, W) and the images are PIL images.
            If a ``valid_mask`` is generated within the ``transforms`` parameter,
            a 4-tuple with ``(img_left, img_right, disparity, valid_mask)`` is returned.
        """
        return super().__getitem__(index)


class Kitti2012Stereo(StereoMatchingDataset):
    """
    KITTI dataset from the `2012 stereo evaluation benchmark <http://www.cvlibs.net/datasets/kitti/eval_stereo_flow.php>`_.
    Uses the RGB images for consistency with KITTI 2015.

    The dataset is expected to have the following structure: ::

        root
            Kitti2012
                testing
                    colored_0
                        1_10.png
                        2_10.png
                        ...
                    colored_1
                        1_10.png
                        2_10.png
                        ...
                training
                    colored_0
                        1_10.png
                        2_10.png
                        ...
                    colored_1
                        1_10.png
                        2_10.png
                        ...
                    disp_noc
                        1.png
                        2.png
                        ...
                    calib

    Args:
        root (string): Root directory where `Kitti2012` is located.
        split (string, optional): The dataset split of scenes, either "train" (default) or "test".
        transforms (callable, optional): A function/transform that takes in a sample and returns a transformed version.
    """

    _has_built_in_disparity_mask = True

    def __init__(self, root: str, split: str = "train", transforms: Optional[Callable] = None):
        super().__init__(root, transforms)

        verify_str_arg(split, "split", valid_values=("train", "test"))

        root = Path(root) / "Kitti2012" / (split + "ing")

        left_img_pattern = str(root / "colored_0" / "*_10.png")
        right_img_pattern = str(root / "colored_1" / "*_10.png")
        self._images = self._scan_pairs(left_img_pattern, right_img_pattern)

        if split == "train":
            disparity_pattern = str(root / "disp_noc" / "*.png")
            self._disparities = self._scan_pairs(disparity_pattern, None)
        else:
            self._disparities = list((None, None) for _ in self._images)

    def _read_disparity(self, file_path: str) -> Tuple:
        # test split has no disparity maps
        if file_path is None:
            return None, None

        disparity_map = np.asarray(Image.open(file_path)) / 256.0
        # unsqueeze the disparity map into (C, H, W) format
        disparity_map = disparity_map[None, :, :]
        valid_mask = None
        return disparity_map, valid_mask

    def __getitem__(self, index: int) -> Tuple:
        """Return example at given index.

        Args:
            index(int): The index of the example to retrieve

        Returns:
            tuple: A 4-tuple with ``(img_left, img_right, disparity, valid_mask)``.
            The disparity is a numpy array of shape (1, H, W) and the images are PIL images.
            ``valid_mask`` is implicitly ``None`` if the ``transforms`` parameter does not
            generate a valid mask.
            Both ``disparity`` and ``valid_mask`` are ``None`` if the dataset split is test.
        """
        return super().__getitem__(index)


class Kitti2015Stereo(StereoMatchingDataset):
    """
    KITTI dataset from the `2015 stereo evaluation benchmark <http://www.cvlibs.net/datasets/kitti/eval_scene_flow.php>`_.

    The dataset is expected to have the following structure: ::

        root
            Kitti2015
                testing
                    image_2
                        img1.png
                        img2.png
                        ...
                    image_3
                        img1.png
                        img2.png
                        ...
                training
                    image_2
                        img1.png
                        img2.png
                        ...
                    image_3
                        img1.png
                        img2.png
                        ...
                    disp_occ_0
                        img1.png
                        img2.png
                        ...
                    disp_occ_1
                        img1.png
                        img2.png
                        ...
                    calib

    Args:
        root (string): Root directory where `Kitti2015` is located.
        split (string, optional): The dataset split of scenes, either "train" (default) or "test".
        transforms (callable, optional): A function/transform that takes in a sample and returns a transformed version.
    """

    _has_built_in_disparity_mask = True

    def __init__(self, root: str, split: str = "train", transforms: Optional[Callable] = None):
        super().__init__(root, transforms)

        verify_str_arg(split, "split", valid_values=("train", "test"))

        root = Path(root) / "Kitti2015" / (split + "ing")
        left_img_pattern = str(root / "image_2" / "*.png")
        right_img_pattern = str(root / "image_3" / "*.png")
        self._images = self._scan_pairs(left_img_pattern, right_img_pattern)

        if split == "train":
            left_disparity_pattern = str(root / "disp_occ_0" / "*.png")
            right_disparity_pattern = str(root / "disp_occ_1" / "*.png")
            self._disparities = self._scan_pairs(left_disparity_pattern, right_disparity_pattern)
        else:
            self._disparities = list((None, None) for _ in self._images)

    def _read_disparity(self, file_path: str) -> Tuple:
        # test split has no disparity maps
        if file_path is None:
            return None, None

        disparity_map = np.asarray(Image.open(file_path)) / 256.0
        # unsqueeze the disparity map into (C, H, W) format
        disparity_map = disparity_map[None, :, :]
        valid_mask = None
        return disparity_map, valid_mask

    def __getitem__(self, index: int) -> Tuple:
        """Return example at given index.

        Args:
            index(int): The index of the example to retrieve

        Returns:
            tuple: A 4-tuple with ``(img_left, img_right, disparity, valid_mask)``.
            The disparity is a numpy array of shape (1, H, W) and the images are PIL images.
            ``valid_mask`` is implicitly ``None`` if the ``transforms`` parameter does not
            generate a valid mask.
            Both ``disparity`` and ``valid_mask`` are ``None`` if the dataset split is test.
        """
        return super().__getitem__(index)


class SceneFlowStereo(StereoMatchingDataset):
    """Dataset interface for `Scene Flow <https://lmb.informatik.uni-freiburg.de/resources/datasets/SceneFlowDatasets.en.html>`_ datasets.
    This interface provides access to the `FlyingThings3D, `Monkaa` and `Driving` datasets.

    The dataset is expected to have the following structre: ::

        root
            SceneFlow
                Monkaa
                    frames_cleanpass
                        scene1
                            left
                                img1.png
                                img2.png
                            right
                                img1.png
                                img2.png
                        scene2
                            left
                                img1.png
                                img2.png
                            right
                                img1.png
                                img2.png
                    frames_finalpass
                        scene1
                            left
                                img1.png
                                img2.png
                            right
                                img1.png
                                img2.png
                        ...
                        ...
                    disparity
                        scene1
                            left
                                img1.pfm
                                img2.pfm
                            right
                                img1.pfm
                                img2.pfm
                FlyingThings3D
                    ...
                    ...

    Args:
        root (string): Root directory where SceneFlow is located.
        variant (string): Which dataset variant to user, "FlyingThings3D" (default), "Monkaa" or "Driving".
        pass_name (string): Which pass to use, "clean" (default), "final" or "both".
        transforms (callable, optional): A function/transform that takes in a sample and returns a transformed version.

    """

    def __init__(
        self,
        root: str,
        variant: str = "FlyingThings3D",
        pass_name: str = "clean",
        transforms: Optional[Callable] = None,
    ):
        super().__init__(root, transforms)

        root = Path(root) / "SceneFlow"

        verify_str_arg(variant, "variant", valid_values=("FlyingThings3D", "Driving", "Monkaa"))
        verify_str_arg(pass_name, "pass_name", valid_values=("clean", "final", "both"))

        passes = {
            "clean": ["frames_cleanpass"],
            "final": ["frames_finalpass"],
            "both": ["frames_cleanpass", "frames_finalpass"],
        }[pass_name]

        root = root / variant

        for p in passes:
            left_image_pattern = str(root / p / "*" / "left" / "*.png")
            right_image_pattern = str(root / p / "*" / "right" / "*.png")
            self._images += self._scan_pairs(left_image_pattern, right_image_pattern)

            left_disparity_pattern = str(root / "disparity" / "*" / "left" / "*.pfm")
            right_disparity_pattern = str(root / "disparity" / "*" / "right" / "*.pfm")
            self._disparities += self._scan_pairs(left_disparity_pattern, right_disparity_pattern)

    def _read_disparity(self, file_path: str) -> Tuple:
        disparity_map = _read_pfm_file(file_path)
        disparity_map = np.abs(disparity_map)  # ensure that the disparity is positive
        valid_mask = None
        return disparity_map, valid_mask

    def __getitem__(self, index: int) -> Tuple:
<<<<<<< HEAD
        """
        Return example at given index.
=======
        """Return example at given index.
>>>>>>> 96aa3d92

        Args:
            index(int): The index of the example to retrieve

        Returns:
            tuple: A 3-tuple with ``(img_left, img_right, disparity)``.
            The disparity is a numpy array of shape (1, H, W) and the images are PIL images.
            If a ``valid_mask`` is generated within the ``transforms`` parameter,
            a 4-tuple with ``(img_left, img_right, disparity, valid_mask)`` is returned.
        """
<<<<<<< HEAD
        return super().__getitem__(index)


class SintelStereo(StereoMatchingDataset):
    """Sintel `Stereo Dataset <http://sintel.is.tue.mpg.de/stereo>`_.

    The dataset is expected to have the following structure: ::

        root
            Sintel
                training
                    final_left
                        scene1
                            img1.png
                            img2.png
                            ...
                        ...
                    final_right
                        scene2
                            img1.png
                            img2.png
                            ...
                        ...
                    disparities
                        scene1
                            img1.png
                            img2.png
                            ...
                        ...
                    occlusions
                        scene1
                            img1.png
                            img2.png
                            ...
                        ...
                    outofframe
                        scene1
                            img1.png
                            img2.png
                            ...
                        ...

    Args:
        root (string): Root directory where Sintel Stereo is located.
        pass_name (string): The name of the pass to use, either "final", "clean" or "both".
        transforms (callable, optional): A function/transform that takes in a sample and returns a transformed version.
    """

    _has_built_in_disparity_mask = True

    def __init__(self, root: str, pass_name: str = "final", transforms: Optional[Callable] = None):
        super().__init__(root, transforms)

        verify_str_arg(pass_name, "pass_name", valid_values=("final", "clean", "both"))

        root = Path(root) / "Sintel"
        pass_names = {
            "final": ["final"],
            "clean": ["clean"],
            "both": ["final", "clean"],
        }[pass_name]

        for p in pass_names:
            left_img_pattern = str(root / "training" / f"{p}_left" / "*" / "*.png")
            right_img_pattern = str(root / "training" / f"{p}_right" / "*" / "*.png")
            self._images += self._scan_pairs(left_img_pattern, right_img_pattern)

            disparity_pattern = str(root / "training" / "disparities" / "*" / "*.png")
            self._disparities += self._scan_pairs(disparity_pattern, None)

    def _get_occlussion_mask_paths(self, file_path: str) -> Tuple[str, str]:
        # helper function to get the occlusion mask paths
        # a path will look like  .../.../.../training/disparities/scene1/img1.png
        # we want to get something like .../.../.../training/occlusions/scene1/img1.png
        fpath = Path(file_path)
        basename = fpath.name
        scenedir = fpath.parent
        # the parent of the scenedir is actually the disparity dir
        sampledir = scenedir.parent.parent

        occlusion_path = str(sampledir / "occlusions" / scenedir.name / basename)
        outofframe_path = str(sampledir / "outofframe" / scenedir.name / basename)

        if not os.path.exists(occlusion_path):
            raise FileNotFoundError(f"Occlusion mask {occlusion_path} does not exist")

        if not os.path.exists(outofframe_path):
            raise FileNotFoundError(f"Out of frame mask {outofframe_path} does not exist")

        return occlusion_path, outofframe_path

    def _read_disparity(self, file_path: str) -> Tuple:
        if file_path is None:
            return None, None

        # disparity decoding as per Sintel instructions in the README provided with the dataset
        disparity_map = np.asarray(Image.open(file_path), dtype=np.float32)
        r, g, b = np.split(disparity_map, 3, axis=-1)
        disparity_map = r * 4 + g / (2**6) + b / (2**14)
        # reshape into (C, H, W) format
        disparity_map = np.transpose(disparity_map, (2, 0, 1))
        # find the appropiate file paths
        occlued_mask_path, out_of_frame_mask_path = self._get_occlussion_mask_paths(file_path)
        # occlusion masks
        valid_mask = np.asarray(Image.open(occlued_mask_path)) == 0
        # out of frame masks
        off_mask = np.asarray(Image.open(out_of_frame_mask_path)) == 0
        # combine the masks together
        valid_mask = np.logical_and(off_mask, valid_mask)
        return disparity_map, valid_mask

    def __getitem__(self, index: int) -> Tuple:
        """Return example at given index.

        Args:
            index(int): The index of the example to retrieve

        Returns:
            tuple: A 4-tuple with ``(img_left, img_right, disparity, valid_mask)`` is returned.
            The disparity is a numpy array of shape (1, H, W) and the images are PIL images whilst
            the valid_mask is a numpy array of shape (H, W).
        """
=======
>>>>>>> 96aa3d92
        return super().__getitem__(index)<|MERGE_RESOLUTION|>--- conflicted
+++ resolved
@@ -454,12 +454,7 @@
         return disparity_map, valid_mask
 
     def __getitem__(self, index: int) -> Tuple:
-<<<<<<< HEAD
-        """
-        Return example at given index.
-=======
         """Return example at given index.
->>>>>>> 96aa3d92
 
         Args:
             index(int): The index of the example to retrieve
@@ -470,7 +465,6 @@
             If a ``valid_mask`` is generated within the ``transforms`` parameter,
             a 4-tuple with ``(img_left, img_right, disparity, valid_mask)`` is returned.
         """
-<<<<<<< HEAD
         return super().__getitem__(index)
 
 
@@ -593,6 +587,4 @@
             The disparity is a numpy array of shape (1, H, W) and the images are PIL images whilst
             the valid_mask is a numpy array of shape (H, W).
         """
-=======
->>>>>>> 96aa3d92
         return super().__getitem__(index)