from __future__ import annotations

from typing import Any, List, Optional, Sequence, Tuple, Union

import torch
from torchvision._utils import StrEnum
from torchvision.transforms import InterpolationMode  # TODO: this needs to be moved out of transforms

from ._feature import _Feature


class BoundingBoxFormat(StrEnum):
    XYXY = StrEnum.auto()
    XYWH = StrEnum.auto()
    CXCYWH = StrEnum.auto()


class BoundingBox(_Feature):
    format: BoundingBoxFormat
    image_size: Tuple[int, int]

    def __new__(
        cls,
        data: Any,
        *,
        format: Union[BoundingBoxFormat, str],
        image_size: Tuple[int, int],
        dtype: Optional[torch.dtype] = None,
        device: Optional[Union[torch.device, str, int]] = None,
        requires_grad: bool = False,
    ) -> BoundingBox:
        bounding_box = super().__new__(cls, data, dtype=dtype, device=device, requires_grad=requires_grad)

        if isinstance(format, str):
            format = BoundingBoxFormat.from_str(format.upper())
        bounding_box.format = format

        bounding_box.image_size = image_size

        return bounding_box

    def __repr__(self, *, tensor_contents: Any = None) -> str:  # type: ignore[override]
        return self._make_repr(format=self.format, image_size=self.image_size)

    @classmethod
    def new_like(
        cls,
        other: BoundingBox,
        data: Any,
        *,
        format: Optional[Union[BoundingBoxFormat, str]] = None,
        image_size: Optional[Tuple[int, int]] = None,
        **kwargs: Any,
    ) -> BoundingBox:
        return super().new_like(
            other,
            data,
            format=format if format is not None else other.format,
            image_size=image_size if image_size is not None else other.image_size,
            **kwargs,
        )

    def to_format(self, format: Union[str, BoundingBoxFormat]) -> BoundingBox:
        if isinstance(format, str):
            format = BoundingBoxFormat.from_str(format.upper())

        return BoundingBox.new_like(
            self, self._F.convert_bounding_box_format(self, old_format=self.format, new_format=format), format=format
        )

    def horizontal_flip(self) -> BoundingBox:
        output = self._F.horizontal_flip_bounding_box(self, format=self.format, image_size=self.image_size)
        return BoundingBox.new_like(self, output)

    def vertical_flip(self) -> BoundingBox:
        output = self._F.vertical_flip_bounding_box(self, format=self.format, image_size=self.image_size)
        return BoundingBox.new_like(self, output)

    def resize(  # type: ignore[override]
        self,
        size: List[int],
        interpolation: InterpolationMode = InterpolationMode.BILINEAR,
        max_size: Optional[int] = None,
        antialias: bool = False,
    ) -> BoundingBox:
        output = self._F.resize_bounding_box(self, size, image_size=self.image_size, max_size=max_size)
        image_size = (size[0], size[0]) if len(size) == 1 else (size[0], size[1])
        return BoundingBox.new_like(self, output, image_size=image_size, dtype=output.dtype)

    def crop(self, top: int, left: int, height: int, width: int) -> BoundingBox:
        output = self._F.crop_bounding_box(self, self.format, top, left)
        return BoundingBox.new_like(self, output, image_size=(height, width))

    def center_crop(self, output_size: List[int]) -> BoundingBox:
        output = self._F.center_crop_bounding_box(
            self, format=self.format, output_size=output_size, image_size=self.image_size
        )
        image_size = (output_size[0], output_size[0]) if len(output_size) == 1 else (output_size[0], output_size[1])
        return BoundingBox.new_like(self, output, image_size=image_size)

    def resized_crop(
        self,
        top: int,
        left: int,
        height: int,
        width: int,
        size: List[int],
        interpolation: InterpolationMode = InterpolationMode.BILINEAR,
        antialias: bool = False,
    ) -> BoundingBox:
        output = self._F.resized_crop_bounding_box(self, self.format, top, left, height, width, size=size)
        image_size = (size[0], size[0]) if len(size) == 1 else (size[0], size[1])
        return BoundingBox.new_like(self, output, image_size=image_size, dtype=output.dtype)

    def pad(
        self,
        padding: Union[int, Sequence[int]],
        fill: Optional[Union[int, float, Sequence[int], Sequence[float]]] = None,
        padding_mode: str = "constant",
    ) -> BoundingBox:
        # This cast does Sequence[int] -> List[int] and is required to make mypy happy
        if not isinstance(padding, int):
            padding = list(padding)

        output = self._F.pad_bounding_box(self, padding, format=self.format, padding_mode=padding_mode)

        # Update output image size:
        left, top, right, bottom = self._F._geometry._parse_pad_padding(padding)
        height, width = self.image_size
        height += top + bottom
        width += left + right

        return BoundingBox.new_like(self, output, image_size=(height, width))

    def rotate(
        self,
        angle: float,
        interpolation: InterpolationMode = InterpolationMode.NEAREST,
        expand: bool = False,
        fill: Optional[Union[int, float, Sequence[int], Sequence[float]]] = None,
        center: Optional[List[float]] = None,
    ) -> BoundingBox:
        output = self._F.rotate_bounding_box(
            self, format=self.format, image_size=self.image_size, angle=angle, expand=expand, center=center
        )
        image_size = self.image_size
        if expand:
            # The way we recompute image_size is not optimal due to redundant computations of
            # - rotation matrix (_get_inverse_affine_matrix)
            # - points dot matrix (_compute_affine_output_size)
            # Alternatively, we could return new image size by self._F.rotate_bounding_box
            height, width = image_size
            rotation_matrix = self._F._geometry._get_inverse_affine_matrix(
                [0.0, 0.0], angle, [0.0, 0.0], 1.0, [0.0, 0.0]
            )
<<<<<<< HEAD
            new_width, new_height = self._F._geometry._FT._compute_output_size(rotation_matrix, width, height)
=======
            new_width, new_height = self._F._geometry._FT._compute_affine_output_size(rotation_matrix, width, height)
>>>>>>> 26099237
            image_size = (new_height, new_width)

        return BoundingBox.new_like(self, output, dtype=output.dtype, image_size=image_size)

    def affine(
        self,
        angle: float,
        translate: List[float],
        scale: float,
        shear: List[float],
        interpolation: InterpolationMode = InterpolationMode.NEAREST,
        fill: Optional[Union[int, float, Sequence[int], Sequence[float]]] = None,
        center: Optional[List[float]] = None,
    ) -> BoundingBox:
        output = self._F.affine_bounding_box(
            self,
            self.format,
            self.image_size,
            angle,
            translate=translate,
            scale=scale,
            shear=shear,
            center=center,
        )
        return BoundingBox.new_like(self, output, dtype=output.dtype)

    def perspective(
        self,
        perspective_coeffs: List[float],
        interpolation: InterpolationMode = InterpolationMode.BILINEAR,
        fill: Optional[Union[int, float, Sequence[int], Sequence[float]]] = None,
    ) -> BoundingBox:
        output = self._F.perspective_bounding_box(self, self.format, perspective_coeffs)
        return BoundingBox.new_like(self, output, dtype=output.dtype)

    def elastic(
        self,
        displacement: torch.Tensor,
        interpolation: InterpolationMode = InterpolationMode.BILINEAR,
        fill: Optional[Union[int, float, Sequence[int], Sequence[float]]] = None,
    ) -> BoundingBox:
        output = self._F.elastic_bounding_box(self, self.format, displacement)
        return BoundingBox.new_like(self, output, dtype=output.dtype)<|MERGE_RESOLUTION|>--- conflicted
+++ resolved
@@ -153,11 +153,7 @@
             rotation_matrix = self._F._geometry._get_inverse_affine_matrix(
                 [0.0, 0.0], angle, [0.0, 0.0], 1.0, [0.0, 0.0]
             )
-<<<<<<< HEAD
-            new_width, new_height = self._F._geometry._FT._compute_output_size(rotation_matrix, width, height)
-=======
             new_width, new_height = self._F._geometry._FT._compute_affine_output_size(rotation_matrix, width, height)
->>>>>>> 26099237
             image_size = (new_height, new_width)
 
         return BoundingBox.new_like(self, output, dtype=output.dtype, image_size=image_size)
