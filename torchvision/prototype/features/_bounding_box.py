--- conflicted
+++ resolved
@@ -23,12 +23,7 @@
     def _wrap(cls, tensor: torch.Tensor, *, format: BoundingBoxFormat, spatial_size: Tuple[int, int]) -> BoundingBox:
         bounding_box = tensor.as_subclass(cls)
         bounding_box.format = format
-<<<<<<< HEAD
-        bounding_box.image_size = image_size
-        bounding_box._tensor = tensor
-=======
         bounding_box.spatial_size = spatial_size
->>>>>>> e3238e5a
         return bounding_box
 
     def __new__(
