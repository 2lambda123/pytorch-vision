from __future__ import annotations

from typing import Any, List, Optional, Sequence, Tuple, Union

import torch
from torchvision._utils import StrEnum
from torchvision.transforms import InterpolationMode  # TODO: this needs to be moved out of transforms

from ._feature import _Feature, FillTypeJIT


class BoundingBoxFormat(StrEnum):
    XYXY = StrEnum.auto()
    XYWH = StrEnum.auto()
    CXCYWH = StrEnum.auto()


class BoundingBox(_Feature):
    format: BoundingBoxFormat
    image_size: Tuple[int, int]

    def __new__(
        cls,
        data: Any,
        *,
        format: Union[BoundingBoxFormat, str],
        image_size: Tuple[int, int],
        dtype: Optional[torch.dtype] = None,
        device: Optional[Union[torch.device, str, int]] = None,
        requires_grad: bool = False,
    ) -> BoundingBox:
        bounding_box = super().__new__(cls, data, dtype=dtype, device=device, requires_grad=requires_grad)

        if isinstance(format, str):
            format = BoundingBoxFormat.from_str(format.upper())
        bounding_box.format = format

        bounding_box.image_size = image_size

        return bounding_box

    def __repr__(self, *, tensor_contents: Any = None) -> str:  # type: ignore[override]
        return self._make_repr(format=self.format, image_size=self.image_size)

    @classmethod
    def new_like(
        cls,
        other: BoundingBox,
        data: Any,
        *,
        format: Optional[Union[BoundingBoxFormat, str]] = None,
        image_size: Optional[Tuple[int, int]] = None,
        **kwargs: Any,
    ) -> BoundingBox:
        return super().new_like(
            other,
            data,
            format=format if format is not None else other.format,
            image_size=image_size if image_size is not None else other.image_size,
            **kwargs,
        )

    def to_format(self, format: Union[str, BoundingBoxFormat]) -> BoundingBox:
        if isinstance(format, str):
            format = BoundingBoxFormat.from_str(format.upper())

        return BoundingBox.new_like(
            self, self._F.convert_format_bounding_box(self, old_format=self.format, new_format=format), format=format
        )

    def horizontal_flip(self) -> BoundingBox:
        output = self._F.horizontal_flip_bounding_box(self, format=self.format, image_size=self.image_size)
        return BoundingBox.new_like(self, output)

    def vertical_flip(self) -> BoundingBox:
        output = self._F.vertical_flip_bounding_box(self, format=self.format, image_size=self.image_size)
        return BoundingBox.new_like(self, output)

    def resize(  # type: ignore[override]
        self,
        size: List[int],
        interpolation: InterpolationMode = InterpolationMode.BILINEAR,
        max_size: Optional[int] = None,
        antialias: bool = False,
    ) -> BoundingBox:
<<<<<<< HEAD
        output, image_size = self._F.resize_bounding_box(self, size, image_size=self.image_size, max_size=max_size)
        return BoundingBox.new_like(self, output, image_size=image_size)
=======
        output = self._F.resize_bounding_box(self, image_size=self.image_size, size=size, max_size=max_size)
        if isinstance(size, int):
            size = [size]
        image_size = (size[0], size[0]) if len(size) == 1 else (size[0], size[1])
        return BoundingBox.new_like(self, output, image_size=image_size, dtype=output.dtype)
>>>>>>> 30b879fc

    def crop(self, top: int, left: int, height: int, width: int) -> BoundingBox:
        output, image_size = self._F.crop_bounding_box(
            self, self.format, top=top, left=left, height=height, width=width
        )
        return BoundingBox.new_like(self, output, image_size=image_size)

    def center_crop(self, output_size: List[int]) -> BoundingBox:
<<<<<<< HEAD
        output, image_size = self._F.center_crop_bounding_box(
            self, format=self.format, output_size=output_size, image_size=self.image_size
        )
=======
        output = self._F.center_crop_bounding_box(
            self, format=self.format, image_size=self.image_size, output_size=output_size
        )
        if isinstance(output_size, int):
            output_size = [output_size]
        image_size = (output_size[0], output_size[0]) if len(output_size) == 1 else (output_size[0], output_size[1])
>>>>>>> 30b879fc
        return BoundingBox.new_like(self, output, image_size=image_size)

    def resized_crop(
        self,
        top: int,
        left: int,
        height: int,
        width: int,
        size: List[int],
        interpolation: InterpolationMode = InterpolationMode.BILINEAR,
        antialias: bool = False,
    ) -> BoundingBox:
        output = self._F.resized_crop_bounding_box(self, self.format, top, left, height, width, size=size)
        image_size = (size[0], size[0]) if len(size) == 1 else (size[0], size[1])
        return BoundingBox.new_like(self, output, image_size=image_size, dtype=output.dtype)

    def pad(
        self,
        padding: Union[int, Sequence[int]],
        fill: FillTypeJIT = None,
        padding_mode: str = "constant",
    ) -> BoundingBox:
<<<<<<< HEAD
        output, image_size = self._F.pad_bounding_box(
            self, padding, format=self.format, image_size=self.image_size, padding_mode=padding_mode
        )
        return BoundingBox.new_like(self, output, image_size=image_size)
=======
        # This cast does Sequence[int] -> List[int] and is required to make mypy happy
        if not isinstance(padding, int):
            padding = list(padding)

        output = self._F.pad_bounding_box(self, format=self.format, padding=padding, padding_mode=padding_mode)

        # Update output image size:
        left, right, top, bottom = self._F._geometry._parse_pad_padding(padding)
        height, width = self.image_size
        height += top + bottom
        width += left + right

        return BoundingBox.new_like(self, output, image_size=(height, width))
>>>>>>> 30b879fc

    def rotate(
        self,
        angle: float,
        interpolation: InterpolationMode = InterpolationMode.NEAREST,
        expand: bool = False,
        fill: FillTypeJIT = None,
        center: Optional[List[float]] = None,
    ) -> BoundingBox:
        output, image_size = self._F.rotate_bounding_box(
            self, format=self.format, image_size=self.image_size, angle=angle, expand=expand, center=center
        )
        return BoundingBox.new_like(self, output, image_size=image_size)

    def affine(
        self,
        angle: Union[int, float],
        translate: List[float],
        scale: float,
        shear: List[float],
        interpolation: InterpolationMode = InterpolationMode.NEAREST,
        fill: FillTypeJIT = None,
        center: Optional[List[float]] = None,
    ) -> BoundingBox:
        output = self._F.affine_bounding_box(
            self,
            self.format,
            self.image_size,
            angle,
            translate=translate,
            scale=scale,
            shear=shear,
            center=center,
        )
        return BoundingBox.new_like(self, output, dtype=output.dtype)

    def perspective(
        self,
        perspective_coeffs: List[float],
        interpolation: InterpolationMode = InterpolationMode.BILINEAR,
        fill: FillTypeJIT = None,
    ) -> BoundingBox:
        output = self._F.perspective_bounding_box(self, self.format, perspective_coeffs)
        return BoundingBox.new_like(self, output, dtype=output.dtype)

    def elastic(
        self,
        displacement: torch.Tensor,
        interpolation: InterpolationMode = InterpolationMode.BILINEAR,
        fill: FillTypeJIT = None,
    ) -> BoundingBox:
        output = self._F.elastic_bounding_box(self, self.format, displacement)
        return BoundingBox.new_like(self, output, dtype=output.dtype)<|MERGE_RESOLUTION|>--- conflicted
+++ resolved
@@ -83,16 +83,8 @@
         max_size: Optional[int] = None,
         antialias: bool = False,
     ) -> BoundingBox:
-<<<<<<< HEAD
-        output, image_size = self._F.resize_bounding_box(self, size, image_size=self.image_size, max_size=max_size)
+        output, image_size = self._F.resize_bounding_box(self, image_size=self.image_size, size=size, max_size=max_size)
         return BoundingBox.new_like(self, output, image_size=image_size)
-=======
-        output = self._F.resize_bounding_box(self, image_size=self.image_size, size=size, max_size=max_size)
-        if isinstance(size, int):
-            size = [size]
-        image_size = (size[0], size[0]) if len(size) == 1 else (size[0], size[1])
-        return BoundingBox.new_like(self, output, image_size=image_size, dtype=output.dtype)
->>>>>>> 30b879fc
 
     def crop(self, top: int, left: int, height: int, width: int) -> BoundingBox:
         output, image_size = self._F.crop_bounding_box(
@@ -101,18 +93,9 @@
         return BoundingBox.new_like(self, output, image_size=image_size)
 
     def center_crop(self, output_size: List[int]) -> BoundingBox:
-<<<<<<< HEAD
         output, image_size = self._F.center_crop_bounding_box(
-            self, format=self.format, output_size=output_size, image_size=self.image_size
-        )
-=======
-        output = self._F.center_crop_bounding_box(
             self, format=self.format, image_size=self.image_size, output_size=output_size
         )
-        if isinstance(output_size, int):
-            output_size = [output_size]
-        image_size = (output_size[0], output_size[0]) if len(output_size) == 1 else (output_size[0], output_size[1])
->>>>>>> 30b879fc
         return BoundingBox.new_like(self, output, image_size=image_size)
 
     def resized_crop(
@@ -125,9 +108,8 @@
         interpolation: InterpolationMode = InterpolationMode.BILINEAR,
         antialias: bool = False,
     ) -> BoundingBox:
-        output = self._F.resized_crop_bounding_box(self, self.format, top, left, height, width, size=size)
-        image_size = (size[0], size[0]) if len(size) == 1 else (size[0], size[1])
-        return BoundingBox.new_like(self, output, image_size=image_size, dtype=output.dtype)
+        output, image_size = self._F.resized_crop_bounding_box(self, self.format, top, left, height, width, size=size)
+        return BoundingBox.new_like(self, output, image_size=image_size)
 
     def pad(
         self,
@@ -135,26 +117,10 @@
         fill: FillTypeJIT = None,
         padding_mode: str = "constant",
     ) -> BoundingBox:
-<<<<<<< HEAD
         output, image_size = self._F.pad_bounding_box(
-            self, padding, format=self.format, image_size=self.image_size, padding_mode=padding_mode
+            self, format=self.format, image_size=self.image_size, padding=padding, padding_mode=padding_mode
         )
         return BoundingBox.new_like(self, output, image_size=image_size)
-=======
-        # This cast does Sequence[int] -> List[int] and is required to make mypy happy
-        if not isinstance(padding, int):
-            padding = list(padding)
-
-        output = self._F.pad_bounding_box(self, format=self.format, padding=padding, padding_mode=padding_mode)
-
-        # Update output image size:
-        left, right, top, bottom = self._F._geometry._parse_pad_padding(padding)
-        height, width = self.image_size
-        height += top + bottom
-        width += left + right
-
-        return BoundingBox.new_like(self, output, image_size=(height, width))
->>>>>>> 30b879fc
 
     def rotate(
         self,
