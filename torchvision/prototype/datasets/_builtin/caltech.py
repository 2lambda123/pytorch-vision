import io
import pathlib
import re
from typing import Any, Callable, Dict, List, Optional, Tuple, Union

import numpy as np
import torch
from torch.utils.data import IterDataPipe
from torch.utils.data.datapipes.iter import (
    Mapper,
    TarArchiveReader,
    Shuffler,
    Filter,
)
from torchdata.datapipes.iter import KeyZipper
from torchvision.prototype.datasets.utils import (
    Dataset,
    DatasetConfig,
    DatasetInfo,
    HttpResource,
    OnlineResource,
)
from torchvision.prototype.datasets.utils._internal import create_categories_file, INFINITE_BUFFER_SIZE, read_mat

HERE = pathlib.Path(__file__).parent


class Caltech101(Dataset):
    @property
    def info(self) -> DatasetInfo:
        return DatasetInfo(
            "caltech101",
            categories=HERE / "caltech101.categories",
            homepage="http://www.vision.caltech.edu/Image_Datasets/Caltech101",
        )

    def resources(self, config: DatasetConfig) -> List[OnlineResource]:
        images = HttpResource(
            "http://www.vision.caltech.edu/Image_Datasets/Caltech101/101_ObjectCategories.tar.gz",
            sha256="af6ece2f339791ca20f855943d8b55dd60892c0a25105fcd631ee3d6430f9926",
        )
        anns = HttpResource(
            "http://www.vision.caltech.edu/Image_Datasets/Caltech101/Annotations.tar",
            sha256="1717f4e10aa837b05956e3f4c94456527b143eec0d95e935028b30aff40663d8",
        )
        return [images, anns]

    _IMAGES_NAME_PATTERN = re.compile(r"image_(?P<id>\d+)[.]jpg")
    _ANNS_NAME_PATTERN = re.compile(r"annotation_(?P<id>\d+)[.]mat")
    _ANNS_CATEGORY_MAP = {
        "Faces_2": "Faces",
        "Faces_3": "Faces_easy",
        "Motorbikes_16": "Motorbikes",
        "Airplanes_Side_2": "airplanes",
    }

    def _is_not_background_image(self, data: Tuple[str, Any]) -> bool:
        path = pathlib.Path(data[0])
        return path.parent.name != "BACKGROUND_Google"

    def _is_ann(self, data: Tuple[str, Any]) -> bool:
        path = pathlib.Path(data[0])
        return bool(self._ANNS_NAME_PATTERN.match(path.name))

    def _images_key_fn(self, data: Tuple[str, Any]) -> Tuple[str, str]:
        path = pathlib.Path(data[0])

        category = path.parent.name
        id = self._IMAGES_NAME_PATTERN.match(path.name).group("id")  # type: ignore[union-attr]

        return category, id

    def _anns_key_fn(self, data: Tuple[str, Any]) -> Tuple[str, str]:
        path = pathlib.Path(data[0])

        category = path.parent.name
        if category in self._ANNS_CATEGORY_MAP:
            category = self._ANNS_CATEGORY_MAP[category]

        id = self._ANNS_NAME_PATTERN.match(path.name).group("id")  # type: ignore[union-attr]

        return category, id

    def _collate_and_decode_sample(
        self,
        data: Tuple[Tuple[str, str], Tuple[str, io.IOBase], Tuple[str, io.IOBase]],
        *,
        decoder: Optional[Callable[[io.IOBase], torch.Tensor]],
    ) -> Dict[str, Any]:
        key, image_data, ann_data = data
        category, _ = key
        image_path, image_buffer = image_data
        ann_path, ann_buffer = ann_data

        label = self.info.categories.index(category)

        image = decoder(image_buffer) if decoder else image_buffer

        ann = read_mat(ann_buffer)
        bbox = torch.as_tensor(ann["box_coord"].astype(np.int64))
        contour = torch.as_tensor(ann["obj_contour"])

        return dict(
            category=category,
            label=label,
            image=image,
            image_path=image_path,
            bbox=bbox,
            contour=contour,
            ann_path=ann_path,
        )

    def _make_datapipe(
        self,
        resource_dps: List[IterDataPipe],
        *,
        config: DatasetConfig,
        decoder: Optional[Callable[[io.IOBase], torch.Tensor]],
    ) -> IterDataPipe[Dict[str, Any]]:
        images_dp, anns_dp = resource_dps

        images_dp = TarArchiveReader(images_dp)
<<<<<<< HEAD
        images_dp: IterDataPipe = Filter(images_dp, self._is_not_background_image)
        # FIXME: add this after https://github.com/pytorch/pytorch/issues/65808 is resolved
        # images_dp = Shuffler(images_dp, buffer_size=INFINITE_BUFFER_SIZE)
=======
        images_dp = Filter(images_dp, self._is_not_background_image)
        images_dp = Shuffler(images_dp, buffer_size=INFINITE_BUFFER_SIZE)
>>>>>>> 0c0a6a44

        anns_dp = TarArchiveReader(anns_dp)
        anns_dp: IterDataPipe = Filter(anns_dp, self._is_ann)

        dp = KeyZipper(
            images_dp,
            anns_dp,
            key_fn=self._images_key_fn,
            ref_key_fn=self._anns_key_fn,
            buffer_size=INFINITE_BUFFER_SIZE,
            keep_key=True,
        )
        return Mapper(dp, self._collate_and_decode_sample, fn_kwargs=dict(decoder=decoder))

    def generate_categories_file(self, root: Union[str, pathlib.Path]) -> None:
        dp = self.resources(self.default_config)[0].to_datapipe(pathlib.Path(root) / self.name)
        dp = TarArchiveReader(dp)
        dp: IterDataPipe = Filter(dp, self._is_not_background_image)
        dir_names = {pathlib.Path(path).parent.name for path, _ in dp}
        create_categories_file(HERE, self.name, sorted(dir_names))


class Caltech256(Dataset):
    @property
    def info(self) -> DatasetInfo:
        return DatasetInfo(
            "caltech256",
            categories=HERE / "caltech256.categories",
            homepage="http://www.vision.caltech.edu/Image_Datasets/Caltech256",
        )

    def resources(self, config: DatasetConfig) -> List[OnlineResource]:
        return [
            HttpResource(
                "http://www.vision.caltech.edu/Image_Datasets/Caltech256/256_ObjectCategories.tar",
                sha256="08ff01b03c65566014ae88eb0490dbe4419fc7ac4de726ee1163e39fd809543e",
            )
        ]

    def _is_not_rogue_file(self, data: Tuple[str, Any]) -> bool:
        path = pathlib.Path(data[0])
        return path.name != "RENAME2"

    def _collate_and_decode_sample(
        self,
        data: Tuple[str, io.IOBase],
        *,
        decoder: Optional[Callable[[io.IOBase], torch.Tensor]],
    ) -> Dict[str, Any]:
        path, buffer = data

        dir_name = pathlib.Path(path).parent.name
        label_str, category = dir_name.split(".")
        label = torch.tensor(int(label_str))

        return dict(label=label, category=category, image=decoder(buffer) if decoder else buffer)

    def _make_datapipe(
        self,
        resource_dps: List[IterDataPipe],
        *,
        config: DatasetConfig,
        decoder: Optional[Callable[[io.IOBase], torch.Tensor]],
    ) -> IterDataPipe[Dict[str, Any]]:
        dp = resource_dps[0]
        dp = TarArchiveReader(dp)
<<<<<<< HEAD
        dp: IterDataPipe = Filter(dp, self._is_not_rogue_file)
        # FIXME: add this after https://github.com/pytorch/pytorch/issues/65808 is resolved
        # dp = Shuffler(dp, buffer_size=INFINITE_BUFFER_SIZE)
=======
        dp = Filter(dp, self._is_not_rogue_file)
        dp = Shuffler(dp, buffer_size=INFINITE_BUFFER_SIZE)
>>>>>>> 0c0a6a44
        return Mapper(dp, self._collate_and_decode_sample, fn_kwargs=dict(decoder=decoder))

    def generate_categories_file(self, root: Union[str, pathlib.Path]) -> None:
        dp = self.resources(self.default_config)[0].to_datapipe(pathlib.Path(root) / self.name)
        dp = TarArchiveReader(dp)
        dir_names = {pathlib.Path(path).parent.name for path, _ in dp}
        categories = [name.split(".")[1] for name in sorted(dir_names)]
        create_categories_file(HERE, self.name, categories)


if __name__ == "__main__":
    from torchvision.prototype.datasets import home

    root = home()
    Caltech101().generate_categories_file(root)
    Caltech256().generate_categories_file(root)<|MERGE_RESOLUTION|>--- conflicted
+++ resolved
@@ -120,14 +120,9 @@
         images_dp, anns_dp = resource_dps
 
         images_dp = TarArchiveReader(images_dp)
-<<<<<<< HEAD
         images_dp: IterDataPipe = Filter(images_dp, self._is_not_background_image)
         # FIXME: add this after https://github.com/pytorch/pytorch/issues/65808 is resolved
         # images_dp = Shuffler(images_dp, buffer_size=INFINITE_BUFFER_SIZE)
-=======
-        images_dp = Filter(images_dp, self._is_not_background_image)
-        images_dp = Shuffler(images_dp, buffer_size=INFINITE_BUFFER_SIZE)
->>>>>>> 0c0a6a44
 
         anns_dp = TarArchiveReader(anns_dp)
         anns_dp: IterDataPipe = Filter(anns_dp, self._is_ann)
@@ -194,14 +189,9 @@
     ) -> IterDataPipe[Dict[str, Any]]:
         dp = resource_dps[0]
         dp = TarArchiveReader(dp)
-<<<<<<< HEAD
         dp: IterDataPipe = Filter(dp, self._is_not_rogue_file)
         # FIXME: add this after https://github.com/pytorch/pytorch/issues/65808 is resolved
         # dp = Shuffler(dp, buffer_size=INFINITE_BUFFER_SIZE)
-=======
-        dp = Filter(dp, self._is_not_rogue_file)
-        dp = Shuffler(dp, buffer_size=INFINITE_BUFFER_SIZE)
->>>>>>> 0c0a6a44
         return Mapper(dp, self._collate_and_decode_sample, fn_kwargs=dict(decoder=decoder))
 
     def generate_categories_file(self, root: Union[str, pathlib.Path]) -> None:
