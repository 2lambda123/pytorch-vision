--- conflicted
+++ resolved
@@ -150,12 +150,7 @@
 
         split_dp = Filter(split_dp, functools.partial(self._is_in_folder, name=self._SPLIT_FOLDER[config.task]))
         split_dp = Filter(split_dp, path_comparator("name", f"{config.split}.txt"))
-<<<<<<< HEAD
         split_dp = LineReader(split_dp, decode=True, return_path=False)
-        split_dp = hint_sharding(split_dp)
-=======
-        split_dp = LineReader(split_dp, decode=True)
->>>>>>> 1db87957
         split_dp = hint_shuffling(split_dp)
         split_dp = hint_sharding(split_dp)
 
