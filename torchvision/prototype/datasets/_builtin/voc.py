import functools
import io
import pathlib
from typing import Any, Callable, Dict, List, Optional, Tuple
from xml.etree import ElementTree

import torch
from torchdata.datapipes.iter import (
    IterDataPipe,
    Mapper,
    Filter,
    Demultiplexer,
    IterKeyZipper,
    LineReader,
)
from torchvision.datasets import VOCDetection
from torchvision.prototype.datasets.utils import (
    Dataset,
    DatasetConfig,
    DatasetInfo,
    HttpResource,
    OnlineResource,
    DatasetType,
)
from torchvision.prototype.datasets.utils._internal import (
    path_accessor,
    getitem,
    INFINITE_BUFFER_SIZE,
    path_comparator,
    hint_sharding,
<<<<<<< HEAD
=======
    hint_shuffling,
>>>>>>> df869fec
)

HERE = pathlib.Path(__file__).parent


class VOC(Dataset):
    def _make_info(self) -> DatasetInfo:
        return DatasetInfo(
            "voc",
            type=DatasetType.IMAGE,
            homepage="http://host.robots.ox.ac.uk/pascal/VOC/",
            valid_options=dict(
                split=("train", "val", "test"),
                year=("2012",),
                task=("detection", "segmentation"),
            ),
        )

    def resources(self, config: DatasetConfig) -> List[OnlineResource]:
        if config.year == "2012":
            if config.split == "train":
                archive = HttpResource(
                    "http://host.robots.ox.ac.uk/pascal/VOC/voc2012/VOCtrainval_11-May-2012.tar",
                    sha256="e14f763270cf193d0b5f74b169f44157a4b0c6efa708f4dd0ff78ee691763bcb",
                )
            else:
                raise RuntimeError("FIXME")
        else:
            raise RuntimeError("FIXME")
        return [archive]

    _ANNS_FOLDER = dict(
        detection="Annotations",
        segmentation="SegmentationClass",
    )
    _SPLIT_FOLDER = dict(
        detection="Main",
        segmentation="Segmentation",
    )

    def _is_in_folder(self, data: Tuple[str, Any], *, name: str, depth: int = 1) -> bool:
        path = pathlib.Path(data[0])
        return name in path.parent.parts[-depth:]

    def _classify_archive(self, data: Tuple[str, Any], *, config: DatasetConfig) -> Optional[int]:
        if self._is_in_folder(data, name="ImageSets", depth=2):
            return 0
        elif self._is_in_folder(data, name="JPEGImages"):
            return 1
        elif self._is_in_folder(data, name=self._ANNS_FOLDER[config.task]):
            return 2
        else:
            return None

    def _decode_detection_ann(self, buffer: io.IOBase) -> torch.Tensor:
        result = VOCDetection.parse_voc_xml(ElementTree.parse(buffer).getroot())  # type: ignore[arg-type]
        objects = result["annotation"]["object"]
        bboxes = [obj["bndbox"] for obj in objects]
        bboxes = [[int(bbox[part]) for part in ("xmin", "ymin", "xmax", "ymax")] for bbox in bboxes]
        return torch.tensor(bboxes)

    def _collate_and_decode_sample(
        self,
        data: Tuple[Tuple[Tuple[str, str], Tuple[str, io.IOBase]], Tuple[str, io.IOBase]],
        *,
        config: DatasetConfig,
        decoder: Optional[Callable[[io.IOBase], torch.Tensor]],
    ) -> Dict[str, Any]:
        split_and_image_data, ann_data = data
        _, image_data = split_and_image_data
        image_path, image_buffer = image_data
        ann_path, ann_buffer = ann_data

        image = decoder(image_buffer) if decoder else image_buffer

        if config.task == "detection":
            ann = self._decode_detection_ann(ann_buffer)
        else:  # config.task == "segmentation":
            ann = decoder(ann_buffer) if decoder else ann_buffer  # type: ignore[assignment]

        return dict(image_path=image_path, image=image, ann_path=ann_path, ann=ann)

    def _make_datapipe(
        self,
        resource_dps: List[IterDataPipe],
        *,
        config: DatasetConfig,
        decoder: Optional[Callable[[io.IOBase], torch.Tensor]],
    ) -> IterDataPipe[Dict[str, Any]]:
        archive_dp = resource_dps[0]
        split_dp, images_dp, anns_dp = Demultiplexer(
            archive_dp,
            3,
            functools.partial(self._classify_archive, config=config),
            drop_none=True,
            buffer_size=INFINITE_BUFFER_SIZE,
        )

        split_dp = Filter(split_dp, functools.partial(self._is_in_folder, name=self._SPLIT_FOLDER[config.task]))
        split_dp = Filter(split_dp, path_comparator("name", f"{config.split}.txt"))
        split_dp = LineReader(split_dp, decode=True)
        split_dp = hint_sharding(split_dp)
<<<<<<< HEAD
        split_dp = Shuffler(split_dp, buffer_size=INFINITE_BUFFER_SIZE)
=======
        split_dp = hint_shuffling(split_dp)
>>>>>>> df869fec

        dp = split_dp
        for level, data_dp in enumerate((images_dp, anns_dp)):
            dp = IterKeyZipper(
                dp,
                data_dp,
                key_fn=getitem(*[0] * level, 1),
                ref_key_fn=path_accessor("stem"),
                buffer_size=INFINITE_BUFFER_SIZE,
            )
        return Mapper(dp, functools.partial(self._collate_and_decode_sample, config=config, decoder=decoder))<|MERGE_RESOLUTION|>--- conflicted
+++ resolved
@@ -28,10 +28,7 @@
     INFINITE_BUFFER_SIZE,
     path_comparator,
     hint_sharding,
-<<<<<<< HEAD
-=======
     hint_shuffling,
->>>>>>> df869fec
 )
 
 HERE = pathlib.Path(__file__).parent
@@ -134,11 +131,7 @@
         split_dp = Filter(split_dp, path_comparator("name", f"{config.split}.txt"))
         split_dp = LineReader(split_dp, decode=True)
         split_dp = hint_sharding(split_dp)
-<<<<<<< HEAD
-        split_dp = Shuffler(split_dp, buffer_size=INFINITE_BUFFER_SIZE)
-=======
         split_dp = hint_shuffling(split_dp)
->>>>>>> df869fec
 
         dp = split_dp
         for level, data_dp in enumerate((images_dp, anns_dp)):
