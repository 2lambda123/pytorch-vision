import pathlib
import re
from collections import OrderedDict
from collections import defaultdict
from typing import Any, Dict, List, Optional, Tuple, cast, BinaryIO, Union

import torch
from torchdata.datapipes.iter import (
    IterDataPipe,
    Mapper,
    Filter,
    Demultiplexer,
    Grouper,
    IterKeyZipper,
    JsonParser,
    UnBatcher,
)
from torchvision.prototype.datasets.utils import (
    DatasetInfo,
    HttpResource,
    OnlineResource,
    Dataset2,
)
from torchvision.prototype.datasets.utils._internal import (
    MappingIterator,
    INFINITE_BUFFER_SIZE,
    BUILTIN_DIR,
    getitem,
    path_accessor,
    hint_sharding,
    hint_shuffling,
)
from torchvision.prototype.features import BoundingBox, Label, _Feature, EncodedImage

from .._api import register_dataset, register_info


NAME = "coco"


@register_info(NAME)
def _info() -> Dict[str, Any]:
    categories, super_categories = zip(*DatasetInfo.read_categories_file(BUILTIN_DIR / f"{NAME}.categories"))
    return dict(categories=categories, super_categories=super_categories)


@register_dataset(NAME)
class Coco(Dataset2):
    def __init__(
        self,
        root: Union[str, pathlib.Path],
        *,
        split: str = "train",
        year: str = "2017",
        annotations: Optional[str] = "instances",
        **kwargs: Any,
    ) -> None:
        """
        - **homepage**: https://cocodataset.org/
        """
        self._split = self._verify_str_arg(split, "split", {"train", "val"})
        self._year = self._verify_str_arg(year, "year", {"2017", "2014"})
        self._annotations = (
            self._verify_str_arg(annotations, "annotations", self._ANN_DECODERS.keys())
            if annotations is not None
            else None
        )

        info = _info()
        categories, super_categories = info["categories"], info["super_categories"]
        self._categories: List[str] = categories
        self._category_to_super_category = dict(zip(categories, super_categories))

        super().__init__(root, dependencies=("pycocotools",), **kwargs)

    _IMAGE_URL_BASE = "http://images.cocodataset.org/zips"

    _IMAGES_CHECKSUMS = {
        ("2014", "train"): "ede4087e640bddba550e090eae701092534b554b42b05ac33f0300b984b31775",
        ("2014", "val"): "fe9be816052049c34717e077d9e34aa60814a55679f804cd043e3cbee3b9fde0",
        ("2017", "train"): "69a8bb58ea5f8f99d24875f21416de2e9ded3178e903f1f7603e283b9e06d929",
        ("2017", "val"): "4f7e2ccb2866ec5041993c9cf2a952bbed69647b115d0f74da7ce8f4bef82f05",
    }

    _META_URL_BASE = "http://images.cocodataset.org/annotations"

    _META_CHECKSUMS = {
        "2014": "031296bbc80c45a1d1f76bf9a90ead27e94e99ec629208449507a4917a3bf009",
        "2017": "113a836d90195ee1f884e704da6304dfaaecff1f023f49b6ca93c4aaae470268",
    }

    def _resources(self) -> List[OnlineResource]:
        images = HttpResource(
            f"{self._IMAGE_URL_BASE}/{self._split}{self._year}.zip",
            sha256=self._IMAGES_CHECKSUMS[(self._year, self._split)],
        )
        meta = HttpResource(
            f"{self._META_URL_BASE}/annotations_trainval{self._year}.zip",
            sha256=self._META_CHECKSUMS[self._year],
        )
        return [images, meta]

    def _segmentation_to_mask(self, segmentation: Any, *, is_crowd: bool, image_size: Tuple[int, int]) -> torch.Tensor:
        from pycocotools import mask

        if is_crowd:
            segmentation = mask.frPyObjects(segmentation, *image_size)
        else:
            segmentation = mask.merge(mask.frPyObjects(segmentation, *image_size))

        return torch.from_numpy(mask.decode(segmentation)).to(torch.bool)

    def _decode_instances_anns(self, anns: List[Dict[str, Any]], image_meta: Dict[str, Any]) -> Dict[str, Any]:
        image_size = (image_meta["height"], image_meta["width"])
        labels = [ann["category_id"] for ann in anns]
        return dict(
            # TODO: create a segmentation feature
            segmentations=_Feature(
                torch.stack(
                    [
                        self._segmentation_to_mask(ann["segmentation"], is_crowd=ann["iscrowd"], image_size=image_size)
                        for ann in anns
                    ]
                )
            ),
            areas=_Feature([ann["area"] for ann in anns]),
            crowds=_Feature([ann["iscrowd"] for ann in anns], dtype=torch.bool),
            bounding_boxes=BoundingBox(
                [ann["bbox"] for ann in anns],
                format="xywh",
                image_size=image_size,
            ),
            labels=Label(labels, categories=self._categories),
            super_categories=[self._category_to_super_category[self._categories[label]] for label in labels],
            ann_ids=[ann["id"] for ann in anns],
        )

    def _decode_captions_ann(self, anns: List[Dict[str, Any]], image_meta: Dict[str, Any]) -> Dict[str, Any]:
        return dict(
            captions=[ann["caption"] for ann in anns],
            ann_ids=[ann["id"] for ann in anns],
        )

    _ANN_DECODERS = OrderedDict(
        [
            ("instances", _decode_instances_anns),
            ("captions", _decode_captions_ann),
        ]
    )

    _META_FILE_PATTERN = re.compile(
        fr"(?P<annotations>({'|'.join(_ANN_DECODERS.keys())}))_(?P<split>[a-zA-Z]+)(?P<year>\d+)[.]json"
    )

    def _filter_meta_files(self, data: Tuple[str, Any]) -> bool:
        match = self._META_FILE_PATTERN.match(pathlib.Path(data[0]).name)
        return bool(
            match
            and match["split"] == self._split
            and match["year"] == self._year
            and match["annotations"] == self._annotations
        )

    def _classify_meta(self, data: Tuple[str, Any]) -> Optional[int]:
        key, _ = data
        if key == "images":
            return 0
        elif key == "annotations":
            return 1
        else:
            return None

    def _prepare_image(self, data: Tuple[str, BinaryIO]) -> Dict[str, Any]:
        path, buffer = data
        return dict(
            path=path,
            image=EncodedImage.from_file(buffer),
        )

    def _prepare_sample(
        self,
        data: Tuple[Tuple[List[Dict[str, Any]], Dict[str, Any]], Tuple[str, BinaryIO]],
    ) -> Dict[str, Any]:
        ann_data, image_data = data
        anns, image_meta = ann_data

        sample = self._prepare_image(image_data)
        # this method is only called if we have annotations
        annotations = cast(str, self._annotations)
        sample.update(self._ANN_DECODERS[annotations](self, anns, image_meta))
        return sample

    def _datapipe(self, resource_dps: List[IterDataPipe]) -> IterDataPipe[Dict[str, Any]]:
        images_dp, meta_dp = resource_dps

<<<<<<< HEAD
        if self._annotations is None:
            dp = hint_sharding(images_dp)
            dp = hint_shuffling(dp)
=======
        if config.annotations is None:
            dp = hint_shuffling(images_dp)
            dp = hint_sharding(dp)
>>>>>>> 9acb8f9b
            return Mapper(dp, self._prepare_image)

        meta_dp = Filter(meta_dp, self._filter_meta_files)
        meta_dp = JsonParser(meta_dp)
        meta_dp = Mapper(meta_dp, getitem(1))
        meta_dp: IterDataPipe[Dict[str, Dict[str, Any]]] = MappingIterator(meta_dp)
        images_meta_dp, anns_meta_dp = Demultiplexer(
            meta_dp,
            2,
            self._classify_meta,
            drop_none=True,
            buffer_size=INFINITE_BUFFER_SIZE,
        )

        images_meta_dp = Mapper(images_meta_dp, getitem(1))
        images_meta_dp = UnBatcher(images_meta_dp)

        anns_meta_dp = Mapper(anns_meta_dp, getitem(1))
        anns_meta_dp = UnBatcher(anns_meta_dp)
        anns_meta_dp = Grouper(anns_meta_dp, group_key_fn=getitem("image_id"), buffer_size=INFINITE_BUFFER_SIZE)
        anns_meta_dp = hint_shuffling(anns_meta_dp)
        anns_meta_dp = hint_sharding(anns_meta_dp)

        anns_dp = IterKeyZipper(
            anns_meta_dp,
            images_meta_dp,
            key_fn=getitem(0, "image_id"),
            ref_key_fn=getitem("id"),
            buffer_size=INFINITE_BUFFER_SIZE,
        )
        dp = IterKeyZipper(
            anns_dp,
            images_dp,
            key_fn=getitem(1, "file_name"),
            ref_key_fn=path_accessor("name"),
            buffer_size=INFINITE_BUFFER_SIZE,
        )
        return Mapper(dp, self._prepare_sample)

    def __len__(self) -> int:
        return {
            ("train", "2017"): defaultdict(lambda: 118_287, instances=117_266),
            ("train", "2014"): defaultdict(lambda: 82_783, instances=82_081),
            ("val", "2017"): defaultdict(lambda: 5_000, instances=4_952),
            ("val", "2014"): defaultdict(lambda: 40_504, instances=40_137),
        }[(self._split, self._year)][
            self._annotations  # type: ignore[index]
        ]

    def _generate_categories(self) -> Tuple[Tuple[str, str]]:
        self._annotations = "instances"
        resources = self._resources()

        dp = resources[1].load(self._root)
        dp = Filter(dp, self._filter_meta_files)
        dp = JsonParser(dp)

        _, meta = next(iter(dp))
        # List[Tuple[super_category, id, category]]
        label_data = [cast(Tuple[str, int, str], tuple(info.values())) for info in meta["categories"]]

        # COCO actually defines 91 categories, but only 80 of them have instances. Still, the category_id refers to the
        # full set. To keep the labels dense, we fill the gaps with N/A. Note that there are only 10 gaps, so the total
        # number of categories is 90 rather than 91.
        _, ids, _ = zip(*label_data)
        missing_ids = set(range(1, max(ids) + 1)) - set(ids)
        label_data.extend([("N/A", id, "N/A") for id in missing_ids])

        # We also add a background category to be used during segmentation.
        label_data.append(("N/A", 0, "__background__"))

        super_categories, _, categories = zip(*sorted(label_data, key=lambda info: info[1]))

        return cast(Tuple[Tuple[str, str]], tuple(zip(categories, super_categories)))<|MERGE_RESOLUTION|>--- conflicted
+++ resolved
@@ -193,15 +193,10 @@
     def _datapipe(self, resource_dps: List[IterDataPipe]) -> IterDataPipe[Dict[str, Any]]:
         images_dp, meta_dp = resource_dps
 
-<<<<<<< HEAD
         if self._annotations is None:
-            dp = hint_sharding(images_dp)
-            dp = hint_shuffling(dp)
-=======
-        if config.annotations is None:
             dp = hint_shuffling(images_dp)
             dp = hint_sharding(dp)
->>>>>>> 9acb8f9b
+            dp = hint_shuffling(dp)
             return Mapper(dp, self._prepare_image)
 
         meta_dp = Filter(meta_dp, self._filter_meta_files)
