--- conflicted
+++ resolved
@@ -38,7 +38,7 @@
 prod = functools.partial(functools.reduce, operator.mul)
 
 
-class MNISTFileReader(IterDataPipe[np.ndarray]):
+class MNISTFileReader(IterDataPipe[torch.Tensor]):
     _DTYPE_MAP = {
         8: torch.uint8,
         9: torch.int8,
@@ -115,13 +115,8 @@
         *,
         config: DatasetConfig,
         decoder: Optional[Callable[[io.IOBase], torch.Tensor]],
-<<<<<<< HEAD
-    ):
+    ) -> Dict[str, Any]:
         image, label = data
-=======
-    ) -> Dict[str, Any]:
-        image_array, label_array = data
->>>>>>> 4ba91bff
 
         if decoder is raw:
             image = image.unsqueeze(0)
@@ -307,12 +302,7 @@
         *,
         config: DatasetConfig,
         decoder: Optional[Callable[[io.IOBase], torch.Tensor]],
-<<<<<<< HEAD
-    ):
-=======
     ) -> Dict[str, Any]:
-        image_array, label_array = data
->>>>>>> 4ba91bff
         # In these two splits, some lowercase letters are merged into their uppercase ones (see Fig 2. in the paper).
         # That means for example that there is 'D', 'd', and 'C', but not 'c'. Since the labels are nevertheless dense,
         # i.e. no gaps between 0 and 46 for 47 total classes, we need to add an offset to create this gaps. For example,
@@ -397,17 +387,10 @@
         *,
         config: DatasetConfig,
         decoder: Optional[Callable[[io.IOBase], torch.Tensor]],
-<<<<<<< HEAD
-    ):
+    ) -> Dict[str, Any]:
         image, ann = data
         label, *extra_anns = ann
         sample = super()._collate_and_decode((image, label), config=config, decoder=decoder)
-=======
-    ) -> Dict[str, Any]:
-        image_array, label_array = data
-        label_parts = label_array.tolist()
-        sample = super()._collate_and_decode((image_array, label_parts[0]), config=config, decoder=decoder)
->>>>>>> 4ba91bff
 
         sample.update(
             dict(
