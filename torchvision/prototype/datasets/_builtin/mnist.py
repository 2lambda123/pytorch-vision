import abc
import codecs
import functools
import io
import operator
import os.path
from typing import Any, Callable, Dict, Iterator, List, Optional, Tuple

import numpy as np
import torch
from torch.utils.data import IterDataPipe
from torch.utils.data.datapipes.iter import (
    Demultiplexer,
    Mapper,
    ZipArchiveReader,
    Zipper,
<<<<<<< HEAD
    FileLoader,
=======
>>>>>>> 93ec339b
)

from torchvision.prototype.datasets.datapipes import Decompressor, Slicer
from torchvision.prototype.datasets.utils import (
    Dataset,
    DatasetConfig,
    DatasetInfo,
    HttpResource,
    OnlineResource,
    image_buffer_from_array,
)

prod = functools.partial(functools.reduce, operator.mul)


class MNISTFileReader(IterDataPipe):
    _DTYPE_MAP = {
        8: "u1",  # uint8
        9: "i1",  # int8
        11: "i2",  # int16
        12: "i4",  # int32
        13: "f4",  # float32
        14: "f8",  # float64
    }

    def __init__(self, datapipe: IterDataPipe, *, format: str = "png") -> None:
        self.datapipe = datapipe
        self.format = format

    @staticmethod
    def _decode(bytes):
        return int(codecs.encode(bytes, "hex"), 16)

    def __iter__(self) -> Iterator[Tuple[str, np.dtype, io.BytesIO]]:
        for path, file in self.datapipe:
            magic = self._decode(file.read(4))
            dtype_type = self._DTYPE_MAP[magic // 256]
            ndim = magic % 256 - 1

            num_samples = self._decode(file.read(4))
            shape = [self._decode(file.read(4)) for _ in range(ndim)]

            in_dtype = np.dtype(f">{dtype_type}")
            out_dtype = np.dtype(dtype_type)
            chunk_size = (prod(shape) if shape else 1) * in_dtype.itemsize
            for idx in range(num_samples):
                chunk = file.read(chunk_size)
                sample = np.frombuffer(chunk, dtype=in_dtype).astype(out_dtype)
                if len(shape) > 1:
                    path, buffer = image_buffer_from_array(
                        sample.reshape(shape), format=self.format
                    )
                else:
                    path = "tmp"
                    buffer = io.BytesIO(sample.tobytes())
                yield path, out_dtype, buffer


class _MNISTBase(Dataset):
    _FORMAT = "png"
    _URL_BASE: str

    @abc.abstractmethod
    def _files_and_checksums(
        self, config: DatasetConfig
    ) -> Tuple[Tuple[str, str], Tuple[str, str]]:
        pass

    def resources(self, config: DatasetConfig) -> List[OnlineResource]:
        (images_file, images_sha256), (
            labels_file,
            labels_sha256,
        ) = self._files_and_checksums(config)

        images = HttpResource(f"{self._URL_BASE}/{images_file}", sha256=images_sha256)
        labels = HttpResource(f"{self._URL_BASE}/{labels_file}", sha256=labels_sha256)

        return [images, labels]

    def _collate_and_decode(
        self,
        data: Tuple[Tuple[str, io.BytesIO], Tuple[str, io.BytesIO]],
        *,
        decoder: Optional[Callable[[str, io.BufferedIOBase], torch.Tensor]],
    ):
        (image_path, _, image), (_, label_dtype, label) = data

        if decoder:
            image = decoder(image_path, image)

        label = torch.from_numpy(np.frombuffer(label.read(), dtype=label_dtype))

        return dict(image=image, label=label)

    def _make_datapipe(
        self,
        resource_dps: List[IterDataPipe],
        *,
        config: DatasetConfig,
        decoder: Optional[Callable[[str, io.BufferedIOBase], torch.Tensor]],
    ) -> IterDataPipe[Dict[str, Any]]:
        images_dp, labels_dp = resource_dps

        images_dp = Decompressor(images_dp)
        images_dp = MNISTFileReader(images_dp, format=self._FORMAT)

        labels_dp = Decompressor(labels_dp)
        labels_dp = MNISTFileReader(labels_dp, format=self._FORMAT)

        dp = Zipper(images_dp, labels_dp)
        return Mapper(dp, self._collate_and_decode, fn_kwargs=dict(decoder=decoder))


class MNIST(_MNISTBase):
    @property
    def info(self):
        return DatasetInfo(
            "mnist",
            homepage="http://yann.lecun.com/exdb/mnist",
            valid_options=dict(
                split=("train", "test"),
            ),
        )

    _URL_BASE = "http://yann.lecun.com/exdb/mnist"
    _CHECKSUMS = {
        "train-images-idx3-ubyte.gz": "440fcabf73cc546fa21475e81ea370265605f56be210a4024d2ca8f203523609",
        "train-labels-idx1-ubyte.gz": "3552534a0a558bbed6aed32b30c495cca23d567ec52cac8be1a0730e8010255c",
        "t10k-images-idx3-ubyte.gz": "8d422c7b0a1c1c79245a5bcf07fe86e33eeafee792b84584aec276f5a2dbc4e6",
        "t10k-labels-idx1-ubyte.gz": "f7ae60f92e00ec6debd23a6088c31dbd2371eca3ffa0defaefb259924204aec6",
    }

    def _files_and_checksums(
        self, config: DatasetConfig
    ) -> Tuple[Tuple[str, str], Tuple[str, str]]:
        prefix = "train" if config.split == "train" else "t10k"
        images_file = f"{prefix}-images-idx3-ubyte.gz"
        labels_file = f"{prefix}-labels-idx1-ubyte.gz"
        return (images_file, self._CHECKSUMS[images_file]), (
            labels_file,
            self._CHECKSUMS[labels_file],
        )
<<<<<<< HEAD

    def _make_datapipe(
        self,
        resource_dps: List[IterDataPipe],
        *,
        config: DatasetConfig,
        decoder: Optional[Callable[[str, io.BufferedIOBase], torch.Tensor]],
    ) -> IterDataPipe[Dict[str, Any]]:
        return super()._make_datapipe(
            [FileLoader(dp) for dp in resource_dps], config=config, decoder=decoder
        )
=======
>>>>>>> 93ec339b


class FashionMNIST(MNIST):
    @property
    def info(self):
        return DatasetInfo(
            "fashionmnist",
            homepage="https://github.com/zalandoresearch/fashion-mnist",
            valid_options=dict(
                split=("train", "test"),
            ),
        )

    _URL_BASE = "fashion-mnist.s3-website.eu-central-1.amazonaws.com/"
    _CHECKSUMS = {
        "train-images-idx3-ubyte.gz": "3aede38d61863908ad78613f6a32ed271626dd12800ba2636569512369268a84",
        "train-labels-idx1-ubyte.gz": "a04f17134ac03560a47e3764e11b92fc97de4d1bfaf8ba1a3aa29af54cc90845",
        "t10k-images-idx3-ubyte.gz": "346e55b948d973a97e58d2351dde16a484bd415d4595297633bb08f03db6a073",
        "t10k-labels-idx1-ubyte.gz": "67da17c76eaffca5446c3361aaab5c3cd6d1c2608764d35dfb1850b086bf8dd5",
    }


class KMNIST(MNIST):
    @property
    def info(self):
        return DatasetInfo(
            "kmnist",
            homepage="http://codh.rois.ac.jp/kmnist/index.html.en",
            valid_options=dict(
                split=("train", "test"),
            ),
        )

    _URL_BASE = "http://codh.rois.ac.jp/kmnist/index.html.en"
    _CHECKSUMS = {
        "train-images-idx3-ubyte.gz": "51467d22d8cc72929e2a028a0428f2086b092bb31cfb79c69cc0a90ce135fde4",
        "train-labels-idx1-ubyte.gz": "e38f9ebcd0f3ebcdec7fc8eabdcdaef93bb0df8ea12bee65224341c8183d8e17",
        "t10k-images-idx3-ubyte.gz": "edd7a857845ad6bb1d0ba43fe7e794d164fe2dce499a1694695a792adfac43c5",
        "t10k-labels-idx1-ubyte.gz": "20bb9a0ef54c7db3efc55a92eef5582c109615df22683c380526788f98e42a1c",
    }


class EMNIST(_MNISTBase):
    @property
    def info(self):
        return DatasetInfo(
            "emnist",
            homepage="https://www.westernsydney.edu.au/icns/reproducible_research/publication_support_materials/emnist",
            valid_options=dict(
                split=("train", "test"),
                image_set=(
                    "mnist",
                    "byclass",
                    "bymerge",
                    "balanced",
                    "digits",
                    "letters",
                ),
            ),
        )

    _URL_BASE = "https://rds.westernsydney.edu.au/Institutes/MARCS/BENS/EMNIST"

    def _files_and_checksums(
        self, config: DatasetConfig
    ) -> Tuple[Tuple[str, str], Tuple[str, str]]:
        prefix = f"emnist-{config.image_set}-{config.split}"
        images_file = f"{prefix}-images-idx3-ubyte.gz"
        labels_file = f"{prefix}-labels-idx1-ubyte.gz"
        # Since EMNIST provides the data files inside an archive, we don't need provide checksums for them
        return (images_file, ""), (labels_file, "")

    def resources(self, config: Optional[DatasetConfig] = None) -> List[OnlineResource]:
        return [
            HttpResource(
                f"{self._URL_BASE}/emnist-gzip.zip",
                sha256="909a2a39c5e86bdd7662425e9b9c4a49bb582bf8d0edad427f3c3a9d0c6f7259",
            )
        ]

    def _classify_archive(
        self, data: Tuple[str, io.BufferedIOBase], *, config: DatasetConfig
    ) -> Optional[int]:
        path, _ = data
        name = os.path.basename(path)
        (images_file, _), (labels_file, _) = self._files_and_checksums(config)
        if name == images_file:
            return 0
        elif name == labels_file:
            return 1
        else:
            return None

    def _make_datapipe(
        self,
        resource_dps: List[IterDataPipe],
        *,
        config: DatasetConfig,
        decoder: Optional[Callable[[str, io.BufferedIOBase], torch.Tensor]],
    ) -> IterDataPipe[Dict[str, Any]]:
        archive_dp = resource_dps[0]
        archive_dp = ZipArchiveReader(archive_dp)
        images_dp, labels_dp = Demultiplexer(
            archive_dp,
            2,
            functools.partial(self._classify_archive, config=config),
            drop_none=True,
            # FIXME: use buffer_size = None as soon as it is supported
            buffer_size=1_000_000,
        )
        return super()._make_datapipe(
            [images_dp, labels_dp], config=config, decoder=decoder
        )


class QMNIST(_MNISTBase):
    @property
    def info(self):
        return DatasetInfo(
            "qmnist",
            homepage="https://github.com/facebookresearch/qmnist",
            valid_options=dict(
                split=("train", "test", "test10k", "test50k", "nist"),
            ),
        )

    _URL_BASE = "https://raw.githubusercontent.com/facebookresearch/qmnist/master"
    _CHECKSUMS = {
        "qmnist-train-images-idx3-ubyte.gz": "9e26a7bf1683614e065d7b76460ccd52807165b3f22561fb782bd9f38c52b51d",
        "qmnist-train-labels-idx2-int.gz": "2c05dc77f6b916b38e455e97ab129a42a444f3dbef09b278a366f82904e0dd9f",
        "qmnist-test-images-idx3-ubyte.gz": "43fc22bf7498b8fc98de98369d72f752d0deabc280a43a7bcc364ab19e57b375",
        "qmnist-test-labels-idx2-int.gz": "9fbcbe594c3766fdf4f0b15c5165dc0d1e57ac604e01422608bb72c906030d06",
        "xnist-images-idx3-ubyte.xz": "f075553993026d4359ded42208eff77a1941d3963c1eff49d6015814f15f0984",
        "xnist-labels-idx2-int.xz": "db042968723ec2b7aed5f1beac25d2b6e983b9286d4f4bf725f1086e5ae55c4f",
    }

    def _files_and_checksums(
        self, config: DatasetConfig
    ) -> Tuple[Tuple[str, str], Tuple[str, str]]:
        prefix = (
            "xnist"
            if config.split == "nist"
            else f"qmnist-{'train' if config.split== 'train' else 'test'}"
        )
        suffix = "xz" if config.split == "nist" else "gz"
        images_file = f"{prefix}-images-idx3-ubyte.{suffix}"
        labels_file = f"{prefix}-labels-idx2-int.{suffix}"
        return (images_file, self._CHECKSUMS[images_file]), (
            labels_file,
            self._CHECKSUMS[labels_file],
        )

    def _split_label(self, sample: Dict[str, Any]) -> Dict[str, Any]:
        parts = [part.squeeze(0) for part in sample.pop("label").split(1)]
        sample.update(
            dict(
                zip(
                    (
                        "label",
                        "nist_hsf_series",
                        "nist_writer_id",
                        "digit_index",
                        "nist_label",
                        "global_digit_index",
                    ),
                    parts[:6],
                )
            )
        )
        sample.update(
            dict(
                zip(
                    ("duplicate", "unused"),
                    [value.to(torch.bool) for value in parts[6:]],
                )
            )
        )
        return sample

    def _make_datapipe(
        self,
        resource_dps: List[IterDataPipe],
        *,
        config: DatasetConfig,
        decoder: Optional[Callable[[str, io.BufferedIOBase], torch.Tensor]],
    ) -> IterDataPipe[Dict[str, Any]]:
<<<<<<< HEAD
        dp = super()._make_datapipe(
            [FileLoader(dp) for dp in resource_dps], config=config, decoder=decoder
        )
=======
        dp = super()._make_datapipe(resource_dps, config=config, decoder=decoder)
>>>>>>> 93ec339b
        dp = Mapper(dp, self._split_label)
        if config.split not in ("test10k", "test50k"):
            return dp

        if config.split == "test10k":
            start = 0
            stop = 10000
        else:  # config.split == "test50k"
            start = 10000
            stop = None

        return Slicer(dp, start=start, stop=stop)<|MERGE_RESOLUTION|>--- conflicted
+++ resolved
@@ -14,10 +14,6 @@
     Mapper,
     ZipArchiveReader,
     Zipper,
-<<<<<<< HEAD
-    FileLoader,
-=======
->>>>>>> 93ec339b
 )
 
 from torchvision.prototype.datasets.datapipes import Decompressor, Slicer
@@ -160,20 +156,6 @@
             labels_file,
             self._CHECKSUMS[labels_file],
         )
-<<<<<<< HEAD
-
-    def _make_datapipe(
-        self,
-        resource_dps: List[IterDataPipe],
-        *,
-        config: DatasetConfig,
-        decoder: Optional[Callable[[str, io.BufferedIOBase], torch.Tensor]],
-    ) -> IterDataPipe[Dict[str, Any]]:
-        return super()._make_datapipe(
-            [FileLoader(dp) for dp in resource_dps], config=config, decoder=decoder
-        )
-=======
->>>>>>> 93ec339b
 
 
 class FashionMNIST(MNIST):
@@ -360,13 +342,7 @@
         config: DatasetConfig,
         decoder: Optional[Callable[[str, io.BufferedIOBase], torch.Tensor]],
     ) -> IterDataPipe[Dict[str, Any]]:
-<<<<<<< HEAD
-        dp = super()._make_datapipe(
-            [FileLoader(dp) for dp in resource_dps], config=config, decoder=decoder
-        )
-=======
         dp = super()._make_datapipe(resource_dps, config=config, decoder=decoder)
->>>>>>> 93ec339b
         dp = Mapper(dp, self._split_label)
         if config.split not in ("test10k", "test50k"):
             return dp
