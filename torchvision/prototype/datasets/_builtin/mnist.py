--- conflicted
+++ resolved
@@ -27,11 +27,7 @@
     Decompressor,
     INFINITE_BUFFER_SIZE,
     fromfile,
-<<<<<<< HEAD
-    hint_shuffling,
-=======
     hint_sharding,
->>>>>>> 0b02d420
 )
 from torchvision.prototype.features import Image, Label
 
@@ -137,12 +133,8 @@
         labels_dp = MNISTFileReader(labels_dp, start=start, stop=stop)
 
         dp = Zipper(images_dp, labels_dp)
-<<<<<<< HEAD
-        dp = hint_shuffling(dp)
-=======
         dp = hint_sharding(dp)
         dp = Shuffler(dp, buffer_size=INFINITE_BUFFER_SIZE)
->>>>>>> 0b02d420
         return Mapper(dp, self._collate_and_decode, fn_kwargs=dict(config=config, decoder=decoder))
 
 
