--- conflicted
+++ resolved
@@ -6,7 +6,7 @@
 import pathlib
 import string
 import sys
-from typing import Any, Callable, Dict, Iterator, List, Optional, Tuple, cast
+from typing import Any, Callable, Dict, Iterator, List, Optional, Tuple, cast, Union
 
 import torch
 from torchdata.datapipes.iter import (
@@ -119,29 +119,16 @@
     ) -> Dict[str, Any]:
         image, label = data
 
-<<<<<<< HEAD
         image: Union[Image, io.IOBase]
         if decoder is raw:
-            image = Image(image_array)
-        else:
-            image_buffer = image_buffer_from_array(image_array)
-            image = decoder(image_buffer) if decoder else image_buffer  # type: ignore[assignment]
-
-        label = Label(label_array, dtype=torch.int64, category=self.info.categories[int(label_array)])
-
-        return dict(image=image, label=label)
-=======
-        if decoder is raw:
-            image = image.unsqueeze(0)
+            image = Image(image)
         else:
             image_buffer = image_buffer_from_array(image.numpy())
             image = decoder(image_buffer) if decoder else image_buffer  # type: ignore[assignment]
 
-        category = self.info.categories[int(label)]
-        label = label.to(torch.int64)
-
-        return dict(image=image, category=category, label=label)
->>>>>>> 0817f7f5
+        label = Label(label, dtype=torch.int64, category=self.info.categories[int(label)])
+
+        return dict(image=image, label=label)
 
     def _make_datapipe(
         self,
