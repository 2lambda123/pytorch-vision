--- conflicted
+++ resolved
@@ -17,11 +17,7 @@
     OnlineResource,
     DatasetType,
 )
-<<<<<<< HEAD
-from torchvision.prototype.datasets.utils._internal import INFINITE_BUFFER_SIZE, image_buffer_from_array, hint_sharding
-=======
 from torchvision.prototype.datasets.utils._internal import image_buffer_from_array, hint_sharding, hint_shuffling
->>>>>>> df869fec
 
 
 class SEMEION(Dataset):
@@ -69,11 +65,6 @@
         dp = resource_dps[0]
         dp = CSVParser(dp, delimiter=" ")
         dp = hint_sharding(dp)
-<<<<<<< HEAD
-        dp = Shuffler(dp, buffer_size=INFINITE_BUFFER_SIZE)
-        dp = Mapper(dp, self._collate_and_decode_sample, fn_kwargs=dict(decoder=decoder))
-=======
         dp = hint_shuffling(dp)
         dp = Mapper(dp, functools.partial(self._collate_and_decode_sample, decoder=decoder))
->>>>>>> df869fec
         return dp