--- conflicted
+++ resolved
@@ -9,18 +9,13 @@
 import PIL.Image
 import torch
 from torch.utils.data import IterDataPipe
-<<<<<<< HEAD
 from torch.utils.data.datapipes.iter import (
     Demultiplexer,
     Filter,
     Mapper,
     TarArchiveReader,
     Zipper,
-    FileLoader,
 )
-=======
-from torch.utils.data.datapipes.iter import Demultiplexer, Filter, Mapper, TarArchiveReader, Zipper
->>>>>>> 673f8dbe
 
 from torchvision.prototype.datasets.datapipes import MappingIterator, SequenceIterator
 from torchvision.prototype.datasets.utils import (
