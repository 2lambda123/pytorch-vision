--- conflicted
+++ resolved
@@ -3,11 +3,7 @@
 
 from torch.utils.data import IterDataPipe
 from torchvision.prototype.datasets import home
-<<<<<<< HEAD
-from torchvision.prototype.datasets.decoder import pil, av
-=======
-from torchvision.prototype.datasets.decoder import raw, pil
->>>>>>> aaee8ff1
+from torchvision.prototype.datasets.decoder import av, raw, pil
 from torchvision.prototype.datasets.utils import Dataset, DatasetInfo, DatasetType
 from torchvision.prototype.datasets.utils._internal import add_suggestion
 
@@ -53,37 +49,24 @@
 
 default = object()
 
-<<<<<<< HEAD
 DEFAULT_DECODER: Dict[DatasetType, Callable[[io.IOBase], Dict[str, Any]]] = {
+    DatasetType.RAW: raw,
     DatasetType.IMAGE: pil,
     DatasetType.VIDEO: av,
-=======
-DEFAULT_DECODER: Dict[DatasetType, Callable[[io.IOBase], torch.Tensor]] = {
-    DatasetType.RAW: raw,
-    DatasetType.IMAGE: pil,
->>>>>>> aaee8ff1
 }
 
 
 def load(
     name: str,
     *,
-<<<<<<< HEAD
     decoder: Optional[Callable[[io.IOBase], Dict[str, Any]]] = default,  # type: ignore[assignment]
-=======
-    decoder: Optional[Callable[[io.IOBase], torch.Tensor]] = default,  # type: ignore[assignment]
->>>>>>> aaee8ff1
     split: str = "train",
     **options: Any,
 ) -> IterDataPipe[Dict[str, Any]]:
     dataset = find(name)
 
     if decoder is default:
-<<<<<<< HEAD
-        decoder = DEFAULT_DECODER[dataset.info.type]
-=======
         decoder = DEFAULT_DECODER.get(dataset.info.type)
->>>>>>> aaee8ff1
 
     config = dataset.info.make_config(split=split, **options)
     root = home() / name
