--- conflicted
+++ resolved
@@ -2,11 +2,7 @@
 import difflib
 import io
 import pathlib
-<<<<<<< HEAD
-from typing import Collection, Sequence, Callable, Union, Any, Tuple, TypeVar
-=======
 from typing import Collection, Sequence, Callable, Union, Iterator, Tuple, TypeVar, Dict, Any
->>>>>>> f630e671
 
 import numpy as np
 import PIL.Image
@@ -23,27 +19,13 @@
     "SequenceIterator",
     "MappingIterator",
     "Enumerator",
-]
-
-
-K = TypeVar("K")
-D = TypeVar("D")
-
-<<<<<<< HEAD
-__all__ = [
-    "INFINITE_BUFFER_SIZE",
-    "sequence_to_str",
-    "add_suggestion",
-    "create_categories_file",
-    "read_mat",
     "getitem",
     "path_accessor",
     "path_comparator",
 ]
 
+K = TypeVar("K")
 D = TypeVar("D")
-=======
->>>>>>> f630e671
 
 # pseudo-infinite until a true infinite buffer is supported by all datapipes
 INFINITE_BUFFER_SIZE = 1_000_000_000
@@ -87,37 +69,6 @@
     return sio.loadmat(buffer, **kwargs)
 
 
-<<<<<<< HEAD
-def getitem(*items: Any) -> Callable[[Any], Any]:
-    def wrapper(obj: Any):
-        for item in items:
-            obj = obj[item]
-        return obj
-
-    return wrapper
-
-
-def path_accessor(getter: Union[str, Callable[[pathlib.Path], D]]) -> Callable[[Tuple[str, Any]], D]:
-    if isinstance(getter, str):
-        name = getter
-
-        def getter(path: pathlib.Path) -> D:
-            return getattr(path, name)
-
-    def wrapper(data: Tuple[str, Any]) -> D:
-        return getter(pathlib.Path(data[0]))  # type: ignore[operator]
-
-    return wrapper
-
-
-def path_comparator(getter: Union[str, Callable[[pathlib.Path], D]], value: D) -> Callable[[Tuple[str, Any]], bool]:
-    accessor = path_accessor(getter)
-
-    def wrapper(data: Tuple[str, Any]) -> bool:
-        return accessor(data) == value
-
-    return wrapper
-=======
 def image_buffer_from_array(array: np.ndarray, *, format: str = "png") -> io.BytesIO:
     image = PIL.Image.fromarray(array)
     buffer = io.BytesIO()
@@ -152,4 +103,34 @@
 
     def __iter__(self) -> Iterator[Tuple[int, D]]:
         yield from enumerate(self.datapipe, self.start)
->>>>>>> f630e671
+
+
+def getitem(*items: Any) -> Callable[[Any], Any]:
+    def wrapper(obj: Any):
+        for item in items:
+            obj = obj[item]
+        return obj
+
+    return wrapper
+
+
+def path_accessor(getter: Union[str, Callable[[pathlib.Path], D]]) -> Callable[[Tuple[str, Any]], D]:
+    if isinstance(getter, str):
+        name = getter
+
+        def getter(path: pathlib.Path) -> D:
+            return getattr(path, name)
+
+    def wrapper(data: Tuple[str, Any]) -> D:
+        return getter(pathlib.Path(data[0]))  # type: ignore[operator]
+
+    return wrapper
+
+
+def path_comparator(getter: Union[str, Callable[[pathlib.Path], D]], value: D) -> Callable[[Tuple[str, Any]], bool]:
+    accessor = path_accessor(getter)
+
+    def wrapper(data: Tuple[str, Any]) -> bool:
+        return accessor(data) == value
+
+    return wrapper