--- conflicted
+++ resolved
@@ -175,15 +175,10 @@
         fill: FillTypeJIT = None,
         coefficients: Optional[List[float]] = None,
     ) -> BoundingBox:
-        # FIXME: why didn't this trigger CI???
         output = self._F.perspective_bounding_box(
             self.as_subclass(torch.Tensor),
-<<<<<<< HEAD
-            self.format,
-            self.spatial_size,
-=======
             format=self.format,
->>>>>>> 0316ed10
+            spatial_size=self.spatial_size,
             startpoints=startpoints,
             endpoints=endpoints,
             coefficients=coefficients,
