import functools
from typing import Any, Callable, Dict, List, Sequence, Type, Union

import torch
from torchvision.prototype.transforms import functional as F, Transform
from torchvision.transforms.transforms import _setup_size


class Identity(Transform):
    def _transform(self, inpt: Any, params: Dict[str, Any]) -> Any:
        return inpt


class Lambda(Transform):
    def __init__(self, fn: Callable[[Any], Any], *types: Type):
        super().__init__()
        self.fn = fn
        self.types = types

    def _transform(self, inpt: Any, params: Dict[str, Any]) -> Any:
        if type(inpt) in self.types:
            return self.fn(inpt)
        else:
            return inpt

    def extra_repr(self) -> str:
        extras = []
        name = getattr(self.fn, "__name__", None)
        if name:
            extras.append(name)
        extras.append(f"types={[type.__name__ for type in self.types]}")
        return ", ".join(extras)


class Normalize(Transform):
    def __init__(self, mean: List[float], std: List[float]):
        super().__init__()
        self.mean = mean
        self.std = std

<<<<<<< HEAD
    def _transform(self, input: Any, params: Dict[str, Any]) -> Any:
        return F.normalize(input, mean=self.mean, std=self.std)
=======
    def _transform(self, inpt: Any, params: Dict[str, Any]) -> Any:
        if isinstance(inpt, torch.Tensor):
            # We don't need to differentiate between vanilla tensors and features.Image's here, since the result of the
            # normalization transform is no longer a features.Image
            return F.normalize_image_tensor(inpt, mean=self.mean, std=self.std)
        else:
            return inpt
>>>>>>> 1d0786b0


class GaussianBlur(Transform):
    def __init__(
        self, kernel_size: Union[int, Sequence[int]], sigma: Union[float, Sequence[float]] = (0.1, 2.0)
    ) -> None:
        super().__init__()
        self.kernel_size = _setup_size(kernel_size, "Kernel size should be a tuple/list of two integers")
        for ks in self.kernel_size:
            if ks <= 0 or ks % 2 == 0:
                raise ValueError("Kernel size value should be an odd and positive number.")

        if isinstance(sigma, float):
            if sigma <= 0:
                raise ValueError("If sigma is a single number, it must be positive.")
            sigma = (sigma, sigma)
        elif isinstance(sigma, Sequence) and len(sigma) == 2:
            if not 0.0 < sigma[0] <= sigma[1]:
                raise ValueError("sigma values should be positive and of the form (min, max).")
        else:
            raise TypeError("sigma should be a single float or a list/tuple with length 2 floats.")

        self.sigma = sigma

    def _get_params(self, sample: Any) -> Dict[str, Any]:
        sigma = torch.empty(1).uniform_(self.sigma[0], self.sigma[1]).item()
        return dict(sigma=[sigma, sigma])

    def _transform(self, inpt: Any, params: Dict[str, Any]) -> Any:
        return F.gaussian_blur(inpt, **params)


class ToDtype(Lambda):
    def __init__(self, dtype: torch.dtype, *types: Type) -> None:
        self.dtype = dtype
        super().__init__(functools.partial(torch.Tensor.to, dtype=dtype), *types)

    def extra_repr(self) -> str:
        return ", ".join([f"dtype={self.dtype}", f"types={[type.__name__ for type in self.types]}"])<|MERGE_RESOLUTION|>--- conflicted
+++ resolved
@@ -38,18 +38,8 @@
         self.mean = mean
         self.std = std
 
-<<<<<<< HEAD
-    def _transform(self, input: Any, params: Dict[str, Any]) -> Any:
-        return F.normalize(input, mean=self.mean, std=self.std)
-=======
     def _transform(self, inpt: Any, params: Dict[str, Any]) -> Any:
-        if isinstance(inpt, torch.Tensor):
-            # We don't need to differentiate between vanilla tensors and features.Image's here, since the result of the
-            # normalization transform is no longer a features.Image
-            return F.normalize_image_tensor(inpt, mean=self.mean, std=self.std)
-        else:
-            return inpt
->>>>>>> 1d0786b0
+        return F.normalize(inpt, mean=self.mean, std=self.std)
 
 
 class GaussianBlur(Transform):
