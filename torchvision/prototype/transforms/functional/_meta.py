from typing import List, Optional, Tuple, Union

import PIL.Image
import torch
from torchvision.prototype import features
from torchvision.prototype.features import BoundingBoxFormat, ColorSpace
from torchvision.transforms import functional_pil as _FP, functional_tensor as _FT


get_dimensions_image_tensor = _FT.get_dimensions
get_dimensions_image_pil = _FP.get_dimensions


def get_dimensions(image: Union[features.ImageTypeJIT, features.VideoTypeJIT]) -> List[int]:
    if isinstance(image, torch.Tensor) and (
        torch.jit.is_scripting() or not isinstance(image, (features.Image, features.Video))
    ):
        return get_dimensions_image_tensor(image)
    elif isinstance(image, (features.Image, features.Video)):
        channels = image.num_channels
        height, width = image.spatial_size
        return [channels, height, width]
    else:
        return get_dimensions_image_pil(image)


get_num_channels_image_tensor = _FT.get_image_num_channels
get_num_channels_image_pil = _FP.get_image_num_channels


def get_num_channels_video(video: torch.Tensor) -> int:
    return get_num_channels_image_tensor(video)


def get_num_channels(image: Union[features.ImageTypeJIT, features.VideoTypeJIT]) -> int:
    if isinstance(image, torch.Tensor) and (
        torch.jit.is_scripting() or not isinstance(image, (features.Image, features.Video))
    ):
        return _FT.get_image_num_channels(image)
    elif isinstance(image, (features.Image, features.Video)):
        return image.num_channels
    else:
        return _FP.get_image_num_channels(image)


# We changed the names to ensure it can be used not only for images but also videos. Thus, we just alias it without
# deprecating the old names.
get_image_num_channels = get_num_channels


def get_spatial_size_image_tensor(image: torch.Tensor) -> List[int]:
    width, height = _FT.get_image_size(image)
    return [height, width]


@torch.jit.unused
def get_spatial_size_image_pil(image: PIL.Image.Image) -> List[int]:
    width, height = _FP.get_image_size(image)
    return [height, width]


def get_spatial_size_video(video: torch.Tensor) -> List[int]:
    return get_spatial_size_image_tensor(video)


def get_spatial_size_mask(mask: torch.Tensor) -> List[int]:
    return get_spatial_size_image_tensor(mask)


@torch.jit.unused
def get_spatial_size_bounding_box(bounding_box: features.BoundingBox) -> List[int]:
    return list(bounding_box.spatial_size)


def get_spatial_size(inpt: features.InputTypeJIT) -> List[int]:
    if isinstance(inpt, torch.Tensor) and (torch.jit.is_scripting() or not isinstance(inpt, features._Feature)):
        return get_spatial_size_image_tensor(inpt)
    elif isinstance(inpt, (features.Image, features.Video, features.BoundingBox, features.Mask)):
        return list(inpt.spatial_size)
    else:
        return get_spatial_size_image_pil(inpt)  # type: ignore[no-any-return]


def get_num_frames_video(video: torch.Tensor) -> int:
    return video.shape[-4]


def get_num_frames(inpt: features.VideoTypeJIT) -> int:
    if isinstance(inpt, torch.Tensor) and (torch.jit.is_scripting() or not isinstance(inpt, features.Video)):
        return get_num_frames_video(inpt)
    elif isinstance(inpt, features.Video):
        return inpt.num_frames
    else:
        raise TypeError(f"The video should be a Tensor. Got {type(inpt)}")


def _xywh_to_xyxy(xywh: torch.Tensor) -> torch.Tensor:
    xyxy = xywh.clone()
    xyxy[..., 2:] += xyxy[..., :2]
    return xyxy


def _xyxy_to_xywh(xyxy: torch.Tensor) -> torch.Tensor:
    xywh = xyxy.clone()
    xywh[..., 2:] -= xywh[..., :2]
    return xywh


def _cxcywh_to_xyxy(cxcywh: torch.Tensor) -> torch.Tensor:
    cx, cy, w, h = torch.unbind(cxcywh, dim=-1)
    x1 = cx - 0.5 * w
    y1 = cy - 0.5 * h
    x2 = cx + 0.5 * w
    y2 = cy + 0.5 * h
    return torch.stack((x1, y1, x2, y2), dim=-1).to(cxcywh.dtype)


def _xyxy_to_cxcywh(xyxy: torch.Tensor) -> torch.Tensor:
    x1, y1, x2, y2 = torch.unbind(xyxy, dim=-1)
    cx = (x1 + x2) / 2
    cy = (y1 + y2) / 2
    w = x2 - x1
    h = y2 - y1
    return torch.stack((cx, cy, w, h), dim=-1).to(xyxy.dtype)


def convert_format_bounding_box(
    bounding_box: torch.Tensor, old_format: BoundingBoxFormat, new_format: BoundingBoxFormat
) -> torch.Tensor:
    if new_format == old_format:
        return bounding_box

    if old_format == BoundingBoxFormat.XYWH:
        bounding_box = _xywh_to_xyxy(bounding_box)
    elif old_format == BoundingBoxFormat.CXCYWH:
        bounding_box = _cxcywh_to_xyxy(bounding_box)

    if new_format == BoundingBoxFormat.XYWH:
        bounding_box = _xyxy_to_xywh(bounding_box)
    elif new_format == BoundingBoxFormat.CXCYWH:
        bounding_box = _xyxy_to_cxcywh(bounding_box)

    return bounding_box


def clamp_bounding_box(
    bounding_box: torch.Tensor, format: BoundingBoxFormat, spatial_size: Tuple[int, int]
) -> torch.Tensor:
    # TODO: Investigate if it makes sense from a performance perspective to have an implementation for every
    #  BoundingBoxFormat instead of converting back and forth
    xyxy_boxes = (
        bounding_box.clone()
        if format == BoundingBoxFormat.XYXY
        else convert_format_bounding_box(bounding_box, format, BoundingBoxFormat.XYXY)
    )
    xyxy_boxes[..., 0::2].clamp_(min=0, max=spatial_size[1])
    xyxy_boxes[..., 1::2].clamp_(min=0, max=spatial_size[0])
    return convert_format_bounding_box(xyxy_boxes, BoundingBoxFormat.XYXY, format)


def _split_alpha(image: torch.Tensor) -> Tuple[torch.Tensor, torch.Tensor]:
    return image[..., :-1, :, :], image[..., -1:, :, :]


def _strip_alpha(image: torch.Tensor) -> torch.Tensor:
    image, alpha = _split_alpha(image)
    if not torch.all(alpha == _FT._max_value(alpha.dtype)):
        raise RuntimeError(
            "Stripping the alpha channel if it contains values other than the max value is not supported."
        )
    return image


def _add_alpha(image: torch.Tensor, alpha: Optional[torch.Tensor] = None) -> torch.Tensor:
    if alpha is None:
        shape = list(image.shape)
        shape[-3] = 1
        alpha = torch.full(shape, _FT._max_value(image.dtype), dtype=image.dtype, device=image.device)
    return torch.cat((image, alpha), dim=-3)


def _gray_to_rgb(grayscale: torch.Tensor) -> torch.Tensor:
    repeats = [1] * grayscale.ndim
    repeats[-3] = 3
    return grayscale.repeat(repeats)


def _rgb_to_gray(image: torch.Tensor) -> torch.Tensor:
    r, g, b = image.unbind(dim=-3)
    l_img = (0.2989 * r).add_(g, alpha=0.587).add_(b, alpha=0.114)
    l_img = l_img.to(image.dtype).unsqueeze(dim=-3)
    return l_img


def convert_color_space_image_tensor(
    image: torch.Tensor, old_color_space: ColorSpace, new_color_space: ColorSpace
) -> torch.Tensor:
    if new_color_space == old_color_space:
        return image

    if old_color_space == ColorSpace.OTHER or new_color_space == ColorSpace.OTHER:
        raise RuntimeError(f"Conversion to or from {ColorSpace.OTHER} is not supported.")

    if old_color_space == ColorSpace.GRAY and new_color_space == ColorSpace.GRAY_ALPHA:
        return _add_alpha(image)
    elif old_color_space == ColorSpace.GRAY and new_color_space == ColorSpace.RGB:
        return _gray_to_rgb(image)
    elif old_color_space == ColorSpace.GRAY and new_color_space == ColorSpace.RGB_ALPHA:
        return _add_alpha(_gray_to_rgb(image))
    elif old_color_space == ColorSpace.GRAY_ALPHA and new_color_space == ColorSpace.GRAY:
        return _strip_alpha(image)
    elif old_color_space == ColorSpace.GRAY_ALPHA and new_color_space == ColorSpace.RGB:
        return _gray_to_rgb(_strip_alpha(image))
    elif old_color_space == ColorSpace.GRAY_ALPHA and new_color_space == ColorSpace.RGB_ALPHA:
        image, alpha = _split_alpha(image)
        return _add_alpha(_gray_to_rgb(image), alpha)
    elif old_color_space == ColorSpace.RGB and new_color_space == ColorSpace.GRAY:
        return _rgb_to_gray(image)
    elif old_color_space == ColorSpace.RGB and new_color_space == ColorSpace.GRAY_ALPHA:
        return _add_alpha(_rgb_to_gray(image))
    elif old_color_space == ColorSpace.RGB and new_color_space == ColorSpace.RGB_ALPHA:
        return _add_alpha(image)
    elif old_color_space == ColorSpace.RGB_ALPHA and new_color_space == ColorSpace.GRAY:
        return _rgb_to_gray(_strip_alpha(image))
    elif old_color_space == ColorSpace.RGB_ALPHA and new_color_space == ColorSpace.GRAY_ALPHA:
        image, alpha = _split_alpha(image)
        return _add_alpha(_rgb_to_gray(image), alpha)
    elif old_color_space == ColorSpace.RGB_ALPHA and new_color_space == ColorSpace.RGB:
        return _strip_alpha(image)
    else:
        raise RuntimeError(f"Conversion from {old_color_space} to {new_color_space} is not supported.")


_COLOR_SPACE_TO_PIL_MODE = {
    ColorSpace.GRAY: "L",
    ColorSpace.GRAY_ALPHA: "LA",
    ColorSpace.RGB: "RGB",
    ColorSpace.RGB_ALPHA: "RGBA",
}


@torch.jit.unused
def convert_color_space_image_pil(image: PIL.Image.Image, color_space: ColorSpace) -> PIL.Image.Image:
    old_mode = image.mode
    try:
        new_mode = _COLOR_SPACE_TO_PIL_MODE[color_space]
    except KeyError:
        raise ValueError(f"Conversion from {ColorSpace.from_pil_mode(old_mode)} to {color_space} is not supported.")

    if image.mode == new_mode:
        return image

    return image.convert(new_mode)


def convert_color_space_video(
    video: torch.Tensor, old_color_space: ColorSpace, new_color_space: ColorSpace
) -> torch.Tensor:
    return convert_color_space_image_tensor(video, old_color_space=old_color_space, new_color_space=new_color_space)


def convert_color_space(
    inpt: Union[features.ImageTypeJIT, features.VideoTypeJIT],
    color_space: ColorSpace,
    old_color_space: Optional[ColorSpace] = None,
) -> Union[features.ImageTypeJIT, features.VideoTypeJIT]:
    if isinstance(inpt, torch.Tensor) and (
        torch.jit.is_scripting() or not isinstance(inpt, (features.Image, features.Video))
    ):
        if old_color_space is None:
            raise RuntimeError(
                "In order to convert the color space of simple tensors, "
                "the `old_color_space=...` parameter needs to be passed."
            )
        return convert_color_space_image_tensor(inpt, old_color_space=old_color_space, new_color_space=color_space)
    elif isinstance(inpt, features.Image):
        output = convert_color_space_image_tensor(
            inpt.as_subclass(torch.Tensor), old_color_space=inpt.color_space, new_color_space=color_space
        )
        return features.Image.wrap_like(inpt, output, color_space=color_space)
    elif isinstance(inpt, features.Video):
        output = convert_color_space_video(
            inpt.as_subclass(torch.Tensor), old_color_space=inpt.color_space, new_color_space=color_space
        )
        return features.Video.wrap_like(inpt, output, color_space=color_space)
    else:
<<<<<<< HEAD
        return convert_color_space_image_pil(inpt, color_space, copy=copy)


def _num_value_bits(dtype: torch.dtype) -> int:
    if dtype == torch.uint8:
        return 8
    elif dtype == torch.int8:
        return 7
    elif dtype == torch.int16:
        return 15
    elif dtype == torch.int32:
        return 31
    elif dtype == torch.int64:
        return 63
    else:
        raise TypeError(f"Number of value bits is only defined for integer dtypes, but got {dtype}.")


def convert_dtype_image_tensor(
    image: torch.Tensor, dtype: torch.dtype = torch.float, copy: bool = True
) -> torch.Tensor:
    if not isinstance(image, torch.Tensor):
        raise TypeError("Input img should be Tensor Image")

    if image.dtype == dtype:
        return image

    float_input = image.is_floating_point()
    if torch.jit.is_scripting():
        # TODO: remove this branch as soon as `dtype.is_floating_point` is supported by JIT
        float_output = torch.tensor(0, dtype=dtype).is_floating_point()
    else:
        float_output = dtype.is_floating_point

    if float_input:
        # float to float
        if float_output:
            return image.to(dtype)

        # float to int
        if (image.dtype == torch.float32 and dtype in (torch.int32, torch.int64)) or (
            image.dtype == torch.float64 and dtype == torch.int64
        ):
            raise RuntimeError(f"The conversion from {image.dtype} to {dtype} cannot be performed safely.")

        # For data in the range `[0.0, 1.0]`, just multiplying by the maximum value of the integer range and converting
        # to the integer dtype  is not sufficient. For example, `torch.rand(...).mul(255).to(torch.uint8)` will only
        # be `255` if the input is exactly `1.0`. See https://github.com/pytorch/vision/pull/2078#issuecomment-612045321
        # for a detailed analysis.
        # To mitigate this, we could round before we convert to the integer dtype, but this is an extra operation.
        # Instead, we can also multiply by the maximum value plus something close to `1`. See
        # https://github.com/pytorch/vision/pull/2078#issuecomment-613524965 for details.
        eps = 1e-3
        max_value = float(_FT._max_value(dtype))
        # We need to scale first since the conversion would otherwise turn the input range `[0.0, 1.0]` into the
        # discrete set `{0, 1}`.
        return image.mul(max_value + 1.0 - eps).to(dtype)
    else:
        # int to float
        if float_output:
            return image.to(dtype).div_(_FT._max_value(image.dtype))

        # int to int
        num_value_bits_input = _num_value_bits(image.dtype)
        num_value_bits_output = _num_value_bits(dtype)

        if num_value_bits_input > num_value_bits_output:
            return image.bitwise_right_shift(num_value_bits_input - num_value_bits_output).to(dtype)
        else:
            # The bitshift kernel is not vectorized
            #  https://github.com/pytorch/pytorch/blob/703c19008df4700b6a522b0ae5c4b6d5ffc0906f/aten/src/ATen/native/cpu/BinaryOpsKernel.cpp#L315-L322
            #  This results in the multiplication actually being faster.
            # TODO: If the bitshift kernel is optimized in core, replace the computation below with
            #  `image.to(dtype).bitwise_left_shift_(num_value_bits_output - num_value_bits_input)`
            max_value_input = float(_FT._max_value(dtype))
            max_value_output = float(_FT._max_value(image.dtype))
            factor = int((max_value_input + 1) // (max_value_output + 1))
            return image.to(dtype).mul_(factor)


# We changed the name to align it with the new naming scheme. Still, `convert_image_dtype` is
# prevalent and well understood. Thus, we just alias it without deprecating the old name.
convert_image_dtype = convert_dtype_image_tensor


def convert_dtype_video(video: torch.Tensor, dtype: torch.dtype = torch.float, copy: bool = True) -> torch.Tensor:
    return convert_dtype_image_tensor(video, dtype, copy=copy)


def convert_dtype(
    inpt: Union[features.ImageTypeJIT, features.VideoTypeJIT], dtype: torch.dtype = torch.float, copy: bool = True
) -> torch.Tensor:
    if isinstance(inpt, torch.Tensor) and (
        torch.jit.is_scripting() or not isinstance(inpt, (features.Image, features.Video))
    ):
        return convert_dtype_image_tensor(inpt, dtype, copy=copy)
    else:  # isinstance(inpt, (features.Image, features.Video)):
        return inpt.to_dtype(dtype, copy=copy)
=======
        return convert_color_space_image_pil(inpt, color_space)
>>>>>>> 121a780c
<|MERGE_RESOLUTION|>--- conflicted
+++ resolved
@@ -284,8 +284,7 @@
         )
         return features.Video.wrap_like(inpt, output, color_space=color_space)
     else:
-<<<<<<< HEAD
-        return convert_color_space_image_pil(inpt, color_space, copy=copy)
+        return convert_color_space_image_pil(inpt, color_space)
 
 
 def _num_value_bits(dtype: torch.dtype) -> int:
@@ -303,12 +302,7 @@
         raise TypeError(f"Number of value bits is only defined for integer dtypes, but got {dtype}.")
 
 
-def convert_dtype_image_tensor(
-    image: torch.Tensor, dtype: torch.dtype = torch.float, copy: bool = True
-) -> torch.Tensor:
-    if not isinstance(image, torch.Tensor):
-        raise TypeError("Input img should be Tensor Image")
-
+def convert_dtype_image_tensor(image: torch.Tensor, dtype: torch.dtype = torch.float) -> torch.Tensor:
     if image.dtype == dtype:
         return image
 
@@ -370,19 +364,20 @@
 convert_image_dtype = convert_dtype_image_tensor
 
 
-def convert_dtype_video(video: torch.Tensor, dtype: torch.dtype = torch.float, copy: bool = True) -> torch.Tensor:
-    return convert_dtype_image_tensor(video, dtype, copy=copy)
+def convert_dtype_video(video: torch.Tensor, dtype: torch.dtype = torch.float) -> torch.Tensor:
+    return convert_dtype_image_tensor(video, dtype)
 
 
 def convert_dtype(
-    inpt: Union[features.ImageTypeJIT, features.VideoTypeJIT], dtype: torch.dtype = torch.float, copy: bool = True
+    inpt: Union[features.ImageTypeJIT, features.VideoTypeJIT], dtype: torch.dtype = torch.float
 ) -> torch.Tensor:
     if isinstance(inpt, torch.Tensor) and (
         torch.jit.is_scripting() or not isinstance(inpt, (features.Image, features.Video))
     ):
-        return convert_dtype_image_tensor(inpt, dtype, copy=copy)
-    else:  # isinstance(inpt, (features.Image, features.Video)):
-        return inpt.to_dtype(dtype, copy=copy)
-=======
-        return convert_color_space_image_pil(inpt, color_space)
->>>>>>> 121a780c
+        return convert_dtype_image_tensor(inpt, dtype)
+    elif isinstance(inpt, features.Image):
+        output = convert_dtype_image_tensor(inpt.as_subclass(torch.Tensor), dtype)
+        return features.Image.wrap_like(inpt, output)
+    else:  # isinstance(inpt, features.Video):
+        output = convert_dtype_video(inpt.as_subclass(torch.Tensor), dtype)
+        return features.Video.wrap_like(inpt, output)