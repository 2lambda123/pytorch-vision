--- conflicted
+++ resolved
@@ -228,42 +228,6 @@
         return autocontrast_image_pil(inpt)
 
 
-<<<<<<< HEAD
-=======
-def _equalize_image_tensor_vec(image: torch.Tensor) -> torch.Tensor:
-    # input image shape should be [N, H, W]
-    shape = image.shape
-    # Compute image histogram:
-    flat_image = image.flatten(start_dim=1).to(torch.long)  # -> [N, H * W]
-    hist = flat_image.new_zeros(shape[0], 256)
-    hist.scatter_add_(dim=1, index=flat_image, src=flat_image.new_ones(1).expand_as(flat_image))
-
-    # Compute image cdf
-    chist = hist.cumsum_(dim=1)
-    # Compute steps, where step per channel is nonzero_hist[:-1].sum() // 255
-    # Trick: nonzero_hist[:-1].sum() == chist[idx - 1], where idx = chist.argmax()
-    idx = chist.argmax(dim=1).sub_(1)
-    # If histogram is degenerate (hist of zero image), index is -1
-    neg_idx_mask = idx < 0
-    idx.clamp_(min=0)
-    step = chist.gather(dim=1, index=idx.unsqueeze(1))
-    step[neg_idx_mask] = 0
-    step.div_(255, rounding_mode="floor")
-
-    # Compute batched Look-up-table:
-    # Necessary to avoid an integer division by zero, which raises
-    clamped_step = step.clamp(min=1)
-    chist.add_(torch.div(step, 2, rounding_mode="floor")).div_(clamped_step, rounding_mode="floor").clamp_(0, 255)
-    lut = chist.to(torch.uint8)  # [N, 256]
-
-    # Pad lut with zeros
-    zeros = lut.new_zeros((1, 1)).expand(shape[0], 1)
-    lut = torch.cat([zeros, lut[:, :-1]], dim=1)
-
-    return torch.where((step == 0).unsqueeze(-1), image, lut.gather(dim=1, index=flat_image).reshape_as(image))
-
-
->>>>>>> 9f024a6e
 def equalize_image_tensor(image: torch.Tensor) -> torch.Tensor:
     if image.dtype != torch.uint8:
         raise TypeError(f"Only torch.uint8 image tensors are supported, but found {image.dtype}")
