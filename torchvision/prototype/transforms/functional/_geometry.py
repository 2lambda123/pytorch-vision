import numbers
from typing import Tuple, List, Optional, Sequence, Union

import PIL.Image
import torch
from torchvision.prototype import features
from torchvision.prototype.transforms import InterpolationMode
from torchvision.transforms import functional_tensor as _FT, functional_pil as _FP
from torchvision.transforms.functional import pil_modes_mapping, _get_inverse_affine_matrix

from ._meta import convert_bounding_box_format, get_dimensions_image_tensor, get_dimensions_image_pil


horizontal_flip_image_tensor = _FT.hflip
horizontal_flip_image_pil = _FP.hflip


def horizontal_flip_bounding_box(
    bounding_box: torch.Tensor, format: features.BoundingBoxFormat, image_size: Tuple[int, int]
) -> torch.Tensor:
    shape = bounding_box.shape

    bounding_box = convert_bounding_box_format(
        bounding_box, old_format=format, new_format=features.BoundingBoxFormat.XYXY, copy=True
    ).view(-1, 4)

    bounding_box[:, [0, 2]] = image_size[1] - bounding_box[:, [2, 0]]

    return convert_bounding_box_format(
        bounding_box, old_format=features.BoundingBoxFormat.XYXY, new_format=format
    ).view(shape)


def resize_image_tensor(
    image: torch.Tensor,
    size: List[int],
    interpolation: InterpolationMode = InterpolationMode.BILINEAR,
    max_size: Optional[int] = None,
    antialias: Optional[bool] = None,
) -> torch.Tensor:
    new_height, new_width = size
    num_channels, old_height, old_width = get_dimensions_image_tensor(image)
    batch_shape = image.shape[:-3]
    return _FT.resize(
        image.reshape((-1, num_channels, old_height, old_width)),
        size=size,
        interpolation=interpolation.value,
        max_size=max_size,
        antialias=antialias,
    ).reshape(batch_shape + (num_channels, new_height, new_width))


def resize_image_pil(
    img: PIL.Image.Image,
    size: Union[Sequence[int], int],
    interpolation: InterpolationMode = InterpolationMode.BILINEAR,
    max_size: Optional[int] = None,
) -> PIL.Image.Image:
    return _FP.resize(img, size, interpolation=pil_modes_mapping[interpolation], max_size=max_size)


def resize_segmentation_mask(
    segmentation_mask: torch.Tensor, size: List[int], max_size: Optional[int] = None
) -> torch.Tensor:
    return resize_image_tensor(segmentation_mask, size=size, interpolation=InterpolationMode.NEAREST, max_size=max_size)


# TODO: handle max_size
def resize_bounding_box(bounding_box: torch.Tensor, size: List[int], image_size: Tuple[int, int]) -> torch.Tensor:
    old_height, old_width = image_size
    new_height, new_width = size
    ratios = torch.tensor((new_width / old_width, new_height / old_height), device=bounding_box.device)
    return bounding_box.view(-1, 2, 2).mul(ratios).view(bounding_box.shape)


vertical_flip_image_tensor = _FT.vflip
vertical_flip_image_pil = _FP.vflip


def _affine_parse_args(
    angle: float,
    translate: List[float],
    scale: float,
    shear: List[float],
    interpolation: InterpolationMode = InterpolationMode.NEAREST,
    center: Optional[List[float]] = None,
) -> Tuple[float, List[float], List[float], Optional[List[float]]]:
    if not isinstance(angle, (int, float)):
        raise TypeError("Argument angle should be int or float")

    if not isinstance(translate, (list, tuple)):
        raise TypeError("Argument translate should be a sequence")

    if len(translate) != 2:
        raise ValueError("Argument translate should be a sequence of length 2")

    if scale <= 0.0:
        raise ValueError("Argument scale should be positive")

    if not isinstance(shear, (numbers.Number, (list, tuple))):
        raise TypeError("Shear should be either a single value or a sequence of two values")

    if not isinstance(interpolation, InterpolationMode):
        raise TypeError("Argument interpolation should be a InterpolationMode")

    if isinstance(angle, int):
        angle = float(angle)

    if isinstance(translate, tuple):
        translate = list(translate)

    if isinstance(shear, numbers.Number):
        shear = [shear, 0.0]

    if isinstance(shear, tuple):
        shear = list(shear)

    if len(shear) == 1:
        shear = [shear[0], shear[0]]

    if len(shear) != 2:
        raise ValueError(f"Shear should be a sequence containing two values. Got {shear}")

    if center is not None and not isinstance(center, (list, tuple)):
        raise TypeError("Argument center should be a sequence")

    return angle, translate, shear, center


def affine_image_tensor(
    img: torch.Tensor,
    angle: float,
    translate: List[float],
    scale: float,
    shear: List[float],
    interpolation: InterpolationMode = InterpolationMode.NEAREST,
    fill: Optional[List[float]] = None,
    center: Optional[List[float]] = None,
) -> torch.Tensor:
    angle, translate, shear, center = _affine_parse_args(angle, translate, scale, shear, interpolation, center)

    center_f = [0.0, 0.0]
    if center is not None:
        _, height, width = get_dimensions_image_tensor(img)
        # Center values should be in pixel coordinates but translated such that (0, 0) corresponds to image center.
        center_f = [1.0 * (c - s * 0.5) for c, s in zip(center, [width, height])]

    translate_f = [1.0 * t for t in translate]
    matrix = _get_inverse_affine_matrix(center_f, angle, translate_f, scale, shear)

    return _FT.affine(img, matrix, interpolation=interpolation.value, fill=fill)


def affine_image_pil(
    img: PIL.Image.Image,
    angle: float,
    translate: List[float],
    scale: float,
    shear: List[float],
    interpolation: InterpolationMode = InterpolationMode.NEAREST,
    fill: Optional[List[float]] = None,
    center: Optional[List[float]] = None,
) -> PIL.Image.Image:
    angle, translate, shear, center = _affine_parse_args(angle, translate, scale, shear, interpolation, center)

    # center = (img_size[0] * 0.5 + 0.5, img_size[1] * 0.5 + 0.5)
    # it is visually better to estimate the center without 0.5 offset
    # otherwise image rotated by 90 degrees is shifted vs output image of torch.rot90 or F_t.affine
    if center is None:
        _, height, width = get_dimensions_image_pil(img)
        center = [width * 0.5, height * 0.5]
    matrix = _get_inverse_affine_matrix(center, angle, translate, scale, shear)

    return _FP.affine(img, matrix, interpolation=pil_modes_mapping[interpolation], fill=fill)


def rotate_image_tensor(
    img: torch.Tensor,
    angle: float,
    interpolation: InterpolationMode = InterpolationMode.NEAREST,
    expand: bool = False,
    fill: Optional[List[float]] = None,
    center: Optional[List[float]] = None,
) -> torch.Tensor:
    center_f = [0.0, 0.0]
    if center is not None:
        _, height, width = get_dimensions_image_tensor(img)
        # Center values should be in pixel coordinates but translated such that (0, 0) corresponds to image center.
        center_f = [1.0 * (c - s * 0.5) for c, s in zip(center, [width, height])]

    # due to current incoherence of rotation angle direction between affine and rotate implementations
    # we need to set -angle.
    matrix = _get_inverse_affine_matrix(center_f, -angle, [0.0, 0.0], 1.0, [0.0, 0.0])
    return _FT.rotate(img, matrix, interpolation=interpolation.value, expand=expand, fill=fill)


def rotate_image_pil(
    img: PIL.Image.Image,
    angle: float,
    interpolation: InterpolationMode = InterpolationMode.NEAREST,
    expand: bool = False,
    fill: Optional[List[float]] = None,
    center: Optional[List[float]] = None,
) -> PIL.Image.Image:
    return _FP.rotate(
        img, angle, interpolation=pil_modes_mapping[interpolation], expand=expand, fill=fill, center=center
    )


pad_image_tensor = _FT.pad
pad_image_pil = _FP.pad


# TODO: this was copy-pasted from _FT.pad. Use this if _FT.pad is actually defined here
def _parse_pad_padding(padding: List[int]) -> List[int]:
    if isinstance(padding, int):
        if torch.jit.is_scripting():
            # This maybe unreachable
            raise ValueError("padding can't be an int while torchscripting, set it as a list [value, ]")
        pad_left = pad_right = pad_top = pad_bottom = padding
    elif len(padding) == 1:
        pad_left = pad_right = pad_top = pad_bottom = padding[0]
    elif len(padding) == 2:
        pad_left = pad_right = padding[0]
        pad_top = pad_bottom = padding[1]
    else:
        pad_left = padding[0]
        pad_top = padding[1]
        pad_right = padding[2]
        pad_bottom = padding[3]

    return [pad_left, pad_right, pad_top, pad_bottom]


def pad_bounding_box(
    bounding_box: torch.Tensor, padding: List[int], format: features.BoundingBoxFormat
) -> torch.Tensor:
    left, _, top, _ = _parse_pad_padding(padding)

    shape = bounding_box.shape

    bounding_box = convert_bounding_box_format(
        bounding_box, old_format=format, new_format=features.BoundingBoxFormat.XYXY, copy=True
    ).view(-1, 4)

    bounding_box[:, 0::2] += left
    bounding_box[:, 1::2] += top

    return convert_bounding_box_format(
        bounding_box, old_format=features.BoundingBoxFormat.XYXY, new_format=format
    ).view(shape)


crop_image_tensor = _FT.crop
crop_image_pil = _FP.crop


def perspective_image_tensor(
    img: torch.Tensor,
    perspective_coeffs: List[float],
    interpolation: InterpolationMode = InterpolationMode.BILINEAR,
    fill: Optional[List[float]] = None,
) -> torch.Tensor:
    return _FT.perspective(img, perspective_coeffs, interpolation=interpolation.value, fill=fill)


def perspective_image_pil(
    img: PIL.Image.Image,
    perspective_coeffs: float,
    interpolation: InterpolationMode = InterpolationMode.BICUBIC,
    fill: Optional[List[float]] = None,
) -> PIL.Image.Image:
    return _FP.perspective(img, perspective_coeffs, interpolation=pil_modes_mapping[interpolation], fill=fill)


def _center_crop_parse_output_size(output_size: List[int]) -> List[int]:
    if isinstance(output_size, numbers.Number):
        return [int(output_size), int(output_size)]
    elif isinstance(output_size, (tuple, list)) and len(output_size) == 1:
        return [output_size[0], output_size[0]]
    else:
        return list(output_size)


def _center_crop_compute_padding(crop_height: int, crop_width: int, image_height: int, image_width: int) -> List[int]:
    return [
        (crop_width - image_width) // 2 if crop_width > image_width else 0,
        (crop_height - image_height) // 2 if crop_height > image_height else 0,
        (crop_width - image_width + 1) // 2 if crop_width > image_width else 0,
        (crop_height - image_height + 1) // 2 if crop_height > image_height else 0,
    ]


def _center_crop_compute_crop_anchor(
    crop_height: int, crop_width: int, image_height: int, image_width: int
) -> Tuple[int, int]:
    crop_top = int(round((image_height - crop_height) / 2.0))
    crop_left = int(round((image_width - crop_width) / 2.0))
    return crop_top, crop_left


def center_crop_image_tensor(img: torch.Tensor, output_size: List[int]) -> torch.Tensor:
    crop_height, crop_width = _center_crop_parse_output_size(output_size)
    _, image_height, image_width = get_dimensions_image_tensor(img)

    if crop_height > image_height or crop_width > image_width:
        padding_ltrb = _center_crop_compute_padding(crop_height, crop_width, image_height, image_width)
        img = pad_image_tensor(img, padding_ltrb, fill=0)

        _, image_height, image_width = get_dimensions_image_tensor(img)
        if crop_width == image_width and crop_height == image_height:
            return img

    crop_top, crop_left = _center_crop_compute_crop_anchor(crop_height, crop_width, image_height, image_width)
    return crop_image_tensor(img, crop_top, crop_left, crop_height, crop_width)


def center_crop_image_pil(img: PIL.Image.Image, output_size: List[int]) -> PIL.Image.Image:
    crop_height, crop_width = _center_crop_parse_output_size(output_size)
    _, image_height, image_width = get_dimensions_image_pil(img)

    if crop_height > image_height or crop_width > image_width:
        padding_ltrb = _center_crop_compute_padding(crop_height, crop_width, image_height, image_width)
        img = pad_image_pil(img, padding_ltrb, fill=0)

        _, image_height, image_width = get_dimensions_image_pil(img)
        if crop_width == image_width and crop_height == image_height:
            return img

    crop_top, crop_left = _center_crop_compute_crop_anchor(crop_height, crop_width, image_height, image_width)
    return crop_image_pil(img, crop_top, crop_left, crop_height, crop_width)


def resized_crop_image_tensor(
    img: torch.Tensor,
    top: int,
    left: int,
    height: int,
    width: int,
    size: List[int],
    interpolation: InterpolationMode = InterpolationMode.BILINEAR,
) -> torch.Tensor:
    img = crop_image_tensor(img, top, left, height, width)
    return resize_image_tensor(img, size, interpolation=interpolation)


def resized_crop_image_pil(
    img: PIL.Image.Image,
    top: int,
    left: int,
    height: int,
    width: int,
    size: List[int],
    interpolation: InterpolationMode = InterpolationMode.BILINEAR,
) -> PIL.Image.Image:
    img = crop_image_pil(img, top, left, height, width)
    return resize_image_pil(img, size, interpolation=interpolation)


<<<<<<< HEAD
def zoom_out_image_tensor(
    image: torch.Tensor,
    left: int,
    top: int,
    right: int,
    bottom: int,
    fill: List[float] = (0.0,),  # type: ignore[assignment]
) -> torch.Tensor:
    num_channels, height, width = get_dimensions_image_tensor(image)

    # PyTorch's pad supports only integers on fill. So we need to overwrite the colour
    output = pad_image_tensor(image, [left, top, right, bottom], fill=0, padding_mode="constant")

    if not isinstance(fill, (list, tuple)):
        fill = [fill] * num_channels
    fill = torch.tensor(fill).to().view(-1, 1, 1)

    output[..., :top, :] = fill
    output[..., :, :left] = fill
    output[..., (top + height) :, :] = fill
    output[..., :, (left + width) :] = fill

    return output


def zoom_out_image_pil(
    img: PIL.Image.Image,
    left: int,
    top: int,
    right: int,
    bottom: int,
    fill: Optional[Union[float, List[float], Tuple[float, ...]]] = 0,
) -> PIL.Image.Image:
    fill = tuple(int(v) for v in _FP._parse_fill(fill, img, name="fill")["fill"])
    return pad_image_pil(img, [left, top, right, bottom], fill=fill, padding_mode="constant")


def zoom_out_bounding_box(
    bounding_box: torch.Tensor, left: int, top: int, right: int, bottom: int, format: features.BoundingBoxFormat
) -> torch.Tensor:
    return pad_bounding_box(bounding_box, [left, top, right, bottom], format=format)
=======
def _parse_five_crop_size(size: List[int]) -> List[int]:
    if isinstance(size, numbers.Number):
        size = (int(size), int(size))
    elif isinstance(size, (tuple, list)) and len(size) == 1:
        size = (size[0], size[0])  # type: ignore[assignment]

    if len(size) != 2:
        raise ValueError("Please provide only two dimensions (h, w) for size.")

    return size


def five_crop_image_tensor(
    img: torch.Tensor, size: List[int]
) -> Tuple[torch.Tensor, torch.Tensor, torch.Tensor, torch.Tensor, torch.Tensor]:
    crop_height, crop_width = _parse_five_crop_size(size)
    _, image_height, image_width = get_dimensions_image_tensor(img)

    if crop_width > image_width or crop_height > image_height:
        msg = "Requested crop size {} is bigger than input size {}"
        raise ValueError(msg.format(size, (image_height, image_width)))

    tl = crop_image_tensor(img, 0, 0, crop_height, crop_width)
    tr = crop_image_tensor(img, 0, image_width - crop_width, crop_height, crop_width)
    bl = crop_image_tensor(img, image_height - crop_height, 0, crop_height, crop_width)
    br = crop_image_tensor(img, image_height - crop_height, image_width - crop_width, crop_height, crop_width)
    center = center_crop_image_tensor(img, [crop_height, crop_width])

    return tl, tr, bl, br, center


def five_crop_image_pil(
    img: PIL.Image.Image, size: List[int]
) -> Tuple[PIL.Image.Image, PIL.Image.Image, PIL.Image.Image, PIL.Image.Image, PIL.Image.Image]:
    crop_height, crop_width = _parse_five_crop_size(size)
    _, image_height, image_width = get_dimensions_image_pil(img)

    if crop_width > image_width or crop_height > image_height:
        msg = "Requested crop size {} is bigger than input size {}"
        raise ValueError(msg.format(size, (image_height, image_width)))

    tl = crop_image_pil(img, 0, 0, crop_height, crop_width)
    tr = crop_image_pil(img, 0, image_width - crop_width, crop_height, crop_width)
    bl = crop_image_pil(img, image_height - crop_height, 0, crop_height, crop_width)
    br = crop_image_pil(img, image_height - crop_height, image_width - crop_width, crop_height, crop_width)
    center = center_crop_image_pil(img, [crop_height, crop_width])

    return tl, tr, bl, br, center


def ten_crop_image_tensor(img: torch.Tensor, size: List[int], vertical_flip: bool = False) -> List[torch.Tensor]:
    tl, tr, bl, br, center = five_crop_image_tensor(img, size)

    if vertical_flip:
        img = vertical_flip_image_tensor(img)
    else:
        img = horizontal_flip_image_tensor(img)

    tl_flip, tr_flip, bl_flip, br_flip, center_flip = five_crop_image_tensor(img, size)

    return [tl, tr, bl, br, center, tl_flip, tr_flip, bl_flip, br_flip, center_flip]


def ten_crop_image_pil(img: PIL.Image.Image, size: List[int], vertical_flip: bool = False) -> List[PIL.Image.Image]:
    tl, tr, bl, br, center = five_crop_image_pil(img, size)

    if vertical_flip:
        img = vertical_flip_image_pil(img)
    else:
        img = horizontal_flip_image_pil(img)

    tl_flip, tr_flip, bl_flip, br_flip, center_flip = five_crop_image_pil(img, size)

    return [tl, tr, bl, br, center, tl_flip, tr_flip, bl_flip, br_flip, center_flip]
>>>>>>> 2b5ab1bc
<|MERGE_RESOLUTION|>--- conflicted
+++ resolved
@@ -357,7 +357,82 @@
     return resize_image_pil(img, size, interpolation=interpolation)
 
 
-<<<<<<< HEAD
+def _parse_five_crop_size(size: List[int]) -> List[int]:
+    if isinstance(size, numbers.Number):
+        size = (int(size), int(size))
+    elif isinstance(size, (tuple, list)) and len(size) == 1:
+        size = (size[0], size[0])  # type: ignore[assignment]
+
+    if len(size) != 2:
+        raise ValueError("Please provide only two dimensions (h, w) for size.")
+
+    return size
+
+
+def five_crop_image_tensor(
+    img: torch.Tensor, size: List[int]
+) -> Tuple[torch.Tensor, torch.Tensor, torch.Tensor, torch.Tensor, torch.Tensor]:
+    crop_height, crop_width = _parse_five_crop_size(size)
+    _, image_height, image_width = get_dimensions_image_tensor(img)
+
+    if crop_width > image_width or crop_height > image_height:
+        msg = "Requested crop size {} is bigger than input size {}"
+        raise ValueError(msg.format(size, (image_height, image_width)))
+
+    tl = crop_image_tensor(img, 0, 0, crop_height, crop_width)
+    tr = crop_image_tensor(img, 0, image_width - crop_width, crop_height, crop_width)
+    bl = crop_image_tensor(img, image_height - crop_height, 0, crop_height, crop_width)
+    br = crop_image_tensor(img, image_height - crop_height, image_width - crop_width, crop_height, crop_width)
+    center = center_crop_image_tensor(img, [crop_height, crop_width])
+
+    return tl, tr, bl, br, center
+
+
+def five_crop_image_pil(
+    img: PIL.Image.Image, size: List[int]
+) -> Tuple[PIL.Image.Image, PIL.Image.Image, PIL.Image.Image, PIL.Image.Image, PIL.Image.Image]:
+    crop_height, crop_width = _parse_five_crop_size(size)
+    _, image_height, image_width = get_dimensions_image_pil(img)
+
+    if crop_width > image_width or crop_height > image_height:
+        msg = "Requested crop size {} is bigger than input size {}"
+        raise ValueError(msg.format(size, (image_height, image_width)))
+
+    tl = crop_image_pil(img, 0, 0, crop_height, crop_width)
+    tr = crop_image_pil(img, 0, image_width - crop_width, crop_height, crop_width)
+    bl = crop_image_pil(img, image_height - crop_height, 0, crop_height, crop_width)
+    br = crop_image_pil(img, image_height - crop_height, image_width - crop_width, crop_height, crop_width)
+    center = center_crop_image_pil(img, [crop_height, crop_width])
+
+    return tl, tr, bl, br, center
+
+
+def ten_crop_image_tensor(img: torch.Tensor, size: List[int], vertical_flip: bool = False) -> List[torch.Tensor]:
+    tl, tr, bl, br, center = five_crop_image_tensor(img, size)
+
+    if vertical_flip:
+        img = vertical_flip_image_tensor(img)
+    else:
+        img = horizontal_flip_image_tensor(img)
+
+    tl_flip, tr_flip, bl_flip, br_flip, center_flip = five_crop_image_tensor(img, size)
+
+    return [tl, tr, bl, br, center, tl_flip, tr_flip, bl_flip, br_flip, center_flip]
+
+
+def ten_crop_image_pil(img: PIL.Image.Image, size: List[int], vertical_flip: bool = False) -> List[PIL.Image.Image]:
+    tl, tr, bl, br, center = five_crop_image_pil(img, size)
+
+    if vertical_flip:
+        img = vertical_flip_image_pil(img)
+    else:
+        img = horizontal_flip_image_pil(img)
+
+    tl_flip, tr_flip, bl_flip, br_flip, center_flip = five_crop_image_pil(img, size)
+
+    return [tl, tr, bl, br, center, tl_flip, tr_flip, bl_flip, br_flip, center_flip]
+
+
 def zoom_out_image_tensor(
     image: torch.Tensor,
     left: int,
@@ -398,80 +473,4 @@
 def zoom_out_bounding_box(
     bounding_box: torch.Tensor, left: int, top: int, right: int, bottom: int, format: features.BoundingBoxFormat
 ) -> torch.Tensor:
-    return pad_bounding_box(bounding_box, [left, top, right, bottom], format=format)
-=======
-def _parse_five_crop_size(size: List[int]) -> List[int]:
-    if isinstance(size, numbers.Number):
-        size = (int(size), int(size))
-    elif isinstance(size, (tuple, list)) and len(size) == 1:
-        size = (size[0], size[0])  # type: ignore[assignment]
-
-    if len(size) != 2:
-        raise ValueError("Please provide only two dimensions (h, w) for size.")
-
-    return size
-
-
-def five_crop_image_tensor(
-    img: torch.Tensor, size: List[int]
-) -> Tuple[torch.Tensor, torch.Tensor, torch.Tensor, torch.Tensor, torch.Tensor]:
-    crop_height, crop_width = _parse_five_crop_size(size)
-    _, image_height, image_width = get_dimensions_image_tensor(img)
-
-    if crop_width > image_width or crop_height > image_height:
-        msg = "Requested crop size {} is bigger than input size {}"
-        raise ValueError(msg.format(size, (image_height, image_width)))
-
-    tl = crop_image_tensor(img, 0, 0, crop_height, crop_width)
-    tr = crop_image_tensor(img, 0, image_width - crop_width, crop_height, crop_width)
-    bl = crop_image_tensor(img, image_height - crop_height, 0, crop_height, crop_width)
-    br = crop_image_tensor(img, image_height - crop_height, image_width - crop_width, crop_height, crop_width)
-    center = center_crop_image_tensor(img, [crop_height, crop_width])
-
-    return tl, tr, bl, br, center
-
-
-def five_crop_image_pil(
-    img: PIL.Image.Image, size: List[int]
-) -> Tuple[PIL.Image.Image, PIL.Image.Image, PIL.Image.Image, PIL.Image.Image, PIL.Image.Image]:
-    crop_height, crop_width = _parse_five_crop_size(size)
-    _, image_height, image_width = get_dimensions_image_pil(img)
-
-    if crop_width > image_width or crop_height > image_height:
-        msg = "Requested crop size {} is bigger than input size {}"
-        raise ValueError(msg.format(size, (image_height, image_width)))
-
-    tl = crop_image_pil(img, 0, 0, crop_height, crop_width)
-    tr = crop_image_pil(img, 0, image_width - crop_width, crop_height, crop_width)
-    bl = crop_image_pil(img, image_height - crop_height, 0, crop_height, crop_width)
-    br = crop_image_pil(img, image_height - crop_height, image_width - crop_width, crop_height, crop_width)
-    center = center_crop_image_pil(img, [crop_height, crop_width])
-
-    return tl, tr, bl, br, center
-
-
-def ten_crop_image_tensor(img: torch.Tensor, size: List[int], vertical_flip: bool = False) -> List[torch.Tensor]:
-    tl, tr, bl, br, center = five_crop_image_tensor(img, size)
-
-    if vertical_flip:
-        img = vertical_flip_image_tensor(img)
-    else:
-        img = horizontal_flip_image_tensor(img)
-
-    tl_flip, tr_flip, bl_flip, br_flip, center_flip = five_crop_image_tensor(img, size)
-
-    return [tl, tr, bl, br, center, tl_flip, tr_flip, bl_flip, br_flip, center_flip]
-
-
-def ten_crop_image_pil(img: PIL.Image.Image, size: List[int], vertical_flip: bool = False) -> List[PIL.Image.Image]:
-    tl, tr, bl, br, center = five_crop_image_pil(img, size)
-
-    if vertical_flip:
-        img = vertical_flip_image_pil(img)
-    else:
-        img = horizontal_flip_image_pil(img)
-
-    tl_flip, tr_flip, bl_flip, br_flip, center_flip = five_crop_image_pil(img, size)
-
-    return [tl, tr, bl, br, center, tl_flip, tr_flip, bl_flip, br_flip, center_flip]
->>>>>>> 2b5ab1bc
+    return pad_bounding_box(bounding_box, [left, top, right, bottom], format=format)