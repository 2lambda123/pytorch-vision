--- conflicted
+++ resolved
@@ -422,31 +422,16 @@
 def crop_bounding_box(
     bounding_box: torch.Tensor,
     format: features.BoundingBoxFormat,
-<<<<<<< HEAD
-    image_size: Tuple[int, int],
     top: int,
     left: int,
-    height: int,
-    width: int,
-) -> torch.Tensor:
-    pass
-
-=======
-    top: int,
-    left: int,
-) -> torch.Tensor:
->>>>>>> 385a44f8
+) -> torch.Tensor:
     shape = bounding_box.shape
 
     bounding_box = convert_bounding_box_format(
         bounding_box, old_format=format, new_format=features.BoundingBoxFormat.XYXY
     ).view(-1, 4)
 
-<<<<<<< HEAD
-    # Crop and optionally pad:
-=======
     # Crop or implicit pad if left and/or top have negative values:
->>>>>>> 385a44f8
     bounding_box[:, 0::2] -= left
     bounding_box[:, 1::2] -= top
 
@@ -557,6 +542,19 @@
     return resize_image_pil(img, size, interpolation=interpolation)
 
 
+def resized_crop_bounding_box(
+    bounding_box: torch.Tensor,
+    format: features.BoundingBoxFormat,
+    top: int,
+    left: int,
+    height: int,
+    width: int,
+    size: List[int],
+) -> torch.Tensor:
+    bounding_box = crop_bounding_box(bounding_box, format, top, left)
+    return resize_bounding_box(bounding_box, size, (height, width))
+
+
 def _parse_five_crop_size(size: List[int]) -> List[int]:
     if isinstance(size, numbers.Number):
         size = [int(size), int(size)]
