import warnings
from typing import Any, Dict, Optional

import numpy as np
import PIL.Image
from torchvision.prototype import features
from torchvision.prototype.features import ColorSpace
from torchvision.prototype.transforms import Transform
from torchvision.transforms import functional as _F
from typing_extensions import Literal

from ._meta import ConvertImageColorSpace
from ._transform import _RandomApplyTransform
from ._utils import is_simple_tensor


class ToTensor(Transform):
    def __init__(self) -> None:
        warnings.warn(
            "The transform `ToTensor()` is deprecated and will be removed in a future release. "
            "Instead, please use `transforms.ToImageTensor()`."
        )
        super().__init__()

<<<<<<< HEAD
    def _transform(self, input: Any, params: Dict[str, Any]) -> Any:
        # TODO: Transforms allows to pass only (torch.Tensor, _Feature, PIL.Image.Image)
        # so input as np.ndarray is not possible. We need to make it possible
        if isinstance(input, (PIL.Image.Image, np.ndarray)):
            return _F.to_tensor(input)
=======
    def _transform(self, inpt: Any, params: Dict[str, Any]) -> Any:
        if isinstance(inpt, (PIL.Image.Image, np.ndarray)):
            return _F.to_tensor(inpt)
>>>>>>> 1d0786b0
        else:
            return inpt


class PILToTensor(Transform):
    def __init__(self) -> None:
        warnings.warn(
            "The transform `PILToTensor()` is deprecated and will be removed in a future release. "
            "Instead, please use `transforms.ToImageTensor()`."
        )
        super().__init__()

    def _transform(self, inpt: Any, params: Dict[str, Any]) -> Any:
        if isinstance(inpt, PIL.Image.Image):
            return _F.pil_to_tensor(inpt)
        else:
            return inpt


class ToPILImage(Transform):
    def __init__(self, mode: Optional[str] = None) -> None:
        warnings.warn(
            "The transform `ToPILImage()` is deprecated and will be removed in a future release. "
            "Instead, please use `transforms.ToImagePIL()`."
        )
        super().__init__()
        self.mode = mode

<<<<<<< HEAD
    def _transform(self, input: Any, params: Dict[str, Any]) -> Any:
        # TODO: Transforms allows to pass only (torch.Tensor, _Feature, PIL.Image.Image)
        # so input as np.ndarray is not possible. We need to make it possible
        if is_simple_tensor(input) or isinstance(input, (features.Image, np.ndarray)):
            return _F.to_pil_image(input, mode=self.mode)
=======
    def _transform(self, inpt: Any, params: Dict[str, Any]) -> Any:
        if is_simple_tensor(inpt) or isinstance(inpt, (features.Image, np.ndarray)):
            return _F.to_pil_image(inpt, mode=self.mode)
>>>>>>> 1d0786b0
        else:
            return inpt


class Grayscale(Transform):
    def __init__(self, num_output_channels: Literal[1, 3] = 1) -> None:
        deprecation_msg = (
            f"The transform `Grayscale(num_output_channels={num_output_channels})` "
            f"is deprecated and will be removed in a future release."
        )
        if num_output_channels == 1:
            replacement_msg = (
                "transforms.ConvertImageColorSpace(old_color_space=ColorSpace.RGB, color_space=ColorSpace.GRAY)"
            )
        else:
            replacement_msg = (
                "transforms.Compose(\n"
                "    transforms.ConvertImageColorSpace(old_color_space=ColorSpace.RGB, color_space=ColorSpace.GRAY),\n"
                "    transforms.ConvertImageColorSpace(old_color_space=ColorSpace.GRAY, color_space=ColorSpace.RGB),\n"
                ")"
            )
        warnings.warn(f"{deprecation_msg} Instead, please use\n\n{replacement_msg}")

        super().__init__()
        self.num_output_channels = num_output_channels
        self._rgb_to_gray = ConvertImageColorSpace(old_color_space=ColorSpace.RGB, color_space=ColorSpace.GRAY)
        self._gray_to_rgb = ConvertImageColorSpace(old_color_space=ColorSpace.GRAY, color_space=ColorSpace.RGB)

    def _transform(self, inpt: Any, params: Dict[str, Any]) -> Any:
        output = self._rgb_to_gray(inpt)
        if self.num_output_channels == 3:
            output = self._gray_to_rgb(output)
        return output


class RandomGrayscale(_RandomApplyTransform):
    def __init__(self, p: float = 0.1) -> None:
        warnings.warn(
            "The transform `RandomGrayscale(p=...)` is deprecated and will be removed in a future release. "
            "Instead, please use\n\n"
            "transforms.RandomApply(\n"
            "    transforms.Compose(\n"
            "        transforms.ConvertImageColorSpace(old_color_space=ColorSpace.RGB, color_space=ColorSpace.GRAY),\n"
            "        transforms.ConvertImageColorSpace(old_color_space=ColorSpace.GRAY, color_space=ColorSpace.RGB),\n"
            "    )\n"
            "    p=...,\n"
            ")"
        )

        super().__init__(p=p)
        self._rgb_to_gray = ConvertImageColorSpace(old_color_space=ColorSpace.RGB, color_space=ColorSpace.GRAY)
        self._gray_to_rgb = ConvertImageColorSpace(old_color_space=ColorSpace.GRAY, color_space=ColorSpace.RGB)

    def _transform(self, inpt: Any, params: Dict[str, Any]) -> Any:
        return self._gray_to_rgb(self._rgb_to_gray(inpt))<|MERGE_RESOLUTION|>--- conflicted
+++ resolved
@@ -22,17 +22,11 @@
         )
         super().__init__()
 
-<<<<<<< HEAD
-    def _transform(self, input: Any, params: Dict[str, Any]) -> Any:
+    def _transform(self, inpt: Any, params: Dict[str, Any]) -> Any:
         # TODO: Transforms allows to pass only (torch.Tensor, _Feature, PIL.Image.Image)
         # so input as np.ndarray is not possible. We need to make it possible
-        if isinstance(input, (PIL.Image.Image, np.ndarray)):
-            return _F.to_tensor(input)
-=======
-    def _transform(self, inpt: Any, params: Dict[str, Any]) -> Any:
         if isinstance(inpt, (PIL.Image.Image, np.ndarray)):
             return _F.to_tensor(inpt)
->>>>>>> 1d0786b0
         else:
             return inpt
 
@@ -61,17 +55,11 @@
         super().__init__()
         self.mode = mode
 
-<<<<<<< HEAD
-    def _transform(self, input: Any, params: Dict[str, Any]) -> Any:
+    def _transform(self, inpt: Any, params: Dict[str, Any]) -> Any:
         # TODO: Transforms allows to pass only (torch.Tensor, _Feature, PIL.Image.Image)
         # so input as np.ndarray is not possible. We need to make it possible
-        if is_simple_tensor(input) or isinstance(input, (features.Image, np.ndarray)):
-            return _F.to_pil_image(input, mode=self.mode)
-=======
-    def _transform(self, inpt: Any, params: Dict[str, Any]) -> Any:
         if is_simple_tensor(inpt) or isinstance(inpt, (features.Image, np.ndarray)):
             return _F.to_pil_image(inpt, mode=self.mode)
->>>>>>> 1d0786b0
         else:
             return inpt
 
