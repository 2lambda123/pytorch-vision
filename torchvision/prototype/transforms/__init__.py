from torchvision.transforms import InterpolationMode, AutoAugmentPolicy  # usort: skip

from . import functional  # usort: skip

from ._transform import Transform  # usort: skip

from ._augment import RandomErasing, RandomMixup, RandomCutmix
from ._auto_augment import RandAugment, TrivialAugmentWide, AutoAugment, AugMix
from ._container import Compose, RandomApply, RandomChoice, RandomOrder
<<<<<<< HEAD
from ._geometry import HorizontalFlip, Resize, CenterCrop, RandomResizedCrop, RandomZoomOut
=======
from ._geometry import HorizontalFlip, Resize, CenterCrop, RandomResizedCrop, FiveCrop, TenCrop, BatchMultiCrop
>>>>>>> 2b5ab1bc
from ._meta import ConvertBoundingBoxFormat, ConvertImageDtype, ConvertImageColorSpace
from ._misc import Identity, Normalize, ToDtype, Lambda
from ._presets import CocoEval, ImageNetEval, VocEval, Kinect400Eval, RaftEval
from ._type_conversion import DecodeImage, LabelToOneHot<|MERGE_RESOLUTION|>--- conflicted
+++ resolved
@@ -7,11 +7,16 @@
 from ._augment import RandomErasing, RandomMixup, RandomCutmix
 from ._auto_augment import RandAugment, TrivialAugmentWide, AutoAugment, AugMix
 from ._container import Compose, RandomApply, RandomChoice, RandomOrder
-<<<<<<< HEAD
-from ._geometry import HorizontalFlip, Resize, CenterCrop, RandomResizedCrop, RandomZoomOut
-=======
-from ._geometry import HorizontalFlip, Resize, CenterCrop, RandomResizedCrop, FiveCrop, TenCrop, BatchMultiCrop
->>>>>>> 2b5ab1bc
+from ._geometry import (
+    HorizontalFlip,
+    Resize,
+    CenterCrop,
+    RandomResizedCrop,
+    FiveCrop,
+    TenCrop,
+    BatchMultiCrop,
+    RandomZoomOut,
+)
 from ._meta import ConvertBoundingBoxFormat, ConvertImageDtype, ConvertImageColorSpace
 from ._misc import Identity, Normalize, ToDtype, Lambda
 from ._presets import CocoEval, ImageNetEval, VocEval, Kinect400Eval, RaftEval
