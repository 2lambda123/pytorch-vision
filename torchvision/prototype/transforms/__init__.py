from . import functional  # usort: skip

from ._transform import Transform  # usort: skip

from ._augment import RandomErasing, RandomMixup, RandomCutmix
from ._auto_augment import RandAugment, TrivialAugmentWide, AutoAugment, AugMix
from ._color import ColorJitter
from ._container import Compose, RandomApply, RandomChoice, RandomOrder
from ._geometry import (
    Resize,
    CenterCrop,
    RandomResizedCrop,
    FiveCrop,
    TenCrop,
    BatchMultiCrop,
    RandomHorizontalFlip,
    RandomVerticalFlip,
    Pad,
    RandomZoomOut,
)
from ._meta import ConvertBoundingBoxFormat, ConvertImageDtype, ConvertImageColorSpace
from ._misc import Identity, Normalize, ToDtype, Lambda
<<<<<<< HEAD
from ._presets import (
    ObjectDetectionEval,
    ImageClassificationEval,
    SemanticSegmentationEval,
    VideoClassificationEval,
    OpticalFlowEval,
)
from ._type_conversion import DecodeImage, LabelToOneHot, ToTensor, ImageToPIL, PILToTensor
=======
from ._type_conversion import DecodeImage, LabelToOneHot
>>>>>>> f1172393
<|MERGE_RESOLUTION|>--- conflicted
+++ resolved
@@ -20,15 +20,4 @@
 )
 from ._meta import ConvertBoundingBoxFormat, ConvertImageDtype, ConvertImageColorSpace
 from ._misc import Identity, Normalize, ToDtype, Lambda
-<<<<<<< HEAD
-from ._presets import (
-    ObjectDetectionEval,
-    ImageClassificationEval,
-    SemanticSegmentationEval,
-    VideoClassificationEval,
-    OpticalFlowEval,
-)
-from ._type_conversion import DecodeImage, LabelToOneHot, ToTensor, ImageToPIL, PILToTensor
-=======
-from ._type_conversion import DecodeImage, LabelToOneHot
->>>>>>> f1172393
+from ._type_conversion import DecodeImage, LabelToOneHot, ToTensor, ImageToPIL, PILToTensor