from . import functional  # usort: skip

from ._transform import Transform  # usort: skip

from ._augment import RandomErasing, RandomMixup, RandomCutmix
from ._auto_augment import RandAugment, TrivialAugmentWide, AutoAugment, AugMix
from ._color import ColorJitter, RandomPhotometricDistort
from ._container import Compose, RandomApply, RandomChoice, RandomOrder
from ._geometry import (
    Resize,
    CenterCrop,
    RandomResizedCrop,
    FiveCrop,
    TenCrop,
    BatchMultiCrop,
    RandomHorizontalFlip,
    RandomVerticalFlip,
    Pad,
    RandomZoomOut,
)
from ._meta import ConvertBoundingBoxFormat, ConvertImageDtype, ConvertImageColorSpace
from ._misc import Identity, Normalize, ToDtype, Lambda
from ._type_conversion import DecodeImage, LabelToOneHot

<<<<<<< HEAD
from ._deprecated import ToTensor, ToPILImage, PILToTensor  # usort: skip
=======
from ._legacy import Grayscale, RandomGrayscale  # usort: skip
>>>>>>> 31e503f1
<|MERGE_RESOLUTION|>--- conflicted
+++ resolved
@@ -22,8 +22,4 @@
 from ._misc import Identity, Normalize, ToDtype, Lambda
 from ._type_conversion import DecodeImage, LabelToOneHot
 
-<<<<<<< HEAD
-from ._deprecated import ToTensor, ToPILImage, PILToTensor  # usort: skip
-=======
-from ._legacy import Grayscale, RandomGrayscale  # usort: skip
->>>>>>> 31e503f1
+from ._deprecated import Grayscale, RandomGrayscale, ToTensor, ToPILImage, PILToTensor  # usort: skip