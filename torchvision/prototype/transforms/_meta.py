from typing import Any, Dict, Optional, Union

import PIL.Image

import torch
from torchvision.prototype import features
from torchvision.prototype.transforms import functional as F, Transform


class ConvertBoundingBoxFormat(Transform):
    _transformed_types = (features.BoundingBox,)

    def __init__(self, format: Union[str, features.BoundingBoxFormat]) -> None:
        super().__init__()
        if isinstance(format, str):
            format = features.BoundingBoxFormat[format]
        self.format = format

    def _transform(self, inpt: features.BoundingBox, params: Dict[str, Any]) -> features.BoundingBox:
        output = F.convert_format_bounding_box(inpt, old_format=inpt.format, new_format=params["format"])
        return features.BoundingBox.wrap_like(inpt, output, format=params["format"])


class ConvertImageDtype(Transform):
    _transformed_types = (features.is_simple_tensor, features.Image, features.Video)

    def __init__(self, dtype: torch.dtype = torch.float32) -> None:
        super().__init__()
        self.dtype = dtype

    def _transform(self, inpt: features.TensorImageOrVideoType, params: Dict[str, Any]) -> features.TensorImageOrVideoType:
        output = F.convert_image_dtype(inpt, dtype=self.dtype)
<<<<<<< HEAD
        return output if features.is_simple_tensor(inpt) else type(inpt).new_like(inpt, output, dtype=self.dtype)  # type: ignore[arg-type]
=======
        return (
            output
            if features.is_simple_tensor(inpt)
            else features.Image.wrap_like(inpt, output)  # type: ignore[arg-type]
        )
>>>>>>> 4c049ca3


class ConvertColorSpace(Transform):
    _transformed_types = (features.is_simple_tensor, features.Image, PIL.Image.Image, features.Video)

    def __init__(
        self,
        color_space: Union[str, features.ColorSpace],
        old_color_space: Optional[Union[str, features.ColorSpace]] = None,
        copy: bool = True,
    ) -> None:
        super().__init__()

        if isinstance(color_space, str):
            color_space = features.ColorSpace.from_str(color_space)
        self.color_space = color_space

        if isinstance(old_color_space, str):
            old_color_space = features.ColorSpace.from_str(old_color_space)
        self.old_color_space = old_color_space

        self.copy = copy

    def _transform(self, inpt: features.ImageOrVideoType, params: Dict[str, Any]) -> features.ImageOrVideoType:
        return F.convert_color_space(
            inpt, color_space=self.color_space, old_color_space=self.old_color_space, copy=self.copy
        )


class ClampBoundingBoxes(Transform):
    _transformed_types = (features.BoundingBox,)

    def _transform(self, inpt: features.BoundingBox, params: Dict[str, Any]) -> features.BoundingBox:
        output = F.clamp_bounding_box(inpt, format=inpt.format, image_size=inpt.image_size)
        return features.BoundingBox.wrap_like(inpt, output)<|MERGE_RESOLUTION|>--- conflicted
+++ resolved
@@ -30,15 +30,11 @@
 
     def _transform(self, inpt: features.TensorImageOrVideoType, params: Dict[str, Any]) -> features.TensorImageOrVideoType:
         output = F.convert_image_dtype(inpt, dtype=self.dtype)
-<<<<<<< HEAD
-        return output if features.is_simple_tensor(inpt) else type(inpt).new_like(inpt, output, dtype=self.dtype)  # type: ignore[arg-type]
-=======
         return (
             output
             if features.is_simple_tensor(inpt)
-            else features.Image.wrap_like(inpt, output)  # type: ignore[arg-type]
+            else type(inpt).wrap_like(inpt, output)  # type: ignore[arg-type]
         )
->>>>>>> 4c049ca3
 
 
 class ConvertColorSpace(Transform):
