from typing import Any, Dict, List, Optional, Sequence, Type, Union

import PIL.Image
import torch

from torchvision import datapoints
from torchvision.prototype.datapoints import Label, OneHotLabel
from torchvision.transforms.v2 import functional as F, Transform
from torchvision.transforms.v2._utils import _setup_fill_arg, _setup_size
<<<<<<< HEAD
from torchvision.transforms.v2.utils import has_any, is_simple_tensor, query_bounding_box, query_size
=======
from torchvision.transforms.v2.utils import has_any, is_simple_tensor, query_bounding_boxes, query_spatial_size
>>>>>>> 332bff93


class FixedSizeCrop(Transform):
    def __init__(
        self,
        size: Union[int, Sequence[int]],
        fill: Union[datapoints._FillType, Dict[Type, datapoints._FillType]] = 0,
        padding_mode: str = "constant",
    ) -> None:
        super().__init__()
        size = tuple(_setup_size(size, error_msg="Please provide only two dimensions (h, w) for size."))
        self.crop_height = size[0]
        self.crop_width = size[1]

        self.fill = fill
        self._fill = _setup_fill_arg(fill)

        self.padding_mode = padding_mode

    def _check_inputs(self, flat_inputs: List[Any]) -> None:
        if not has_any(
            flat_inputs,
            PIL.Image.Image,
            datapoints.Image,
            is_simple_tensor,
            datapoints.Video,
        ):
            raise TypeError(
                f"{type(self).__name__}() requires input sample to contain an tensor or PIL image or a Video."
            )

        if has_any(flat_inputs, datapoints.BoundingBoxes) and not has_any(flat_inputs, Label, OneHotLabel):
            raise TypeError(
                f"If a BoundingBoxes is contained in the input sample, "
                f"{type(self).__name__}() also requires it to contain a Label or OneHotLabel."
            )

    def _get_params(self, flat_inputs: List[Any]) -> Dict[str, Any]:
        height, width = query_size(flat_inputs)
        new_height = min(height, self.crop_height)
        new_width = min(width, self.crop_width)

        needs_crop = new_height != height or new_width != width

        offset_height = max(height - self.crop_height, 0)
        offset_width = max(width - self.crop_width, 0)

        r = torch.rand(1)
        top = int(offset_height * r)
        left = int(offset_width * r)

        bounding_boxes: Optional[torch.Tensor]
        try:
            bounding_boxes = query_bounding_boxes(flat_inputs)
        except ValueError:
            bounding_boxes = None

        if needs_crop and bounding_boxes is not None:
            format = bounding_boxes.format
<<<<<<< HEAD
            bounding_boxes, canvas_size = F.crop_bounding_box(
=======
            bounding_boxes, spatial_size = F.crop_bounding_boxes(
>>>>>>> 332bff93
                bounding_boxes.as_subclass(torch.Tensor),
                format=format,
                top=top,
                left=left,
                height=new_height,
                width=new_width,
            )
<<<<<<< HEAD
            bounding_boxes = F.clamp_bounding_box(bounding_boxes, format=format, canvas_size=canvas_size)
            height_and_width = F.convert_format_bounding_box(
=======
            bounding_boxes = F.clamp_bounding_boxes(bounding_boxes, format=format, spatial_size=spatial_size)
            height_and_width = F.convert_format_bounding_boxes(
>>>>>>> 332bff93
                bounding_boxes, old_format=format, new_format=datapoints.BoundingBoxFormat.XYWH
            )[..., 2:]
            is_valid = torch.all(height_and_width > 0, dim=-1)
        else:
            is_valid = None

        pad_bottom = max(self.crop_height - new_height, 0)
        pad_right = max(self.crop_width - new_width, 0)

        needs_pad = pad_bottom != 0 or pad_right != 0

        return dict(
            needs_crop=needs_crop,
            top=top,
            left=left,
            height=new_height,
            width=new_width,
            is_valid=is_valid,
            padding=[0, 0, pad_right, pad_bottom],
            needs_pad=needs_pad,
        )

    def _transform(self, inpt: Any, params: Dict[str, Any]) -> Any:
        if params["needs_crop"]:
            inpt = F.crop(
                inpt,
                top=params["top"],
                left=params["left"],
                height=params["height"],
                width=params["width"],
            )

        if params["is_valid"] is not None:
            if isinstance(inpt, (Label, OneHotLabel, datapoints.Mask)):
                inpt = inpt.wrap_like(inpt, inpt[params["is_valid"]])  # type: ignore[arg-type]
            elif isinstance(inpt, datapoints.BoundingBoxes):
                inpt = datapoints.BoundingBoxes.wrap_like(
                    inpt,
<<<<<<< HEAD
                    F.clamp_bounding_box(inpt[params["is_valid"]], format=inpt.format, canvas_size=inpt.canvas_size),
=======
                    F.clamp_bounding_boxes(
                        inpt[params["is_valid"]], format=inpt.format, spatial_size=inpt.spatial_size
                    ),
>>>>>>> 332bff93
                )

        if params["needs_pad"]:
            fill = self._fill[type(inpt)]
            inpt = F.pad(inpt, params["padding"], fill=fill, padding_mode=self.padding_mode)

        return inpt<|MERGE_RESOLUTION|>--- conflicted
+++ resolved
@@ -7,11 +7,7 @@
 from torchvision.prototype.datapoints import Label, OneHotLabel
 from torchvision.transforms.v2 import functional as F, Transform
 from torchvision.transforms.v2._utils import _setup_fill_arg, _setup_size
-<<<<<<< HEAD
-from torchvision.transforms.v2.utils import has_any, is_simple_tensor, query_bounding_box, query_size
-=======
-from torchvision.transforms.v2.utils import has_any, is_simple_tensor, query_bounding_boxes, query_spatial_size
->>>>>>> 332bff93
+from torchvision.transforms.v2.utils import has_any, is_simple_tensor, query_bounding_boxes, query_size
 
 
 class FixedSizeCrop(Transform):
@@ -71,11 +67,7 @@
 
         if needs_crop and bounding_boxes is not None:
             format = bounding_boxes.format
-<<<<<<< HEAD
-            bounding_boxes, canvas_size = F.crop_bounding_box(
-=======
-            bounding_boxes, spatial_size = F.crop_bounding_boxes(
->>>>>>> 332bff93
+            bounding_boxes, canvas_size = F.crop_bounding_boxes(
                 bounding_boxes.as_subclass(torch.Tensor),
                 format=format,
                 top=top,
@@ -83,13 +75,8 @@
                 height=new_height,
                 width=new_width,
             )
-<<<<<<< HEAD
-            bounding_boxes = F.clamp_bounding_box(bounding_boxes, format=format, canvas_size=canvas_size)
-            height_and_width = F.convert_format_bounding_box(
-=======
-            bounding_boxes = F.clamp_bounding_boxes(bounding_boxes, format=format, spatial_size=spatial_size)
+            bounding_boxes = F.clamp_bounding_boxes(bounding_boxes, format=format, canvas_size=canvas_size)
             height_and_width = F.convert_format_bounding_boxes(
->>>>>>> 332bff93
                 bounding_boxes, old_format=format, new_format=datapoints.BoundingBoxFormat.XYWH
             )[..., 2:]
             is_valid = torch.all(height_and_width > 0, dim=-1)
@@ -128,13 +115,7 @@
             elif isinstance(inpt, datapoints.BoundingBoxes):
                 inpt = datapoints.BoundingBoxes.wrap_like(
                     inpt,
-<<<<<<< HEAD
-                    F.clamp_bounding_box(inpt[params["is_valid"]], format=inpt.format, canvas_size=inpt.canvas_size),
-=======
-                    F.clamp_bounding_boxes(
-                        inpt[params["is_valid"]], format=inpt.format, spatial_size=inpt.spatial_size
-                    ),
->>>>>>> 332bff93
+                    F.clamp_bounding_boxes(inpt[params["is_valid"]], format=inpt.format, canvas_size=inpt.canvas_size),
                 )
 
         if params["needs_pad"]:
