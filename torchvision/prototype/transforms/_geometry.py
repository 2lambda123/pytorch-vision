import math
import numbers
import warnings
from typing import Any, cast, Dict, List, Optional, Sequence, Tuple, Union

import PIL.Image
import torch
from torchvision.prototype import features
from torchvision.prototype.transforms import functional as F, Transform
from torchvision.transforms.functional import InterpolationMode, pil_to_tensor
from torchvision.transforms.functional_tensor import _parse_pad_padding
from torchvision.transforms.transforms import _check_sequence_input, _setup_angle, _setup_size
from typing_extensions import Literal

from ._transform import _RandomApplyTransform
from ._utils import get_image_dimensions, has_any, is_simple_tensor, query_image


class RandomHorizontalFlip(_RandomApplyTransform):
    def _transform(self, inpt: Any, params: Dict[str, Any]) -> Any:
        return F.horizontal_flip(inpt)


class RandomVerticalFlip(_RandomApplyTransform):
    def _transform(self, inpt: Any, params: Dict[str, Any]) -> Any:
        return F.vertical_flip(inpt)


class Resize(Transform):
    def __init__(
        self,
        size: Union[int, Sequence[int]],
        interpolation: InterpolationMode = InterpolationMode.BILINEAR,
        max_size: Optional[int] = None,
        antialias: Optional[bool] = None,
    ) -> None:
        super().__init__()

        self.size = _setup_size(size, error_msg="Please provide only two dimensions (h, w) for size.")
        self.interpolation = interpolation
        self.max_size = max_size
        self.antialias = antialias

    def _transform(self, inpt: Any, params: Dict[str, Any]) -> Any:
        return F.resize(
            inpt,
            self.size,
            interpolation=self.interpolation,
            max_size=self.max_size,
            antialias=self.antialias,
        )


class CenterCrop(Transform):
    def __init__(self, output_size: List[int]):
        super().__init__()
        self.output_size = output_size

    def _transform(self, inpt: Any, params: Dict[str, Any]) -> Any:
        return F.center_crop(inpt, output_size=self.output_size)


class RandomResizedCrop(Transform):
    def __init__(
        self,
        size: Union[int, Sequence[int]],
        scale: Tuple[float, float] = (0.08, 1.0),
        ratio: Tuple[float, float] = (3.0 / 4.0, 4.0 / 3.0),
        interpolation: InterpolationMode = InterpolationMode.BILINEAR,
        antialias: Optional[bool] = None,
    ) -> None:
        super().__init__()
        self.size = _setup_size(size, error_msg="Please provide only two dimensions (h, w) for size.")

        if not isinstance(scale, Sequence):
            raise TypeError("Scale should be a sequence")
        scale = cast(Tuple[float, float], scale)
        if not isinstance(ratio, Sequence):
            raise TypeError("Ratio should be a sequence")
        ratio = cast(Tuple[float, float], ratio)
        if (scale[0] > scale[1]) or (ratio[0] > ratio[1]):
            warnings.warn("Scale and ratio should be of kind (min, max)")

        self.scale = scale
        self.ratio = ratio
        self.interpolation = interpolation
        self.antialias = antialias

    def _get_params(self, sample: Any) -> Dict[str, Any]:
        # vfdev-5: techically, this op can work on bboxes/segm masks only inputs without image in samples
        # What if we have multiple images/bboxes/masks of different sizes ?
        # TODO: let's support bbox or mask in samples without image
        image = query_image(sample)
        _, height, width = get_image_dimensions(image)
        area = height * width

        log_ratio = torch.log(torch.tensor(self.ratio))
        for _ in range(10):
            target_area = area * torch.empty(1).uniform_(self.scale[0], self.scale[1]).item()
            aspect_ratio = torch.exp(
                torch.empty(1).uniform_(
                    log_ratio[0],  # type: ignore[arg-type]
                    log_ratio[1],  # type: ignore[arg-type]
                )
            ).item()

            w = int(round(math.sqrt(target_area * aspect_ratio)))
            h = int(round(math.sqrt(target_area / aspect_ratio)))

            if 0 < w <= width and 0 < h <= height:
                i = torch.randint(0, height - h + 1, size=(1,)).item()
                j = torch.randint(0, width - w + 1, size=(1,)).item()
                break
        else:
            # Fallback to central crop
            in_ratio = float(width) / float(height)
            if in_ratio < min(self.ratio):
                w = width
                h = int(round(w / min(self.ratio)))
            elif in_ratio > max(self.ratio):
                h = height
                w = int(round(h * max(self.ratio)))
            else:  # whole image
                w = width
                h = height
            i = (height - h) // 2
            j = (width - w) // 2

        return dict(top=i, left=j, height=h, width=w)

    def _transform(self, inpt: Any, params: Dict[str, Any]) -> Any:
        return F.resized_crop(
            inpt, **params, size=self.size, interpolation=self.interpolation, antialias=self.antialias
        )


class MultiCropResult(list):
    """Helper class for :class:`~torchvision.prototype.transforms.BatchMultiCrop`.

    Outputs of multi crop transforms such as :class:`~torchvision.prototype.transforms.FiveCrop` and
    `:class:`~torchvision.prototype.transforms.TenCrop` should be wrapped in this in order to be batched correctly by
    :class:`~torchvision.prototype.transforms.BatchMultiCrop`.
    """

    pass


class FiveCrop(Transform):
    def __init__(self, size: Union[int, Sequence[int]]) -> None:
        super().__init__()
        self.size = _setup_size(size, error_msg="Please provide only two dimensions (h, w) for size.")

    def _transform(self, inpt: Any, params: Dict[str, Any]) -> Any:
        if isinstance(inpt, features.Image):
            output = F.five_crop_image_tensor(inpt, self.size)
            return MultiCropResult(features.Image.new_like(inpt, o) for o in output)
        elif is_simple_tensor(inpt):
            return MultiCropResult(F.five_crop_image_tensor(inpt, self.size))
        elif isinstance(inpt, PIL.Image.Image):
            return MultiCropResult(F.five_crop_image_pil(inpt, self.size))
        else:
            return inpt

    def forward(self, *inputs: Any) -> Any:
        sample = inputs if len(inputs) > 1 else inputs[0]
        if has_any(sample, features.BoundingBox, features.SegmentationMask):
            raise TypeError(f"BoundingBox'es and SegmentationMask's are not supported by {type(self).__name__}()")
        return super().forward(sample)


class TenCrop(Transform):
    def __init__(self, size: Union[int, Sequence[int]], vertical_flip: bool = False) -> None:
        super().__init__()
        self.size = _setup_size(size, error_msg="Please provide only two dimensions (h, w) for size.")
        self.vertical_flip = vertical_flip

    def _transform(self, inpt: Any, params: Dict[str, Any]) -> Any:
        if isinstance(inpt, features.Image):
            output = F.ten_crop_image_tensor(inpt, self.size, vertical_flip=self.vertical_flip)
            return MultiCropResult(features.Image.new_like(inpt, o) for o in output)
        elif is_simple_tensor(inpt):
            return MultiCropResult(F.ten_crop_image_tensor(inpt, self.size, vertical_flip=self.vertical_flip))
        elif isinstance(inpt, PIL.Image.Image):
            return MultiCropResult(F.ten_crop_image_pil(inpt, self.size, vertical_flip=self.vertical_flip))
        else:
            return inpt

    def forward(self, *inputs: Any) -> Any:
        sample = inputs if len(inputs) > 1 else inputs[0]
        if has_any(sample, features.BoundingBox, features.SegmentationMask):
            raise TypeError(f"BoundingBox'es and SegmentationMask's are not supported by {type(self).__name__}()")
        return super().forward(sample)


class BatchMultiCrop(Transform):
    _transformed_types = (MultiCropResult,)

    def _transform(self, inpt: Any, params: Dict[str, Any]) -> Any:
        crops = inpt
        if isinstance(inpt[0], PIL.Image.Image):
            crops = [pil_to_tensor(crop) for crop in crops]

        batch = torch.stack(crops)

        if isinstance(inpt[0], features.Image):
            batch = features.Image.new_like(inpt[0], batch)

        return batch


def _check_fill_arg(fill: Union[int, float, Sequence[int], Sequence[float]]) -> None:
    if not isinstance(fill, (numbers.Number, tuple, list)):
        raise TypeError("Got inappropriate fill arg")


def _check_padding_arg(padding: Union[int, Sequence[int]]) -> None:
    if not isinstance(padding, (numbers.Number, tuple, list)):
        raise TypeError("Got inappropriate padding arg")

    if isinstance(padding, (tuple, list)) and len(padding) not in [1, 2, 4]:
        raise ValueError(f"Padding must be an int or a 1, 2, or 4 element tuple, not a {len(padding)} element tuple")


# TODO: let's use torchvision._utils.StrEnum to have the best of both worlds (strings and enums)
# https://github.com/pytorch/vision/issues/6250
def _check_padding_mode_arg(padding_mode: Literal["constant", "edge", "reflect", "symmetric"]) -> None:
    if padding_mode not in ["constant", "edge", "reflect", "symmetric"]:
        raise ValueError("Padding mode should be either constant, edge, reflect or symmetric")


class Pad(Transform):
    def __init__(
        self,
        padding: Union[int, Sequence[int]],
        fill: Union[int, float, Sequence[int], Sequence[float]] = 0,
        padding_mode: Literal["constant", "edge", "reflect", "symmetric"] = "constant",
    ) -> None:
        super().__init__()

        _check_padding_arg(padding)
        _check_fill_arg(fill)
        _check_padding_mode_arg(padding_mode)

        self.padding = padding
        self.fill = fill
        self.padding_mode = padding_mode

    def _transform(self, inpt: Any, params: Dict[str, Any]) -> Any:
        return F.pad(inpt, padding=self.padding, fill=self.fill, padding_mode=self.padding_mode)


class RandomZoomOut(_RandomApplyTransform):
    def __init__(
        self,
        fill: Union[int, float, Sequence[int], Sequence[float]] = 0,
        side_range: Sequence[float] = (1.0, 4.0),
        p: float = 0.5,
    ) -> None:
        super().__init__(p=p)

        _check_fill_arg(fill)
        self.fill = fill

        _check_sequence_input(side_range, "side_range", req_sizes=(2,))

        self.side_range = side_range
        if side_range[0] < 1.0 or side_range[0] > side_range[1]:
            raise ValueError(f"Invalid canvas side range provided {side_range}.")

    def _get_params(self, sample: Any) -> Dict[str, Any]:
        image = query_image(sample)
        orig_c, orig_h, orig_w = get_image_dimensions(image)

        r = self.side_range[0] + torch.rand(1) * (self.side_range[1] - self.side_range[0])
        canvas_width = int(orig_w * r)
        canvas_height = int(orig_h * r)

        r = torch.rand(2)
        left = int((canvas_width - orig_w) * r[0])
        top = int((canvas_height - orig_h) * r[1])
        right = canvas_width - (left + orig_w)
        bottom = canvas_height - (top + orig_h)
        padding = [left, top, right, bottom]

        return dict(padding=padding, fill=self.fill)

    def _transform(self, inpt: Any, params: Dict[str, Any]) -> Any:
        return F.pad(inpt, **params)


class RandomRotation(Transform):
    def __init__(
        self,
        degrees: Union[numbers.Number, Sequence],
        interpolation: InterpolationMode = InterpolationMode.NEAREST,
        expand: bool = False,
        fill: Union[int, float, Sequence[int], Sequence[float]] = 0,
        center: Optional[List[float]] = None,
    ) -> None:
        super().__init__()
        self.degrees = _setup_angle(degrees, name="degrees", req_sizes=(2,))
        self.interpolation = interpolation
        self.expand = expand

        _check_fill_arg(fill)

        self.fill = fill

        if center is not None:
            _check_sequence_input(center, "center", req_sizes=(2,))

        self.center = center

    def _get_params(self, sample: Any) -> Dict[str, Any]:
        angle = float(torch.empty(1).uniform_(float(self.degrees[0]), float(self.degrees[1])).item())
        return dict(angle=angle)

    def _transform(self, inpt: Any, params: Dict[str, Any]) -> Any:
        return F.rotate(
            inpt,
            **params,
            interpolation=self.interpolation,
            expand=self.expand,
            fill=self.fill,
            center=self.center,
        )


class RandomAffine(Transform):
    def __init__(
        self,
        degrees: Union[numbers.Number, Sequence],
        translate: Optional[Sequence[float]] = None,
        scale: Optional[Sequence[float]] = None,
        shear: Optional[Union[float, Sequence[float]]] = None,
        interpolation: InterpolationMode = InterpolationMode.NEAREST,
        fill: Union[int, float, Sequence[int], Sequence[float]] = 0,
        center: Optional[List[float]] = None,
    ) -> None:
        super().__init__()
        self.degrees = _setup_angle(degrees, name="degrees", req_sizes=(2,))
        if translate is not None:
            _check_sequence_input(translate, "translate", req_sizes=(2,))
            for t in translate:
                if not (0.0 <= t <= 1.0):
                    raise ValueError("translation values should be between 0 and 1")
        self.translate = translate
        if scale is not None:
            _check_sequence_input(scale, "scale", req_sizes=(2,))
            for s in scale:
                if s <= 0:
                    raise ValueError("scale values should be positive")
        self.scale = scale

        if shear is not None:
            self.shear = _setup_angle(shear, name="shear", req_sizes=(2, 4))
        else:
            self.shear = shear

        self.interpolation = interpolation

        _check_fill_arg(fill)

        self.fill = fill

        if center is not None:
            _check_sequence_input(center, "center", req_sizes=(2,))

        self.center = center

    def _get_params(self, sample: Any) -> Dict[str, Any]:

        # Get image size
        # TODO: make it work with bboxes and segm masks
        image = query_image(sample)
        _, height, width = get_image_dimensions(image)

        angle = float(torch.empty(1).uniform_(float(self.degrees[0]), float(self.degrees[1])).item())
        if self.translate is not None:
            max_dx = float(self.translate[0] * width)
            max_dy = float(self.translate[1] * height)
            tx = int(round(torch.empty(1).uniform_(-max_dx, max_dx).item()))
            ty = int(round(torch.empty(1).uniform_(-max_dy, max_dy).item()))
            translations = (tx, ty)
        else:
            translations = (0, 0)

        if self.scale is not None:
            scale = float(torch.empty(1).uniform_(self.scale[0], self.scale[1]).item())
        else:
            scale = 1.0

        shear_x = shear_y = 0.0
        if self.shear is not None:
            shear_x = float(torch.empty(1).uniform_(self.shear[0], self.shear[1]).item())
            if len(self.shear) == 4:
                shear_y = float(torch.empty(1).uniform_(self.shear[2], self.shear[3]).item())

        shear = (shear_x, shear_y)
        return dict(angle=angle, translations=translations, scale=scale, shear=shear)

    def _transform(self, inpt: Any, params: Dict[str, Any]) -> Any:
        return F.affine(
            inpt,
            **params,
            interpolation=self.interpolation,
            fill=self.fill,
            center=self.center,
        )


class RandomCrop(Transform):
    def __init__(
        self,
        size: Union[int, Sequence[int]],
        padding: Optional[Union[int, Sequence[int]]] = None,
        pad_if_needed: bool = False,
        fill: Union[int, float, Sequence[int], Sequence[float]] = 0,
        padding_mode: Literal["constant", "edge", "reflect", "symmetric"] = "constant",
    ) -> None:
        super().__init__()

        self.size = _setup_size(size, error_msg="Please provide only two dimensions (h, w) for size.")

        if pad_if_needed or padding is not None:
            if padding is not None:
                _check_padding_arg(padding)
            _check_fill_arg(fill)
            _check_padding_mode_arg(padding_mode)

        self.padding = padding
        self.pad_if_needed = pad_if_needed
        self.fill = fill
        self.padding_mode = padding_mode

    def _get_params(self, sample: Any) -> Dict[str, Any]:
        image = query_image(sample)
        _, height, width = get_image_dimensions(image)

        if self.padding is not None:
            # update height, width with static padding data
            padding = self.padding
            if isinstance(padding, Sequence):
                padding = list(padding)
            pad_left, pad_right, pad_top, pad_bottom = _parse_pad_padding(padding)
            height += pad_top + pad_bottom
            width += pad_left + pad_right

        output_height, output_width = self.size
        # We have to store maybe padded image size for pad_if_needed branch in _transform
        input_height, input_width = height, width

        if self.pad_if_needed:
            # pad width if needed
            if width < output_width:
                width += 2 * (output_width - width)
            # pad height if needed
            if height < output_height:
                height += 2 * (output_height - height)

        if height + 1 < output_height or width + 1 < output_width:
            raise ValueError(
                f"Required crop size {(output_height, output_width)} is larger then input image size {(height, width)}"
            )

        if width == output_width and height == output_height:
            return dict(top=0, left=0, height=height, width=width, input_width=input_width, input_height=input_height)

        top = torch.randint(0, height - output_height + 1, size=(1,)).item()
        left = torch.randint(0, width - output_width + 1, size=(1,)).item()

        return dict(
            top=top,
            left=left,
            height=output_height,
            width=output_width,
            input_width=input_width,
            input_height=input_height,
        )

    def _transform(self, inpt: Any, params: Dict[str, Any]) -> Any:
        if self.padding is not None:
            inpt = F.pad(inpt, padding=self.padding, fill=self.fill, padding_mode=self.padding_mode)

        if self.pad_if_needed:
            input_width, input_height = params["input_width"], params["input_height"]
            if input_width < self.size[1]:
                padding = [self.size[1] - input_width, 0]
                inpt = F.pad(inpt, padding=padding, fill=self.fill, padding_mode=self.padding_mode)
            if input_height < self.size[0]:
                padding = [0, self.size[0] - input_height]
                inpt = F.pad(inpt, padding=padding, fill=self.fill, padding_mode=self.padding_mode)

        return F.crop(inpt, top=params["top"], left=params["left"], height=params["height"], width=params["width"])


class RandomPerspective(_RandomApplyTransform):
    def __init__(
        self,
        distortion_scale: float,
        fill: Union[int, float, Sequence[int], Sequence[float]] = 0,
        interpolation: InterpolationMode = InterpolationMode.BILINEAR,
        p: float = 0.5,
    ) -> None:
        super().__init__(p=p)

        _check_fill_arg(fill)
        if not (0 <= distortion_scale <= 1):
            raise ValueError("Argument distortion_scale value should be between 0 and 1")

        self.distortion_scale = distortion_scale
        self.interpolation = interpolation
        self.fill = fill

    def _get_params(self, sample: Any) -> Dict[str, Any]:
        # Get image size
        # TODO: make it work with bboxes and segm masks
        image = query_image(sample)
        _, height, width = get_image_dimensions(image)

        distortion_scale = self.distortion_scale

        half_height = height // 2
        half_width = width // 2
        topleft = [
            int(torch.randint(0, int(distortion_scale * half_width) + 1, size=(1,)).item()),
            int(torch.randint(0, int(distortion_scale * half_height) + 1, size=(1,)).item()),
        ]
        topright = [
            int(torch.randint(width - int(distortion_scale * half_width) - 1, width, size=(1,)).item()),
            int(torch.randint(0, int(distortion_scale * half_height) + 1, size=(1,)).item()),
        ]
        botright = [
            int(torch.randint(width - int(distortion_scale * half_width) - 1, width, size=(1,)).item()),
            int(torch.randint(height - int(distortion_scale * half_height) - 1, height, size=(1,)).item()),
        ]
        botleft = [
            int(torch.randint(0, int(distortion_scale * half_width) + 1, size=(1,)).item()),
            int(torch.randint(height - int(distortion_scale * half_height) - 1, height, size=(1,)).item()),
        ]
        startpoints = [[0, 0], [width - 1, 0], [width - 1, height - 1], [0, height - 1]]
        endpoints = [topleft, topright, botright, botleft]
        return dict(startpoints=startpoints, endpoints=endpoints)

    def _transform(self, inpt: Any, params: Dict[str, Any]) -> Any:
        return F.perspective(
            inpt,
            **params,
            fill=self.fill,
            interpolation=self.interpolation,
        )


def _setup_float_or_seq(arg: Union[float, Sequence[float]], name: str, req_size: int = 2) -> Sequence[float]:
    if not isinstance(arg, (float, Sequence)):
        raise TypeError(f"{name} should be float or a sequence of floats. Got {type(arg)}")
    if isinstance(arg, Sequence) and len(arg) != req_size:
        raise ValueError(f"If {name} is a sequence its length should be one of {req_size}. Got {len(arg)}")
    if isinstance(arg, Sequence):
        for element in arg:
            if not isinstance(element, float):
                raise ValueError(f"{name} should be a sequence of floats. Got {type(element)}")

    if isinstance(arg, float):
        arg = [float(arg), float(arg)]
    if isinstance(arg, (list, tuple)) and len(arg) == 1:
        arg = [arg[0], arg[0]]
    return arg


class ElasticTransform(Transform):
    def __init__(
        self,
        alpha: Union[float, Sequence[float]] = 50.0,
        sigma: Union[float, Sequence[float]] = 5.0,
        fill: Union[int, float, Sequence[int], Sequence[float]] = 0,
        interpolation: InterpolationMode = InterpolationMode.BILINEAR,
    ) -> None:
        super().__init__()
        self.alpha = _setup_float_or_seq(alpha, "alpha", 2)
        self.sigma = _setup_float_or_seq(sigma, "sigma", 2)

        _check_fill_arg(fill)

        self.interpolation = interpolation
        self.fill = fill

    def _get_params(self, sample: Any) -> Dict[str, Any]:
        # Get image size
        # TODO: make it work with bboxes and segm masks
        image = query_image(sample)
        _, *size = get_image_dimensions(image)

        dx = torch.rand([1, 1] + size) * 2 - 1
        if self.sigma[0] > 0.0:
            kx = int(8 * self.sigma[0] + 1)
            # if kernel size is even we have to make it odd
            if kx % 2 == 0:
                kx += 1
            dx = F.gaussian_blur(dx, [kx, kx], list(self.sigma))
        dx = dx * self.alpha[0] / size[0]

        dy = torch.rand([1, 1] + size) * 2 - 1
        if self.sigma[1] > 0.0:
            ky = int(8 * self.sigma[1] + 1)
            # if kernel size is even we have to make it odd
            if ky % 2 == 0:
                ky += 1
            dy = F.gaussian_blur(dy, [ky, ky], list(self.sigma))
        dy = dy * self.alpha[1] / size[1]
        displacement = torch.concat([dx, dy], 1).permute([0, 2, 3, 1])  # 1 x H x W x 2
        return dict(displacement=displacement)

    def _transform(self, inpt: Any, params: Dict[str, Any]) -> Any:
        return F.elastic(
            inpt,
            **params,
            fill=self.fill,
            interpolation=self.interpolation,
        )


<<<<<<< HEAD
class FixedSizeCrop(Transform):
    def __init__(self, size: Union[int, Sequence[int]], fill=0, padding_mode="constant") -> None:
        super().__init__()
        size = tuple(_setup_size(size, error_msg="Please provide only two dimensions (h, w) for size."))
        self.crop_height = size[0]
        self.crop_width = size[1]
        self.fill = fill  # TODO: Fill is currently respected only on PIL. Apply tensor patch.
        self.padding_mode = padding_mode

    def _get_params(self, sample: Any) -> Dict[str, Any]:
        image = query_image(sample)
        _, height, width = get_image_dimensions(image)
        new_height = min(height, self.crop_height)
        new_width = min(width, self.crop_width)

        needs_crop = new_height != height or new_width != width

        offset_height = max(height - self.crop_height, 0)
        offset_width = max(width - self.crop_width, 0)

        r = torch.rand(1)
        top = int(offset_height * r)
        left = int(offset_width * r)

        pad_bottom = max(self.crop_height - new_height, 0)
        pad_right = max(self.crop_width - new_width, 0)

        needs_pad = pad_bottom != 0 or pad_right != 0

        return dict(
            needs_crop=needs_crop,
            top=top,
            left=left,
            height=new_height,
            width=new_width,
            padding=[0, 0, pad_right, pad_bottom],
            needs_pad=needs_pad,
        )

    def _transform(self, inpt: Any, params: Dict[str, Any]) -> Any:
        if params["needs_crop"]:
            inpt = F.crop(
                inpt,
                top=params["top"],
                left=params["left"],
                height=params["height"],
                width=params["width"],
            )
            # TODO: cull invalid bounding boxes and labels after we have resolved the preferred way in
            #  https://github.com/pytorch/vision/pull/6401

        if params["needs_pad"]:
            inpt = F.pad(inpt, params["padding"], fill=self.fill, padding_mode=self.padding_mode)

        return inpt
=======
class ScaleJitter(Transform):
    def __init__(
        self,
        target_size: Tuple[int, int],
        scale_range: Tuple[float, float] = (0.1, 2.0),
        interpolation: InterpolationMode = InterpolationMode.BILINEAR,
    ):
        super().__init__()
        self.target_size = target_size
        self.scale_range = scale_range
        self.interpolation = interpolation

    def _get_params(self, sample: Any) -> Dict[str, Any]:
        image = query_image(sample)
        _, orig_height, orig_width = get_image_dimensions(image)

        r = self.scale_range[0] + torch.rand(1) * (self.scale_range[1] - self.scale_range[0])
        new_width = int(self.target_size[1] * r)
        new_height = int(self.target_size[0] * r)

        return dict(size=(new_height, new_width))

    def _transform(self, inpt: Any, params: Dict[str, Any]) -> Any:
        return F.resize(inpt, size=params["size"], interpolation=self.interpolation)


class RandomShortestSize(Transform):
    def __init__(
        self,
        min_size: Union[List[int], Tuple[int], int],
        max_size: int,
        interpolation: InterpolationMode = InterpolationMode.BILINEAR,
    ):
        super().__init__()
        self.min_size = [min_size] if isinstance(min_size, int) else list(min_size)
        self.max_size = max_size
        self.interpolation = interpolation

    def _get_params(self, sample: Any) -> Dict[str, Any]:
        image = query_image(sample)
        _, orig_height, orig_width = get_image_dimensions(image)

        min_size = self.min_size[int(torch.randint(len(self.min_size), ()))]
        r = min(min_size / min(orig_height, orig_width), self.max_size / max(orig_height, orig_width))

        new_width = int(orig_width * r)
        new_height = int(orig_height * r)

        return dict(size=(new_height, new_width))

    def _transform(self, inpt: Any, params: Dict[str, Any]) -> Any:
        return F.resize(inpt, size=params["size"], interpolation=self.interpolation)
>>>>>>> c3573c88
<|MERGE_RESOLUTION|>--- conflicted
+++ resolved
@@ -620,7 +620,60 @@
         )
 
 
-<<<<<<< HEAD
+class ScaleJitter(Transform):
+    def __init__(
+        self,
+        target_size: Tuple[int, int],
+        scale_range: Tuple[float, float] = (0.1, 2.0),
+        interpolation: InterpolationMode = InterpolationMode.BILINEAR,
+    ):
+        super().__init__()
+        self.target_size = target_size
+        self.scale_range = scale_range
+        self.interpolation = interpolation
+
+    def _get_params(self, sample: Any) -> Dict[str, Any]:
+        image = query_image(sample)
+        _, orig_height, orig_width = get_image_dimensions(image)
+
+        r = self.scale_range[0] + torch.rand(1) * (self.scale_range[1] - self.scale_range[0])
+        new_width = int(self.target_size[1] * r)
+        new_height = int(self.target_size[0] * r)
+
+        return dict(size=(new_height, new_width))
+
+    def _transform(self, inpt: Any, params: Dict[str, Any]) -> Any:
+        return F.resize(inpt, size=params["size"], interpolation=self.interpolation)
+
+
+class RandomShortestSize(Transform):
+    def __init__(
+        self,
+        min_size: Union[List[int], Tuple[int], int],
+        max_size: int,
+        interpolation: InterpolationMode = InterpolationMode.BILINEAR,
+    ):
+        super().__init__()
+        self.min_size = [min_size] if isinstance(min_size, int) else list(min_size)
+        self.max_size = max_size
+        self.interpolation = interpolation
+
+    def _get_params(self, sample: Any) -> Dict[str, Any]:
+        image = query_image(sample)
+        _, orig_height, orig_width = get_image_dimensions(image)
+
+        min_size = self.min_size[int(torch.randint(len(self.min_size), ()))]
+        r = min(min_size / min(orig_height, orig_width), self.max_size / max(orig_height, orig_width))
+
+        new_width = int(orig_width * r)
+        new_height = int(orig_height * r)
+
+        return dict(size=(new_height, new_width))
+
+    def _transform(self, inpt: Any, params: Dict[str, Any]) -> Any:
+        return F.resize(inpt, size=params["size"], interpolation=self.interpolation)
+
+
 class FixedSizeCrop(Transform):
     def __init__(self, size: Union[int, Sequence[int]], fill=0, padding_mode="constant") -> None:
         super().__init__()
@@ -675,58 +728,4 @@
         if params["needs_pad"]:
             inpt = F.pad(inpt, params["padding"], fill=self.fill, padding_mode=self.padding_mode)
 
-        return inpt
-=======
-class ScaleJitter(Transform):
-    def __init__(
-        self,
-        target_size: Tuple[int, int],
-        scale_range: Tuple[float, float] = (0.1, 2.0),
-        interpolation: InterpolationMode = InterpolationMode.BILINEAR,
-    ):
-        super().__init__()
-        self.target_size = target_size
-        self.scale_range = scale_range
-        self.interpolation = interpolation
-
-    def _get_params(self, sample: Any) -> Dict[str, Any]:
-        image = query_image(sample)
-        _, orig_height, orig_width = get_image_dimensions(image)
-
-        r = self.scale_range[0] + torch.rand(1) * (self.scale_range[1] - self.scale_range[0])
-        new_width = int(self.target_size[1] * r)
-        new_height = int(self.target_size[0] * r)
-
-        return dict(size=(new_height, new_width))
-
-    def _transform(self, inpt: Any, params: Dict[str, Any]) -> Any:
-        return F.resize(inpt, size=params["size"], interpolation=self.interpolation)
-
-
-class RandomShortestSize(Transform):
-    def __init__(
-        self,
-        min_size: Union[List[int], Tuple[int], int],
-        max_size: int,
-        interpolation: InterpolationMode = InterpolationMode.BILINEAR,
-    ):
-        super().__init__()
-        self.min_size = [min_size] if isinstance(min_size, int) else list(min_size)
-        self.max_size = max_size
-        self.interpolation = interpolation
-
-    def _get_params(self, sample: Any) -> Dict[str, Any]:
-        image = query_image(sample)
-        _, orig_height, orig_width = get_image_dimensions(image)
-
-        min_size = self.min_size[int(torch.randint(len(self.min_size), ()))]
-        r = min(min_size / min(orig_height, orig_width), self.max_size / max(orig_height, orig_width))
-
-        new_width = int(orig_width * r)
-        new_height = int(orig_height * r)
-
-        return dict(size=(new_height, new_width))
-
-    def _transform(self, inpt: Any, params: Dict[str, Any]) -> Any:
-        return F.resize(inpt, size=params["size"], interpolation=self.interpolation)
->>>>>>> c3573c88
+        return inpt