--- conflicted
+++ resolved
@@ -94,11 +94,7 @@
                 scale=1.0,
                 shear=[math.degrees(math.atan(magnitude)), 0.0],
                 interpolation=interpolation,
-<<<<<<< HEAD
-                fill=fill,
-=======
                 fill=fill_,
->>>>>>> 26099237
                 center=[0, 0],
             )
         elif transform_id == "ShearY":
@@ -111,11 +107,7 @@
                 scale=1.0,
                 shear=[0.0, math.degrees(math.atan(magnitude))],
                 interpolation=interpolation,
-<<<<<<< HEAD
-                fill=fill,
-=======
                 fill=fill_,
->>>>>>> 26099237
                 center=[0, 0],
             )
         elif transform_id == "TranslateX":
@@ -125,12 +117,8 @@
                 translate=[int(magnitude), 0],
                 scale=1.0,
                 interpolation=interpolation,
-<<<<<<< HEAD
                 shear=[0.0, 0.0],
-                fill=fill,
-=======
                 fill=fill_,
->>>>>>> 26099237
             )
         elif transform_id == "TranslateY":
             return F.affine(
@@ -139,18 +127,11 @@
                 translate=[0, int(magnitude)],
                 scale=1.0,
                 interpolation=interpolation,
-<<<<<<< HEAD
                 shear=[0.0, 0.0],
-                fill=fill,
-            )
-        elif transform_id == "Rotate":
-            return F.rotate(image, angle=magnitude, interpolation=interpolation, fill=fill)
-=======
                 fill=fill_,
             )
         elif transform_id == "Rotate":
             return F.rotate(image, angle=magnitude, interpolation=interpolation, fill=fill_)
->>>>>>> 26099237
         elif transform_id == "Brightness":
             return F.adjust_brightness(image, brightness_factor=1.0 + magnitude)
         elif transform_id == "Color":
