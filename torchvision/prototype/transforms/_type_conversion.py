--- conflicted
+++ resolved
@@ -41,11 +41,6 @@
 
 
 class ToImageTensor(Transform):
-<<<<<<< HEAD
-=======
-
-    # Updated transformed types for ToImageTensor
->>>>>>> 0eb8aabd
     _transformed_types = (is_simple_tensor, features._Feature, PIL.Image.Image, np.ndarray)
 
     def __init__(self, *, copy: bool = False) -> None:
@@ -58,11 +53,6 @@
 
 
 class ToImagePIL(Transform):
-<<<<<<< HEAD
-=======
-
-    # Updated transformed types for ToImagePIL
->>>>>>> 0eb8aabd
     _transformed_types = (is_simple_tensor, features._Feature, PIL.Image.Image, np.ndarray)
 
     def __init__(self, *, mode: Optional[str] = None) -> None:
