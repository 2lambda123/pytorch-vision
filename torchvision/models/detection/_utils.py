import math
from collections import OrderedDict
from typing import Dict, List, Optional, Tuple

import torch
from torch import nn, Tensor
from torch.nn import functional as F
from torchvision.ops import complete_box_iou_loss, distance_box_iou_loss, FrozenBatchNorm2d, generalized_box_iou_loss


class BalancedPositiveNegativeSampler:
    """
    This class samples batches, ensuring that they contain a fixed proportion of positives
    """

    def __init__(self, batch_size_per_image: int, positive_fraction: float) -> None:
        """
        Args:
            batch_size_per_image (int): number of elements to be selected per image
            positive_fraction (float): percentage of positive elements per batch
        """
        self.batch_size_per_image = batch_size_per_image
        self.positive_fraction = positive_fraction

    def __call__(self, matched_idxs: List[Tensor]) -> Tuple[List[Tensor], List[Tensor]]:
        """
        Args:
            matched idxs: list of tensors containing -1, 0 or positive values.
                Each tensor corresponds to a specific image.
                -1 values are ignored, 0 are considered as negatives and > 0 as
                positives.

        Returns:
            pos_idx (list[tensor])
            neg_idx (list[tensor])

        Returns two lists of binary masks for each image.
        The first list contains the positive elements that were selected,
        and the second list the negative example.
        """
        pos_idx = []
        neg_idx = []
        for matched_idxs_per_image in matched_idxs:
            positive = torch.where(matched_idxs_per_image >= 1)[0]
            negative = torch.where(matched_idxs_per_image == 0)[0]

            num_pos = int(self.batch_size_per_image * self.positive_fraction)
            # protect against not enough positive examples
            num_pos = min(positive.numel(), num_pos)
            num_neg = self.batch_size_per_image - num_pos
            # protect against not enough negative examples
            num_neg = min(negative.numel(), num_neg)

            # randomly select positive and negative examples
            perm1 = torch.randperm(positive.numel(), device=positive.device)[:num_pos]
            perm2 = torch.randperm(negative.numel(), device=negative.device)[:num_neg]

            pos_idx_per_image = positive[perm1]
            neg_idx_per_image = negative[perm2]

            # create binary mask from indices
            pos_idx_per_image_mask = torch.zeros_like(matched_idxs_per_image, dtype=torch.uint8)
            neg_idx_per_image_mask = torch.zeros_like(matched_idxs_per_image, dtype=torch.uint8)

            pos_idx_per_image_mask[pos_idx_per_image] = 1
            neg_idx_per_image_mask[neg_idx_per_image] = 1

            pos_idx.append(pos_idx_per_image_mask)
            neg_idx.append(neg_idx_per_image_mask)

        return pos_idx, neg_idx


@torch.jit._script_if_tracing
def encode_boxes(reference_boxes: Tensor, proposals: Tensor, weights: Tensor) -> Tensor:
    """
    Encode a set of proposals with respect to some
    reference boxes

    Args:
        reference_boxes (Tensor): reference boxes
        proposals (Tensor): boxes to be encoded
        weights (Tensor[4]): the weights for ``(x, y, w, h)``
    """

    # perform some unpacking to make it JIT-fusion friendly
    wx = weights[0]
    wy = weights[1]
    ww = weights[2]
    wh = weights[3]

    proposals_x1 = proposals[:, 0].unsqueeze(1)
    proposals_y1 = proposals[:, 1].unsqueeze(1)
    proposals_x2 = proposals[:, 2].unsqueeze(1)
    proposals_y2 = proposals[:, 3].unsqueeze(1)

    reference_boxes_x1 = reference_boxes[:, 0].unsqueeze(1)
    reference_boxes_y1 = reference_boxes[:, 1].unsqueeze(1)
    reference_boxes_x2 = reference_boxes[:, 2].unsqueeze(1)
    reference_boxes_y2 = reference_boxes[:, 3].unsqueeze(1)

    # implementation starts here
    ex_widths = proposals_x2 - proposals_x1
    ex_heights = proposals_y2 - proposals_y1
    ex_ctr_x = proposals_x1 + 0.5 * ex_widths
    ex_ctr_y = proposals_y1 + 0.5 * ex_heights

    gt_widths = reference_boxes_x2 - reference_boxes_x1
    gt_heights = reference_boxes_y2 - reference_boxes_y1
    gt_ctr_x = reference_boxes_x1 + 0.5 * gt_widths
    gt_ctr_y = reference_boxes_y1 + 0.5 * gt_heights

    targets_dx = wx * (gt_ctr_x - ex_ctr_x) / ex_widths
    targets_dy = wy * (gt_ctr_y - ex_ctr_y) / ex_heights
    targets_dw = ww * torch.log(gt_widths / ex_widths)
    targets_dh = wh * torch.log(gt_heights / ex_heights)

    targets = torch.cat((targets_dx, targets_dy, targets_dw, targets_dh), dim=1)
    return targets


class BoxCoder:
    """
    This class encodes and decodes a set of bounding boxes into
    the representation used for training the regressors.
    """

    def __init__(
        self, weights: Tuple[float, float, float, float], bbox_xform_clip: float = math.log(1000.0 / 16)
    ) -> None:
        """
        Args:
            weights (4-element tuple)
            bbox_xform_clip (float)
        """
        self.weights = weights
        self.bbox_xform_clip = bbox_xform_clip

    def encode(self, reference_boxes: List[Tensor], proposals: List[Tensor]) -> List[Tensor]:
        boxes_per_image = [len(b) for b in reference_boxes]
        reference_boxes = torch.cat(reference_boxes, dim=0)
        proposals = torch.cat(proposals, dim=0)
        targets = self.encode_single(reference_boxes, proposals)
        return targets.split(boxes_per_image, 0)

    def encode_single(self, reference_boxes: Tensor, proposals: Tensor) -> Tensor:
        """
        Encode a set of proposals with respect to some
        reference boxes

        Args:
            reference_boxes (Tensor): reference boxes
            proposals (Tensor): boxes to be encoded
        """
        dtype = reference_boxes.dtype
        device = reference_boxes.device
        weights = torch.as_tensor(self.weights, dtype=dtype, device=device)
        targets = encode_boxes(reference_boxes, proposals, weights)

        return targets

    def decode(self, rel_codes: Tensor, boxes: List[Tensor]) -> Tensor:
        torch._assert(
            isinstance(boxes, (list, tuple)),
            "This function expects boxes of type list or tuple.",
        )
        torch._assert(
            isinstance(rel_codes, torch.Tensor),
            "This function expects rel_codes of type torch.Tensor.",
        )
        boxes_per_image = [b.size(0) for b in boxes]
        concat_boxes = torch.cat(boxes, dim=0)
        box_sum = 0
        for val in boxes_per_image:
            box_sum += val
        if box_sum > 0:
            rel_codes = rel_codes.reshape(box_sum, -1)
        pred_boxes = self.decode_single(rel_codes, concat_boxes)
        if box_sum > 0:
            pred_boxes = pred_boxes.reshape(box_sum, -1, 4)
        return pred_boxes

    def decode_single(self, rel_codes: Tensor, boxes: Tensor) -> Tensor:
        """
        From a set of original boxes and encoded relative box offsets,
        get the decoded boxes.

        Args:
            rel_codes (Tensor): encoded boxes
            boxes (Tensor): reference boxes.
        """

        boxes = boxes.to(rel_codes.dtype)

        widths = boxes[:, 2] - boxes[:, 0]
        heights = boxes[:, 3] - boxes[:, 1]
        ctr_x = boxes[:, 0] + 0.5 * widths
        ctr_y = boxes[:, 1] + 0.5 * heights

        wx, wy, ww, wh = self.weights
        dx = rel_codes[:, 0::4] / wx
        dy = rel_codes[:, 1::4] / wy
        dw = rel_codes[:, 2::4] / ww
        dh = rel_codes[:, 3::4] / wh

        # Prevent sending too large values into torch.exp()
        dw = torch.clamp(dw, max=self.bbox_xform_clip)
        dh = torch.clamp(dh, max=self.bbox_xform_clip)

        pred_ctr_x = dx * widths[:, None] + ctr_x[:, None]
        pred_ctr_y = dy * heights[:, None] + ctr_y[:, None]
        pred_w = torch.exp(dw) * widths[:, None]
        pred_h = torch.exp(dh) * heights[:, None]

        # Distance from center to box's corner.
        c_to_c_h = torch.tensor(0.5, dtype=pred_ctr_y.dtype, device=pred_h.device) * pred_h
        c_to_c_w = torch.tensor(0.5, dtype=pred_ctr_x.dtype, device=pred_w.device) * pred_w

        pred_boxes1 = pred_ctr_x - c_to_c_w
        pred_boxes2 = pred_ctr_y - c_to_c_h
        pred_boxes3 = pred_ctr_x + c_to_c_w
        pred_boxes4 = pred_ctr_y + c_to_c_h
        pred_boxes = torch.stack((pred_boxes1, pred_boxes2, pred_boxes3, pred_boxes4), dim=2).flatten(1)
        return pred_boxes


class BoxLinearCoder:
    """
    The linear box-to-box transform defined in FCOS. The transformation is parameterized
    by the distance from the center of (square) src box to 4 edges of the target box.
    """

    def __init__(self, normalize_by_size: bool = True) -> None:
        """
        Args:
            normalize_by_size (bool): normalize deltas by the size of src (anchor) boxes.
        """
        self.normalize_by_size = normalize_by_size

    def encode_single(self, reference_boxes: Tensor, proposals: Tensor) -> Tensor:
        """
        Encode a set of proposals with respect to some reference boxes

        Args:
            reference_boxes (Tensor): reference boxes
            proposals (Tensor): boxes to be encoded

        Returns:
            Tensor: the encoded relative box offsets that can be used to
            decode the boxes.
        """
        # get the center of reference_boxes
        reference_boxes_ctr_x = 0.5 * (reference_boxes[:, 0] + reference_boxes[:, 2])
        reference_boxes_ctr_y = 0.5 * (reference_boxes[:, 1] + reference_boxes[:, 3])

        # get box regression transformation deltas
        target_l = reference_boxes_ctr_x - proposals[:, 0]
        target_t = reference_boxes_ctr_y - proposals[:, 1]
        target_r = proposals[:, 2] - reference_boxes_ctr_x
        target_b = proposals[:, 3] - reference_boxes_ctr_y

        targets = torch.stack((target_l, target_t, target_r, target_b), dim=1)
        if self.normalize_by_size:
            reference_boxes_w = reference_boxes[:, 2] - reference_boxes[:, 0]
            reference_boxes_h = reference_boxes[:, 3] - reference_boxes[:, 1]
            reference_boxes_size = torch.stack(
                (reference_boxes_w, reference_boxes_h, reference_boxes_w, reference_boxes_h), dim=1
            )
            targets = targets / reference_boxes_size

        return targets

<<<<<<< HEAD
    def decode(self, rel_codes: Tensor, boxes: List[Tensor]) -> Tensor:
=======
    def encode_all(self, reference_boxes: Tensor, proposals: Tensor) -> Tensor:
        """
        vectorized version of `encode_single`
        Args:
            reference_boxes (Tensor): reference boxes
            proposals (Tensor): boxes to be encoded

        Returns:
            Tensor: the encoded relative box offsets that can be used to
            decode the boxes.

        """

        # get the center of reference_boxes
        reference_boxes_ctr_x = 0.5 * (reference_boxes[..., 0] + reference_boxes[..., 2])
        reference_boxes_ctr_y = 0.5 * (reference_boxes[..., 1] + reference_boxes[..., 3])

        # get box regression transformation deltas
        target_l = reference_boxes_ctr_x - proposals[..., 0]
        target_t = reference_boxes_ctr_y - proposals[..., 1]
        target_r = proposals[..., 2] - reference_boxes_ctr_x
        target_b = proposals[..., 3] - reference_boxes_ctr_y

        targets = torch.stack((target_l, target_t, target_r, target_b), dim=-1)

        if self.normalize_by_size:
            reference_boxes_w = reference_boxes[..., 2] - reference_boxes[..., 0]
            reference_boxes_h = reference_boxes[..., 3] - reference_boxes[..., 1]
            reference_boxes_size = torch.stack(
                (reference_boxes_w, reference_boxes_h, reference_boxes_w, reference_boxes_h), dim=-1
            )
            targets = targets / reference_boxes_size
        return targets

    def decode_single(self, rel_codes: Tensor, boxes: Tensor) -> Tensor:
>>>>>>> ec0e9e12
        """
        From a set of original boxes and encoded relative box offsets,
        get the decoded boxes.

        Args:
            rel_codes (Tensor): encoded boxes
            boxes (List[Tensor]): List of reference boxes.

        Returns:
            Tensor: the predicted boxes with the encoded relative box offsets.

        .. note::
            This method assumes that ``rel_codes`` and ``boxes`` have same size for 0th dimension. i.e. ``len(rel_codes) == len(boxes)``.

        """

        boxes = torch.stack(boxes).to(dtype=rel_codes.dtype)

        ctr_x = 0.5 * (boxes[..., 0] + boxes[..., 2])
        ctr_y = 0.5 * (boxes[..., 1] + boxes[..., 3])

        if self.normalize_by_size:
            boxes_w = boxes[..., 2] - boxes[..., 0]
            boxes_h = boxes[..., 3] - boxes[..., 1]

            list_box_size = torch.stack((boxes_w, boxes_h, boxes_w, boxes_h), dim=-1)
            rel_codes = rel_codes * list_box_size

        pred_boxes1 = ctr_x - rel_codes[..., 0]
        pred_boxes2 = ctr_y - rel_codes[..., 1]
        pred_boxes3 = ctr_x + rel_codes[..., 2]
        pred_boxes4 = ctr_y + rel_codes[..., 3]

        pred_boxes = torch.stack((pred_boxes1, pred_boxes2, pred_boxes3, pred_boxes4), dim=-1)
        return pred_boxes


class Matcher:
    """
    This class assigns to each predicted "element" (e.g., a box) a ground-truth
    element. Each predicted element will have exactly zero or one matches; each
    ground-truth element may be assigned to zero or more predicted elements.

    Matching is based on the MxN match_quality_matrix, that characterizes how well
    each (ground-truth, predicted)-pair match. For example, if the elements are
    boxes, the matrix may contain box IoU overlap values.

    The matcher returns a tensor of size N containing the index of the ground-truth
    element m that matches to prediction n. If there is no match, a negative value
    is returned.
    """

    BELOW_LOW_THRESHOLD = -1
    BETWEEN_THRESHOLDS = -2

    __annotations__ = {
        "BELOW_LOW_THRESHOLD": int,
        "BETWEEN_THRESHOLDS": int,
    }

    def __init__(self, high_threshold: float, low_threshold: float, allow_low_quality_matches: bool = False) -> None:
        """
        Args:
            high_threshold (float): quality values greater than or equal to
                this value are candidate matches.
            low_threshold (float): a lower quality threshold used to stratify
                matches into three levels:
                1) matches >= high_threshold
                2) BETWEEN_THRESHOLDS matches in [low_threshold, high_threshold)
                3) BELOW_LOW_THRESHOLD matches in [0, low_threshold)
            allow_low_quality_matches (bool): if True, produce additional matches
                for predictions that have only low-quality match candidates. See
                set_low_quality_matches_ for more details.
        """
        self.BELOW_LOW_THRESHOLD = -1
        self.BETWEEN_THRESHOLDS = -2
        torch._assert(low_threshold <= high_threshold, "low_threshold should be <= high_threshold")
        self.high_threshold = high_threshold
        self.low_threshold = low_threshold
        self.allow_low_quality_matches = allow_low_quality_matches

    def __call__(self, match_quality_matrix: Tensor) -> Tensor:
        """
        Args:
            match_quality_matrix (Tensor[float]): an MxN tensor, containing the
            pairwise quality between M ground-truth elements and N predicted elements.

        Returns:
            matches (Tensor[int64]): an N tensor where N[i] is a matched gt in
            [0, M - 1] or a negative value indicating that prediction i could not
            be matched.
        """
        if match_quality_matrix.numel() == 0:
            # empty targets or proposals not supported during training
            if match_quality_matrix.shape[0] == 0:
                raise ValueError("No ground-truth boxes available for one of the images during training")
            else:
                raise ValueError("No proposal boxes available for one of the images during training")

        # match_quality_matrix is M (gt) x N (predicted)
        # Max over gt elements (dim 0) to find best gt candidate for each prediction
        matched_vals, matches = match_quality_matrix.max(dim=0)
        if self.allow_low_quality_matches:
            all_matches = matches.clone()
        else:
            all_matches = None  # type: ignore[assignment]

        # Assign candidate matches with low quality to negative (unassigned) values
        below_low_threshold = matched_vals < self.low_threshold
        between_thresholds = (matched_vals >= self.low_threshold) & (matched_vals < self.high_threshold)
        matches[below_low_threshold] = self.BELOW_LOW_THRESHOLD
        matches[between_thresholds] = self.BETWEEN_THRESHOLDS

        if self.allow_low_quality_matches:
            if all_matches is None:
                torch._assert(False, "all_matches should not be None")
            else:
                self.set_low_quality_matches_(matches, all_matches, match_quality_matrix)

        return matches

    def set_low_quality_matches_(self, matches: Tensor, all_matches: Tensor, match_quality_matrix: Tensor) -> None:
        """
        Produce additional matches for predictions that have only low-quality matches.
        Specifically, for each ground-truth find the set of predictions that have
        maximum overlap with it (including ties); for each prediction in that set, if
        it is unmatched, then match it to the ground-truth with which it has the highest
        quality value.
        """
        # For each gt, find the prediction with which it has highest quality
        highest_quality_foreach_gt, _ = match_quality_matrix.max(dim=1)
        # Find highest quality match available, even if it is low, including ties
        gt_pred_pairs_of_highest_quality = torch.where(match_quality_matrix == highest_quality_foreach_gt[:, None])
        # Example gt_pred_pairs_of_highest_quality:
        #   tensor([[    0, 39796],
        #           [    1, 32055],
        #           [    1, 32070],
        #           [    2, 39190],
        #           [    2, 40255],
        #           [    3, 40390],
        #           [    3, 41455],
        #           [    4, 45470],
        #           [    5, 45325],
        #           [    5, 46390]])
        # Each row is a (gt index, prediction index)
        # Note how gt items 1, 2, 3, and 5 each have two ties

        pred_inds_to_update = gt_pred_pairs_of_highest_quality[1]
        matches[pred_inds_to_update] = all_matches[pred_inds_to_update]


class SSDMatcher(Matcher):
    def __init__(self, threshold: float) -> None:
        super().__init__(threshold, threshold, allow_low_quality_matches=False)

    def __call__(self, match_quality_matrix: Tensor) -> Tensor:
        matches = super().__call__(match_quality_matrix)

        # For each gt, find the prediction with which it has the highest quality
        _, highest_quality_pred_foreach_gt = match_quality_matrix.max(dim=1)
        matches[highest_quality_pred_foreach_gt] = torch.arange(
            highest_quality_pred_foreach_gt.size(0), dtype=torch.int64, device=highest_quality_pred_foreach_gt.device
        )

        return matches


def overwrite_eps(model: nn.Module, eps: float) -> None:
    """
    This method overwrites the default eps values of all the
    FrozenBatchNorm2d layers of the model with the provided value.
    This is necessary to address the BC-breaking change introduced
    by the bug-fix at pytorch/vision#2933. The overwrite is applied
    only when the pretrained weights are loaded to maintain compatibility
    with previous versions.

    Args:
        model (nn.Module): The model on which we perform the overwrite.
        eps (float): The new value of eps.
    """
    for module in model.modules():
        if isinstance(module, FrozenBatchNorm2d):
            module.eps = eps


def retrieve_out_channels(model: nn.Module, size: Tuple[int, int]) -> List[int]:
    """
    This method retrieves the number of output channels of a specific model.

    Args:
        model (nn.Module): The model for which we estimate the out_channels.
            It should return a single Tensor or an OrderedDict[Tensor].
        size (Tuple[int, int]): The size (wxh) of the input.

    Returns:
        out_channels (List[int]): A list of the output channels of the model.
    """
    in_training = model.training
    model.eval()

    with torch.no_grad():
        # Use dummy data to retrieve the feature map sizes to avoid hard-coding their values
        device = next(model.parameters()).device
        tmp_img = torch.zeros((1, 3, size[1], size[0]), device=device)
        features = model(tmp_img)
        if isinstance(features, torch.Tensor):
            features = OrderedDict([("0", features)])
        out_channels = [x.size(1) for x in features.values()]

    if in_training:
        model.train()

    return out_channels


@torch.jit.unused
def _fake_cast_onnx(v: Tensor) -> int:
    return v  # type: ignore[return-value]


def _topk_min(input: Tensor, orig_kval: int, axis: int) -> int:
    """
    ONNX spec requires the k-value to be less than or equal to the number of inputs along
    provided dim. Certain models use the number of elements along a particular axis instead of K
    if K exceeds the number of elements along that axis. Previously, python's min() function was
    used to determine whether to use the provided k-value or the specified dim axis value.

    However in cases where the model is being exported in tracing mode, python min() is
    static causing the model to be traced incorrectly and eventually fail at the topk node.
    In order to avoid this situation, in tracing mode, torch.min() is used instead.

    Args:
        input (Tensor): The orignal input tensor.
        orig_kval (int): The provided k-value.
        axis(int): Axis along which we retreive the input size.

    Returns:
        min_kval (int): Appropriately selected k-value.
    """
    if not torch.jit.is_tracing():
        return min(orig_kval, input.size(axis))
    axis_dim_val = torch._shape_as_tensor(input)[axis].unsqueeze(0)
    min_kval = torch.min(torch.cat((torch.tensor([orig_kval], dtype=axis_dim_val.dtype), axis_dim_val), 0))
    return _fake_cast_onnx(min_kval)


def _box_loss(
    type: str,
    box_coder: BoxCoder,
    anchors_per_image: Tensor,
    matched_gt_boxes_per_image: Tensor,
    bbox_regression_per_image: Tensor,
    cnf: Optional[Dict[str, float]] = None,
) -> Tensor:
    torch._assert(type in ["l1", "smooth_l1", "ciou", "diou", "giou"], f"Unsupported loss: {type}")

    if type == "l1":
        target_regression = box_coder.encode_single(matched_gt_boxes_per_image, anchors_per_image)
        return F.l1_loss(bbox_regression_per_image, target_regression, reduction="sum")
    elif type == "smooth_l1":
        target_regression = box_coder.encode_single(matched_gt_boxes_per_image, anchors_per_image)
        beta = cnf["beta"] if cnf is not None and "beta" in cnf else 1.0
        return F.smooth_l1_loss(bbox_regression_per_image, target_regression, reduction="sum", beta=beta)
    else:
        bbox_per_image = box_coder.decode_single(bbox_regression_per_image, anchors_per_image)
        eps = cnf["eps"] if cnf is not None and "eps" in cnf else 1e-7
        if type == "ciou":
            return complete_box_iou_loss(bbox_per_image, matched_gt_boxes_per_image, reduction="sum", eps=eps)
        if type == "diou":
            return distance_box_iou_loss(bbox_per_image, matched_gt_boxes_per_image, reduction="sum", eps=eps)
        # otherwise giou
        return generalized_box_iou_loss(bbox_per_image, matched_gt_boxes_per_image, reduction="sum", eps=eps)<|MERGE_RESOLUTION|>--- conflicted
+++ resolved
@@ -270,9 +270,7 @@
 
         return targets
 
-<<<<<<< HEAD
-    def decode(self, rel_codes: Tensor, boxes: List[Tensor]) -> Tensor:
-=======
+
     def encode_all(self, reference_boxes: Tensor, proposals: Tensor) -> Tensor:
         """
         vectorized version of `encode_single`
@@ -307,8 +305,8 @@
             targets = targets / reference_boxes_size
         return targets
 
-    def decode_single(self, rel_codes: Tensor, boxes: Tensor) -> Tensor:
->>>>>>> ec0e9e12
+    def decode(self, rel_codes: Tensor, boxes: List[Tensor]) -> Tensor:
+
         """
         From a set of original boxes and encoded relative box offsets,
         get the decoded boxes.
