import torch
import warnings

from collections import OrderedDict
from functools import partial
from torch import nn, Tensor
from typing import Any, Callable, Dict, List, Optional, Tuple

from . import _utils as det_utils
from .ssd import SSD, SSDScoringHead
from .anchor_utils import DefaultBoxGenerator
from .backbone_utils import _validate_trainable_layers
from .. import mobilenet
from ..mobilenetv3 import ConvBNActivation
from ..utils import load_state_dict_from_url


__all__ = ['ssdlite320_mobilenet_v3_large']

model_urls = {
    'ssdlite320_mobilenet_v3_large_coco':
        'https://download.pytorch.org/models/ssdlite320_mobilenet_v3_large_coco-a79551df.pth'
}


# Building blocks of SSDlite as described in section 6.2 of MobileNetV2 paper
def _prediction_block(in_channels: int, out_channels: int, kernel_size: int,
                      norm_layer: Callable[..., nn.Module]) -> nn.Sequential:
    return nn.Sequential(
        # 3x3 depthwise with stride 1 and padding 1
        ConvBNActivation(in_channels, in_channels, kernel_size=kernel_size, groups=in_channels,
                         norm_layer=norm_layer, activation_layer=nn.ReLU6),

        # 1x1 projetion to output channels
        nn.Conv2d(in_channels, out_channels, 1)
    )


def _extra_block(in_channels: int, out_channels: int, norm_layer: Callable[..., nn.Module]) -> nn.Sequential:
    activation = nn.ReLU6
    intermediate_channels = out_channels // 2
    return nn.Sequential(
        # 1x1 projection to half output channels
        ConvBNActivation(in_channels, intermediate_channels, kernel_size=1,
                         norm_layer=norm_layer, activation_layer=activation),

        # 3x3 depthwise with stride 2 and padding 1
        ConvBNActivation(intermediate_channels, intermediate_channels, kernel_size=3, stride=2,
                         groups=intermediate_channels, norm_layer=norm_layer, activation_layer=activation),

        # 1x1 projetion to output channels
        ConvBNActivation(intermediate_channels, out_channels, kernel_size=1,
                         norm_layer=norm_layer, activation_layer=activation),
    )


def _normal_init(conv: nn.Module):
    for layer in conv.modules():
        if isinstance(layer, nn.Conv2d):
            torch.nn.init.normal_(layer.weight, mean=0.0, std=0.03)
            if layer.bias is not None:
                torch.nn.init.constant_(layer.bias, 0.0)


class SSDLiteHead(nn.Module):
    def __init__(self, in_channels: List[int], num_anchors: List[int], num_classes: int,
                 norm_layer: Callable[..., nn.Module]):
        super().__init__()
        self.classification_head = SSDLiteClassificationHead(in_channels, num_anchors, num_classes, norm_layer)
        self.regression_head = SSDLiteRegressionHead(in_channels, num_anchors, norm_layer)

    def forward(self, x: List[Tensor]) -> Dict[str, Tensor]:
        return {
            'bbox_regression': self.regression_head(x),
            'cls_logits': self.classification_head(x),
        }


class SSDLiteClassificationHead(SSDScoringHead):
    def __init__(self, in_channels: List[int], num_anchors: List[int], num_classes: int,
                 norm_layer: Callable[..., nn.Module]):
        cls_logits = nn.ModuleList()
        for channels, anchors in zip(in_channels, num_anchors):
            cls_logits.append(_prediction_block(channels, num_classes * anchors, 3, norm_layer))
        _normal_init(cls_logits)
        super().__init__(cls_logits, num_classes)


class SSDLiteRegressionHead(SSDScoringHead):
    def __init__(self, in_channels: List[int], num_anchors: List[int], norm_layer: Callable[..., nn.Module]):
        bbox_reg = nn.ModuleList()
        for channels, anchors in zip(in_channels, num_anchors):
            bbox_reg.append(_prediction_block(channels, 4 * anchors, 3, norm_layer))
        _normal_init(bbox_reg)
        super().__init__(bbox_reg, 4)


class SSDLiteFeatureExtractorMobileNet(nn.Module):
<<<<<<< HEAD
    def __init__(self, backbone: nn.Module, c4_pos: int, norm_layer: Callable[..., nn.Module], **kwargs: Any):
=======
    def __init__(self, backbone: nn.Module, c4_pos: int, norm_layer: Callable[..., nn.Module], width_mult: float = 1.0,
                 min_depth: int = 16, **kwargs: Any):
>>>>>>> 2c52d9f9
        super().__init__()

        assert not backbone[c4_pos].use_res_connect
        self.features = nn.Sequential(
            # As described in section 6.3 of MobileNetV3 paper
            nn.Sequential(*backbone[:c4_pos], backbone[c4_pos].block[0]),  # from start until C4 expansion layer
            nn.Sequential(backbone[c4_pos].block[1:], *backbone[c4_pos + 1:]),  # from C4 depthwise until end
        )

        get_depth = lambda d: max(min_depth, int(d * width_mult))  # noqa: E731
        extra = nn.ModuleList([
            _extra_block(backbone[-1].out_channels, get_depth(512), norm_layer),
            _extra_block(get_depth(512), get_depth(256), norm_layer),
            _extra_block(get_depth(256), get_depth(256), norm_layer),
            _extra_block(get_depth(256), get_depth(128), norm_layer),
        ])
        _normal_init(extra)

        self.extra = extra

    def forward(self, x: Tensor) -> Dict[str, Tensor]:
        # Get feature maps from backbone and extra. Can't be refactored due to JIT limitations.
        output = []
        for block in self.features:
            x = block(x)
            output.append(x)

        for block in self.extra:
            x = block(x)
            output.append(x)

        return OrderedDict([(str(i), v) for i, v in enumerate(output)])


def _mobilenet_extractor(backbone_name: str, progress: bool, pretrained: bool, trainable_layers: int,
                         norm_layer: Callable[..., nn.Module], **kwargs: Any):
    backbone = mobilenet.__dict__[backbone_name](pretrained=pretrained, progress=progress,
                                                 norm_layer=norm_layer, **kwargs).features
    if not pretrained:
        # Change the default initialization scheme if not pretrained
        _normal_init(backbone)

    # Gather the indices of blocks which are strided. These are the locations of C1, ..., Cn-1 blocks.
    # The first and last blocks are always included because they are the C0 (conv1) and Cn.
    stage_indices = [0] + [i for i, b in enumerate(backbone) if getattr(b, "_is_cn", False)] + [len(backbone) - 1]
    num_stages = len(stage_indices)

    # find the index of the layer from which we wont freeze
    assert 0 <= trainable_layers <= num_stages
    freeze_before = num_stages if trainable_layers == 0 else stage_indices[num_stages - trainable_layers]

    for b in backbone[:freeze_before]:
        for parameter in b.parameters():
            parameter.requires_grad_(False)

    return SSDLiteFeatureExtractorMobileNet(backbone, stage_indices[-2], norm_layer, **kwargs)


def ssdlite320_mobilenet_v3_large(pretrained: bool = False, progress: bool = True, num_classes: int = 91,
                                  pretrained_backbone: bool = False, trainable_backbone_layers: Optional[int] = None,
                                  norm_layer: Optional[Callable[..., nn.Module]] = None,
                                  **kwargs: Any):
<<<<<<< HEAD
    """
    Constructs an SSDlite model with input size 320x320 and a MobileNetV3 Large backbone. See `SSD` for more details.
=======
    """Constructs an SSDlite model with input size 320x320 and a MobileNetV3 Large backbone, as described at
    `"Searching for MobileNetV3"
    <https://arxiv.org/abs/1905.02244>`_ and
    `"MobileNetV2: Inverted Residuals and Linear Bottlenecks"
    <https://arxiv.org/abs/1801.04381>`_.

    See :func:`~torchvision.models.detection.ssd300_vgg16` for more details.
>>>>>>> 2c52d9f9

    Example:

        >>> model = torchvision.models.detection.ssdlite320_mobilenet_v3_large(pretrained=True)
        >>> model.eval()
        >>> x = [torch.rand(3, 320, 320), torch.rand(3, 500, 400)]
        >>> predictions = model(x)

    Args:
        pretrained (bool): If True, returns a model pre-trained on COCO train2017
        progress (bool): If True, displays a progress bar of the download to stderr
        num_classes (int): number of output classes of the model (including the background)
        pretrained_backbone (bool): If True, returns a model with backbone pre-trained on Imagenet
        trainable_backbone_layers (int): number of trainable (not frozen) resnet layers starting from final block.
            Valid values are between 0 and 6, with 6 meaning all backbone layers are trainable.
        norm_layer (callable, optional): Module specifying the normalization layer to use.
    """
    if "size" in kwargs:
        warnings.warn("The size of the model is already fixed; ignoring the argument.")

    trainable_backbone_layers = _validate_trainable_layers(
        pretrained or pretrained_backbone, trainable_backbone_layers, 6, 6)

    if pretrained:
        pretrained_backbone = False

<<<<<<< HEAD
    # Enable reduced tail if no pretrained backbone is selected
=======
    # Enable reduced tail if no pretrained backbone is selected. See Table 6 of MobileNetV3 paper.
>>>>>>> 2c52d9f9
    reduce_tail = not pretrained_backbone

    if norm_layer is None:
        norm_layer = partial(nn.BatchNorm2d, eps=0.001, momentum=0.03)

    backbone = _mobilenet_extractor("mobilenet_v3_large", progress, pretrained_backbone, trainable_backbone_layers,
<<<<<<< HEAD
                                    norm_layer, _reduced_tail=reduce_tail, _width_mult=1.0)
=======
                                    norm_layer, reduced_tail=reduce_tail, **kwargs)
>>>>>>> 2c52d9f9

    size = (320, 320)
    anchor_generator = DefaultBoxGenerator([[2, 3] for _ in range(6)], min_ratio=0.2, max_ratio=0.95)
    out_channels = det_utils.retrieve_out_channels(backbone, size)
    num_anchors = anchor_generator.num_anchors_per_location()
    assert len(out_channels) == len(anchor_generator.aspect_ratios)

    defaults = {
        "score_thresh": 0.001,
        "nms_thresh": 0.55,
        "detections_per_img": 300,
        "topk_candidates": 300,
        # Rescale the input in a way compatible to the backbone:
        # The following mean/std rescale the data from [0, 1] to [-1, -1]
        "image_mean": [0.5, 0.5, 0.5],
        "image_std": [0.5, 0.5, 0.5],
    }
    kwargs = {**defaults, **kwargs}
    model = SSD(backbone, anchor_generator, size, num_classes,
                head=SSDLiteHead(out_channels, num_anchors, num_classes, norm_layer), **kwargs)

    if pretrained:
        weights_name = 'ssdlite320_mobilenet_v3_large_coco'
        if model_urls.get(weights_name, None) is None:
            raise ValueError("No checkpoint is available for model {}".format(weights_name))
        state_dict = load_state_dict_from_url(model_urls[weights_name], progress=progress)
        model.load_state_dict(state_dict)
    return model<|MERGE_RESOLUTION|>--- conflicted
+++ resolved
@@ -96,12 +96,8 @@
 
 
 class SSDLiteFeatureExtractorMobileNet(nn.Module):
-<<<<<<< HEAD
-    def __init__(self, backbone: nn.Module, c4_pos: int, norm_layer: Callable[..., nn.Module], **kwargs: Any):
-=======
     def __init__(self, backbone: nn.Module, c4_pos: int, norm_layer: Callable[..., nn.Module], width_mult: float = 1.0,
                  min_depth: int = 16, **kwargs: Any):
->>>>>>> 2c52d9f9
         super().__init__()
 
         assert not backbone[c4_pos].use_res_connect
@@ -164,10 +160,6 @@
                                   pretrained_backbone: bool = False, trainable_backbone_layers: Optional[int] = None,
                                   norm_layer: Optional[Callable[..., nn.Module]] = None,
                                   **kwargs: Any):
-<<<<<<< HEAD
-    """
-    Constructs an SSDlite model with input size 320x320 and a MobileNetV3 Large backbone. See `SSD` for more details.
-=======
     """Constructs an SSDlite model with input size 320x320 and a MobileNetV3 Large backbone, as described at
     `"Searching for MobileNetV3"
     <https://arxiv.org/abs/1905.02244>`_ and
@@ -175,7 +167,6 @@
     <https://arxiv.org/abs/1801.04381>`_.
 
     See :func:`~torchvision.models.detection.ssd300_vgg16` for more details.
->>>>>>> 2c52d9f9
 
     Example:
 
@@ -202,22 +193,14 @@
     if pretrained:
         pretrained_backbone = False
 
-<<<<<<< HEAD
-    # Enable reduced tail if no pretrained backbone is selected
-=======
     # Enable reduced tail if no pretrained backbone is selected. See Table 6 of MobileNetV3 paper.
->>>>>>> 2c52d9f9
     reduce_tail = not pretrained_backbone
 
     if norm_layer is None:
         norm_layer = partial(nn.BatchNorm2d, eps=0.001, momentum=0.03)
 
     backbone = _mobilenet_extractor("mobilenet_v3_large", progress, pretrained_backbone, trainable_backbone_layers,
-<<<<<<< HEAD
-                                    norm_layer, _reduced_tail=reduce_tail, _width_mult=1.0)
-=======
                                     norm_layer, reduced_tail=reduce_tail, **kwargs)
->>>>>>> 2c52d9f9
 
     size = (320, 320)
     anchor_generator = DefaultBoxGenerator([[2, 3] for _ in range(6)], min_ratio=0.2, max_ratio=0.95)
