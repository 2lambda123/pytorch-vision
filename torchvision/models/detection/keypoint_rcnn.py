import torch
from torch import nn

from torchvision.ops import misc as misc_nn_ops

from torchvision.ops import MultiScaleRoIAlign

from ..utils import load_state_dict_from_url

from .faster_rcnn import FasterRCNN
from .backbone_utils import resnet_fpn_backbone


__all__ = [
    "KeypointRCNN", "keypointrcnn_resnet50_fpn"
]


class KeypointRCNN(FasterRCNN):
    """
    Implements Keypoint R-CNN.

    The input to the model is expected to be a list of tensors, each of shape [C, H, W], one for each
    image, and should be in 0-1 range. Different images can have different sizes.

    The behavior of the model changes depending if it is in training or evaluation mode.

    During training, the model expects both the input tensors, as well as a targets (list of dictionary),
    containing:
        - boxes (FloatTensor[N, 4]): the ground-truth boxes in [x1, y1, x2, y2] format, with values of x
          between 0 and W and values of y between 0 and H
        - labels (Int64Tensor[N]): the class label for each ground-truth box
        - keypoints (FloatTensor[N, K, 3]): the K keypoints location for each of the N instances, in the
          format [x, y, visibility], where visibility=0 means that the keypoint is not visible.

    The model returns a Dict[Tensor] during training, containing the classification and regression
    losses for both the RPN and the R-CNN, and the keypoint loss.

    During inference, the model requires only the input tensors, and returns the post-processed
    predictions as a List[Dict[Tensor]], one for each input image. The fields of the Dict are as
    follows:
        - boxes (FloatTensor[N, 4]): the predicted boxes in [x1, y1, x2, y2] format, with values of x
          between 0 and W and values of y between 0 and H
        - labels (Int64Tensor[N]): the predicted labels for each image
        - scores (Tensor[N]): the scores or each prediction
        - keypoints (FloatTensor[N, K, 3]): the locations of the predicted keypoints, in [x, y, v] format.

    Arguments:
        backbone (nn.Module): the network used to compute the features for the model.
            It should contain a out_channels attribute, which indicates the number of output
            channels that each feature map has (and it should be the same for all feature maps).
            The backbone should return a single Tensor or and OrderedDict[Tensor].
        num_classes (int): number of output classes of the model (including the background).
            If box_predictor is specified, num_classes should be None.
        min_size (int): minimum size of the image to be rescaled before feeding it to the backbone
        max_size (int): maximum size of the image to be rescaled before feeding it to the backbone
        image_mean (Tuple[float, float, float]): mean values used for input normalization.
            They are generally the mean values of the dataset on which the backbone has been trained
            on
        image_std (Tuple[float, float, float]): std values used for input normalization.
            They are generally the std values of the dataset on which the backbone has been trained on
        rpn_anchor_generator (AnchorGenerator): module that generates the anchors for a set of feature
            maps.
        rpn_head (nn.Module): module that computes the objectness and regression deltas from the RPN
        rpn_pre_nms_top_n_train (int): number of proposals to keep before applying NMS during training
        rpn_pre_nms_top_n_test (int): number of proposals to keep before applying NMS during testing
        rpn_post_nms_top_n_train (int): number of proposals to keep after applying NMS during training
        rpn_post_nms_top_n_test (int): number of proposals to keep after applying NMS during testing
        rpn_nms_thresh (float): NMS threshold used for postprocessing the RPN proposals
        rpn_fg_iou_thresh (float): minimum IoU between the anchor and the GT box so that they can be
            considered as positive during training of the RPN.
        rpn_bg_iou_thresh (float): maximum IoU between the anchor and the GT box so that they can be
            considered as negative during training of the RPN.
        rpn_batch_size_per_image (int): number of anchors that are sampled during training of the RPN
            for computing the loss
        rpn_positive_fraction (float): proportion of positive anchors in a mini-batch during training
            of the RPN
        box_roi_pool (MultiScaleRoIAlign): the module which crops and resizes the feature maps in
            the locations indicated by the bounding boxes
        box_head (nn.Module): module that takes the cropped feature maps as input
        box_predictor (nn.Module): module that takes the output of box_head and returns the
            classification logits and box regression deltas.
        box_score_thresh (float): during inference, only return proposals with a classification score
            greater than box_score_thresh
        box_nms_thresh (float): NMS threshold for the prediction head. Used during inference
        box_detections_per_img (int): maximum number of detections per image, for all classes.
        box_fg_iou_thresh (float): minimum IoU between the proposals and the GT box so that they can be
            considered as positive during training of the classification head
        box_bg_iou_thresh (float): maximum IoU between the proposals and the GT box so that they can be
            considered as negative during training of the classification head
        box_batch_size_per_image (int): number of proposals that are sampled during training of the
            classification head
        box_positive_fraction (float): proportion of positive proposals in a mini-batch during training
            of the classification head
        bbox_reg_weights (Tuple[float, float, float, float]): weights for the encoding/decoding of the
            bounding boxes
        keypoint_roi_pool (MultiScaleRoIAlign): the module which crops and resizes the feature maps in
             the locations indicated by the bounding boxes, which will be used for the keypoint head.
        keypoint_head (nn.Module): module that takes the cropped feature maps as input
        keypoint_predictor (nn.Module): module that takes the output of the keypoint_head and returns the
            heatmap logits

    Example::

        >>> import torch
        >>> import torchvision
        >>> from torchvision.models.detection import KeypointRCNN
        >>> from torchvision.models.detection.rpn import AnchorGenerator
        >>>
        >>> # load a pre-trained model for classification and return
        >>> # only the features
        >>> backbone = torchvision.models.mobilenet_v2(pretrained=True).features
        >>> # KeypointRCNN needs to know the number of
        >>> # output channels in a backbone. For mobilenet_v2, it's 1280
        >>> # so we need to add it here
        >>> backbone.out_channels = 1280
        >>>
        >>> # let's make the RPN generate 5 x 3 anchors per spatial
        >>> # location, with 5 different sizes and 3 different aspect
        >>> # ratios. We have a Tuple[Tuple[int]] because each feature
        >>> # map could potentially have different sizes and
        >>> # aspect ratios
        >>> anchor_generator = AnchorGenerator(sizes=((32, 64, 128, 256, 512),),
        >>>                                    aspect_ratios=((0.5, 1.0, 2.0),))
        >>>
        >>> # let's define what are the feature maps that we will
        >>> # use to perform the region of interest cropping, as well as
        >>> # the size of the crop after rescaling.
        >>> # if your backbone returns a Tensor, featmap_names is expected to
        >>> # be ['0']. More generally, the backbone should return an
        >>> # OrderedDict[Tensor], and in featmap_names you can choose which
        >>> # feature maps to use.
        >>> roi_pooler = torchvision.ops.MultiScaleRoIAlign(featmap_names=['0'],
        >>>                                                 output_size=7,
        >>>                                                 sampling_ratio=2)
        >>>
        >>> keypoint_roi_pooler = torchvision.ops.MultiScaleRoIAlign(featmap_names=['0'],
        >>>                                                          output_size=14,
        >>>                                                          sampling_ratio=2)
        >>> # put the pieces together inside a KeypointRCNN model
        >>> model = KeypointRCNN(backbone,
        >>>                      num_classes=2,
        >>>                      rpn_anchor_generator=anchor_generator,
        >>>                      box_roi_pool=roi_pooler,
        >>>                      keypoint_roi_pool=keypoint_roi_pooler)
        >>> model.eval()
        >>> model.eval()
        >>> x = [torch.rand(3, 300, 400), torch.rand(3, 500, 400)]
        >>> predictions = model(x)
    """
    def __init__(self, backbone, num_classes=None,
                 # transform parameters
                 min_size=None, max_size=1333,
                 image_mean=None, image_std=None,
                 # RPN parameters
                 rpn_anchor_generator=None, rpn_head=None,
                 rpn_pre_nms_top_n_train=2000, rpn_pre_nms_top_n_test=1000,
                 rpn_post_nms_top_n_train=2000, rpn_post_nms_top_n_test=1000,
                 rpn_nms_thresh=0.7,
                 rpn_fg_iou_thresh=0.7, rpn_bg_iou_thresh=0.3,
                 rpn_batch_size_per_image=256, rpn_positive_fraction=0.5,
                 # Box parameters
                 box_roi_pool=None, box_head=None, box_predictor=None,
                 box_score_thresh=0.05, box_nms_thresh=0.5, box_detections_per_img=100,
                 box_fg_iou_thresh=0.5, box_bg_iou_thresh=0.5,
                 box_batch_size_per_image=512, box_positive_fraction=0.25,
                 bbox_reg_weights=None,
                 # keypoint parameters
                 keypoint_roi_pool=None, keypoint_head=None, keypoint_predictor=None,
                 num_keypoints=17):

        assert isinstance(keypoint_roi_pool, (MultiScaleRoIAlign, type(None)))
        if min_size is None:
            min_size = (640, 672, 704, 736, 768, 800)

        if num_classes is not None:
            if keypoint_predictor is not None:
                raise ValueError("num_classes should be None when keypoint_predictor is specified")

        out_channels = backbone.out_channels

        if keypoint_roi_pool is None:
            keypoint_roi_pool = MultiScaleRoIAlign(
                featmap_names=['0', '1', '2', '3'],
                output_size=14,
                sampling_ratio=2)

        if keypoint_head is None:
            keypoint_layers = tuple(512 for _ in range(8))
            keypoint_head = KeypointRCNNHeads(out_channels, keypoint_layers)

        if keypoint_predictor is None:
            keypoint_dim_reduced = 512  # == keypoint_layers[-1]
            keypoint_predictor = KeypointRCNNPredictor(keypoint_dim_reduced, num_keypoints)

        super(KeypointRCNN, self).__init__(
            backbone, num_classes,
            # transform parameters
            min_size, max_size,
            image_mean, image_std,
            # RPN-specific parameters
            rpn_anchor_generator, rpn_head,
            rpn_pre_nms_top_n_train, rpn_pre_nms_top_n_test,
            rpn_post_nms_top_n_train, rpn_post_nms_top_n_test,
            rpn_nms_thresh,
            rpn_fg_iou_thresh, rpn_bg_iou_thresh,
            rpn_batch_size_per_image, rpn_positive_fraction,
            # Box parameters
            box_roi_pool, box_head, box_predictor,
            box_score_thresh, box_nms_thresh, box_detections_per_img,
            box_fg_iou_thresh, box_bg_iou_thresh,
            box_batch_size_per_image, box_positive_fraction,
            bbox_reg_weights)

        self.roi_heads.keypoint_roi_pool = keypoint_roi_pool
        self.roi_heads.keypoint_head = keypoint_head
        self.roi_heads.keypoint_predictor = keypoint_predictor


class KeypointRCNNHeads(nn.Sequential):
    def __init__(self, in_channels, layers):
        d = []
        next_feature = in_channels
<<<<<<< HEAD
        for l in layers:
            d.append(nn.Conv2d(next_feature, l, 3, stride=1, padding=1))
=======
        for out_channels in layers:
            d.append(misc_nn_ops.Conv2d(next_feature, out_channels, 3, stride=1, padding=1))
>>>>>>> e6b4078e
            d.append(nn.ReLU(inplace=True))
            next_feature = out_channels
        super(KeypointRCNNHeads, self).__init__(*d)
        for m in self.children():
            if isinstance(m, nn.Conv2d):
                nn.init.kaiming_normal_(m.weight, mode="fan_out", nonlinearity="relu")
                nn.init.constant_(m.bias, 0)


class KeypointRCNNPredictor(nn.Module):
    def __init__(self, in_channels, num_keypoints):
        super(KeypointRCNNPredictor, self).__init__()
        input_features = in_channels
        deconv_kernel = 4
        self.kps_score_lowres = nn.ConvTranspose2d(
            input_features,
            num_keypoints,
            deconv_kernel,
            stride=2,
            padding=deconv_kernel // 2 - 1,
        )
        nn.init.kaiming_normal_(
            self.kps_score_lowres.weight, mode="fan_out", nonlinearity="relu"
        )
        nn.init.constant_(self.kps_score_lowres.bias, 0)
        self.up_scale = 2
        self.out_channels = num_keypoints

    def forward(self, x):
        x = self.kps_score_lowres(x)
        x = misc_nn_ops.interpolate(
            x, scale_factor=float(self.up_scale), mode="bilinear", align_corners=False
        )
        return x


model_urls = {
    # legacy model for BC reasons, see https://github.com/pytorch/vision/issues/1606
    'keypointrcnn_resnet50_fpn_coco_legacy':
        'https://download.pytorch.org/models/keypointrcnn_resnet50_fpn_coco-9f466800.pth',
    'keypointrcnn_resnet50_fpn_coco':
        'https://download.pytorch.org/models/keypointrcnn_resnet50_fpn_coco-fc266e95.pth',
}


def keypointrcnn_resnet50_fpn(pretrained=False, progress=True,
                              num_classes=2, num_keypoints=17,
                              pretrained_backbone=True, **kwargs):
    """
    Constructs a Keypoint R-CNN model with a ResNet-50-FPN backbone.

    The input to the model is expected to be a list of tensors, each of shape ``[C, H, W]``, one for each
    image, and should be in ``0-1`` range. Different images can have different sizes.

    The behavior of the model changes depending if it is in training or evaluation mode.

    During training, the model expects both the input tensors, as well as a targets (list of dictionary),
    containing:
        - boxes (``FloatTensor[N, 4]``): the ground-truth boxes in ``[x1, y1, x2, y2]`` format, with values of ``x``
          between ``0`` and ``W`` and values of ``y`` between ``0`` and ``H``
        - labels (``Int64Tensor[N]``): the class label for each ground-truth box
        - keypoints (``FloatTensor[N, K, 3]``): the ``K`` keypoints location for each of the ``N`` instances, in the
          format ``[x, y, visibility]``, where ``visibility=0`` means that the keypoint is not visible.

    The model returns a ``Dict[Tensor]`` during training, containing the classification and regression
    losses for both the RPN and the R-CNN, and the keypoint loss.

    During inference, the model requires only the input tensors, and returns the post-processed
    predictions as a ``List[Dict[Tensor]]``, one for each input image. The fields of the ``Dict`` are as
    follows:
        - boxes (``FloatTensor[N, 4]``): the predicted boxes in ``[x1, y1, x2, y2]`` format,  with values of ``x``
          between ``0`` and ``W`` and values of ``y`` between ``0`` and ``H``
        - labels (``Int64Tensor[N]``): the predicted labels for each image
        - scores (``Tensor[N]``): the scores or each prediction
        - keypoints (``FloatTensor[N, K, 3]``): the locations of the predicted keypoints, in ``[x, y, v]`` format.

    Keypoint R-CNN is exportable to ONNX for a fixed batch size with inputs images of fixed size.

    Example::

        >>> model = torchvision.models.detection.keypointrcnn_resnet50_fpn(pretrained=True)
        >>> model.eval()
        >>> x = [torch.rand(3, 300, 400), torch.rand(3, 500, 400)]
        >>> predictions = model(x)
        >>>
        >>> # optionally, if you want to export the model to ONNX:
        >>> torch.onnx.export(model, x, "keypoint_rcnn.onnx", opset_version = 11)

    Arguments:
        pretrained (bool): If True, returns a model pre-trained on COCO train2017
        progress (bool): If True, displays a progress bar of the download to stderr
    """
    if pretrained:
        # no need to download the backbone if pretrained is set
        pretrained_backbone = False
    backbone = resnet_fpn_backbone('resnet50', pretrained_backbone)
    model = KeypointRCNN(backbone, num_classes, num_keypoints=num_keypoints, **kwargs)
    if pretrained:
        key = 'keypointrcnn_resnet50_fpn_coco'
        if pretrained == 'legacy':
            key += '_legacy'
        state_dict = load_state_dict_from_url(model_urls[key],
                                              progress=progress)
        model.load_state_dict(state_dict)
    return model<|MERGE_RESOLUTION|>--- conflicted
+++ resolved
@@ -221,13 +221,8 @@
     def __init__(self, in_channels, layers):
         d = []
         next_feature = in_channels
-<<<<<<< HEAD
-        for l in layers:
-            d.append(nn.Conv2d(next_feature, l, 3, stride=1, padding=1))
-=======
         for out_channels in layers:
-            d.append(misc_nn_ops.Conv2d(next_feature, out_channels, 3, stride=1, padding=1))
->>>>>>> e6b4078e
+            d.append(nn.Conv2d(next_feature, out_channels, 3, stride=1, padding=1))
             d.append(nn.ReLU(inplace=True))
             next_feature = out_channels
         super(KeypointRCNNHeads, self).__init__(*d)
