from typing import Optional

import torch
import torch.nn.functional as F
from torch import Tensor


def grid_sample(img: Tensor, absolute_grid: Tensor, mode: str = "bilinear", align_corners: Optional[bool] = None):
    """Same as torch's grid_sample, with absolute pixel coordinates instead of normalized coordinates."""
    h, w = img.shape[-2:]

    xgrid, ygrid = absolute_grid.split([1, 1], dim=-1)
    xgrid = 2 * xgrid / (w - 1) - 1
    # Adding condition if h > 1 to enable this function be reused in raft-stereo
    if h > 1:
        ygrid = 2 * ygrid / (h - 1) - 1
    normalized_grid = torch.cat([xgrid, ygrid], dim=-1)

    return F.grid_sample(img, normalized_grid, mode=mode, align_corners=align_corners)


<<<<<<< HEAD
def make_coords_grid(batch_size: int, h: int, w: int, device: torch.device = torch.device("cpu")):
=======
def make_coords_grid(batch_size: int, h: int, w: int, device: str = "cpu"):
    device = torch.device(device)
>>>>>>> 2718f734
    coords = torch.meshgrid(torch.arange(h, device=device), torch.arange(w, device=device), indexing="ij")
    coords = torch.stack(coords[::-1], dim=0).float()
    return coords[None].repeat(batch_size, 1, 1, 1)


def upsample_flow(flow, up_mask: Optional[Tensor] = None, factor: int = 8):
    """Upsample flow by the input factor (default 8).

    If up_mask is None we just interpolate.
    If up_mask is specified, we upsample using a convex combination of its weights. See paper page 8 and appendix B.
    Note that in appendix B the picture assumes a downsample factor of 4 instead of 8.
    """
    batch_size, num_channels, h, w = flow.shape
    new_h, new_w = h * factor, w * factor

    if up_mask is None:
        return factor * F.interpolate(flow, size=(new_h, new_w), mode="bilinear", align_corners=True)

    up_mask = up_mask.view(batch_size, 1, 9, factor, factor, h, w)
    up_mask = torch.softmax(up_mask, dim=2)  # "convex" == weights sum to 1

    upsampled_flow = F.unfold(factor * flow, kernel_size=3, padding=1).view(batch_size, num_channels, 9, 1, 1, h, w)
    upsampled_flow = torch.sum(up_mask * upsampled_flow, dim=2)

    return upsampled_flow.permute(0, 1, 4, 2, 5, 3).reshape(batch_size, num_channels, new_h, new_w)<|MERGE_RESOLUTION|>--- conflicted
+++ resolved
@@ -19,12 +19,8 @@
     return F.grid_sample(img, normalized_grid, mode=mode, align_corners=align_corners)
 
 
-<<<<<<< HEAD
-def make_coords_grid(batch_size: int, h: int, w: int, device: torch.device = torch.device("cpu")):
-=======
 def make_coords_grid(batch_size: int, h: int, w: int, device: str = "cpu"):
     device = torch.device(device)
->>>>>>> 2718f734
     coords = torch.meshgrid(torch.arange(h, device=device), torch.arange(w, device=device), indexing="ij")
     coords = torch.stack(coords[::-1], dim=0).float()
     return coords[None].repeat(batch_size, 1, 1, 1)
