<<<<<<< HEAD
from .mobilenetv2 import MobileNetV2, mobilenet_v2
from .mobilenetv3 import MobileNetV3, mobilenet_v3_large, mobilenet_v3_small
=======
from .mobilenetv2 import MobileNetV2, mobilenet_v2, __all__ as mv2_all

__all__ = mv2_all
>>>>>>> 7b9d30eb
<|MERGE_RESOLUTION|>--- conflicted
+++ resolved
@@ -1,8 +1,4 @@
-<<<<<<< HEAD
-from .mobilenetv2 import MobileNetV2, mobilenet_v2
-from .mobilenetv3 import MobileNetV3, mobilenet_v3_large, mobilenet_v3_small
-=======
 from .mobilenetv2 import MobileNetV2, mobilenet_v2, __all__ as mv2_all
+from .mobilenetv3 import MobileNetV3, mobilenet_v3_large, mobilenet_v3_small, __all__ as mv3_all
 
-__all__ = mv2_all
->>>>>>> 7b9d30eb
+__all__ = mv2_all + mv3_all