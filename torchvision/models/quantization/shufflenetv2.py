--- conflicted
+++ resolved
@@ -40,17 +40,9 @@
 class QuantizableShuffleNetV2(shufflenetv2.ShuffleNetV2):
     # TODO https://github.com/pytorch/vision/pull/4232#pullrequestreview-730461659
     def __init__(self, *args: Any, **kwargs: Any) -> None:
-<<<<<<< HEAD
-        super(QuantizableShuffleNetV2, self).__init__(  # type: ignore[misc]
-            *args, inverted_residual=QuantizableInvertedResidual, **kwargs
-        )
+        super().__init__(*args, inverted_residual=QuantizableInvertedResidual, **kwargs)  # type: ignore[misc]
         self.quant = torch.ao.quantization.QuantStub()
         self.dequant = torch.ao.quantization.DeQuantStub()
-=======
-        super().__init__(*args, inverted_residual=QuantizableInvertedResidual, **kwargs)  # type: ignore[misc]
-        self.quant = torch.quantization.QuantStub()
-        self.dequant = torch.quantization.DeQuantStub()
->>>>>>> 7f424379
 
     def forward(self, x: Tensor) -> Tensor:
         x = self.quant(x)
