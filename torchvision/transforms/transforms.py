from __future__ import division
import torch
import math
import random
from PIL import Image, ImageOps, ImageEnhance
try:
    import accimage
except ImportError:
    accimage = None
import numpy as np
import numbers
import types
import collections
import warnings

from . import functional as F

__all__ = ["Compose", "ToTensor", "ToPILImage", "Normalize", "Resize", "Scale", "CenterCrop", "Pad",
           "Lambda", "RandomCrop", "RandomHorizontalFlip", "RandomVerticalFlip", "RandomResizedCrop",
           "RandomSizedCrop", "FiveCrop", "TenCrop", "LinearTransformation", "ColorJitter", "RandomRotation",
           "Grayscale", "RandomGrayscale", "RandomErasing"]


class Compose(object):
    """Composes several transforms together.

    Args:
        transforms (list of ``Transform`` objects): list of transforms to compose.

    Example:
        >>> transforms.Compose([
        >>>     transforms.CenterCrop(10),
        >>>     transforms.ToTensor(),
        >>> ])
    """

    def __init__(self, transforms):
        self.transforms = transforms

    def __call__(self, img):
        for t in self.transforms:
            img = t(img)
        return img

    def __repr__(self):
        format_string = self.__class__.__name__ + '('
        for t in self.transforms:
            format_string += '\n'
            format_string += '    {0}'.format(t)
        format_string += '\n)'
        return format_string


class ToTensor(object):
    """Convert a ``PIL Image`` or ``numpy.ndarray`` to tensor.

    Converts a PIL Image or numpy.ndarray (H x W x C) in the range
    [0, 255] to a torch.FloatTensor of shape (C x H x W) in the range [0.0, 1.0].
    """

    def __call__(self, pic):
        """
        Args:
            pic (PIL Image or numpy.ndarray): Image to be converted to tensor.

        Returns:
            Tensor: Converted image.
        """
        return F.to_tensor(pic)

    def __repr__(self):
        return self.__class__.__name__ + '()'


class ToPILImage(object):
    """Convert a tensor or an ndarray to PIL Image.

    Converts a torch.*Tensor of shape C x H x W or a numpy ndarray of shape
    H x W x C to a PIL Image while preserving the value range.

    Args:
        mode (`PIL.Image mode`_): color space and pixel depth of input data (optional).
            If ``mode`` is ``None`` (default) there are some assumptions made about the input data:
            1. If the input has 3 channels, the ``mode`` is assumed to be ``RGB``.
            2. If the input has 4 channels, the ``mode`` is assumed to be ``RGBA``.
            3. If the input has 1 channel, the ``mode`` is determined by the data type (i,e,
            ``int``, ``float``, ``short``).

    .. _PIL.Image mode: http://pillow.readthedocs.io/en/3.4.x/handbook/concepts.html#modes
    """
    def __init__(self, mode=None):
        self.mode = mode

    def __call__(self, pic):
        """
        Args:
            pic (Tensor or numpy.ndarray): Image to be converted to PIL Image.

        Returns:
            PIL Image: Image converted to PIL Image.

        """
        return F.to_pil_image(pic, self.mode)

    def __repr__(self):
        return self.__class__.__name__ + '({0})'.format(self.mode)


class Normalize(object):
    """Normalize an tensor image with mean and standard deviation.
    Given mean: ``(M1,...,Mn)`` and std: ``(S1,..,Sn)`` for ``n`` channels, this transform
    will normalize each channel of the input ``torch.*Tensor`` i.e.
    ``input[channel] = (input[channel] - mean[channel]) / std[channel]``

    Args:
        mean (sequence): Sequence of means for each channel.
        std (sequence): Sequence of standard deviations for each channel.
    """

    def __init__(self, mean, std):
        self.mean = mean
        self.std = std

    def __call__(self, tensor):
        """
        Args:
            tensor (Tensor): Tensor image of size (C, H, W) to be normalized.

        Returns:
            Tensor: Normalized Tensor image.
        """
        return F.normalize(tensor, self.mean, self.std)

    def __repr__(self):
        return self.__class__.__name__ + '(mean={0}, std={1})'.format(self.mean, self.std)


class Resize(object):
    """Resize the input PIL Image to the given size.

    Args:
        size (sequence or int): Desired output size. If size is a sequence like
            (h, w), output size will be matched to this. If size is an int,
            smaller edge of the image will be matched to this number.
            i.e, if height > width, then image will be rescaled to
            (size * height / width, size)
        interpolation (int, optional): Desired interpolation. Default is
            ``PIL.Image.BILINEAR``
    """

    def __init__(self, size, interpolation=Image.BILINEAR):
        assert isinstance(size, int) or (isinstance(size, collections.Iterable) and len(size) == 2)
        self.size = size
        self.interpolation = interpolation

    def __call__(self, img):
        """
        Args:
            img (PIL Image): Image to be scaled.

        Returns:
            PIL Image: Rescaled image.
        """
        return F.resize(img, self.size, self.interpolation)

    def __repr__(self):
        return self.__class__.__name__ + '(size={0})'.format(self.size)


class Scale(Resize):
    """
    Note: This transform is deprecated in favor of Resize.
    """
    def __init__(self, *args, **kwargs):
        warnings.warn("The use of the transforms.Scale transform is deprecated, " +
                      "please use transforms.Resize instead.")
        super(Scale, self).__init__(*args, **kwargs)


class CenterCrop(object):
    """Crops the given PIL Image at the center.

    Args:
        size (sequence or int): Desired output size of the crop. If size is an
            int instead of sequence like (h, w), a square crop (size, size) is
            made.
    """

    def __init__(self, size):
        if isinstance(size, numbers.Number):
            self.size = (int(size), int(size))
        else:
            self.size = size

    def __call__(self, img):
        """
        Args:
            img (PIL Image): Image to be cropped.

        Returns:
            PIL Image: Cropped image.
        """
        return F.center_crop(img, self.size)

    def __repr__(self):
        return self.__class__.__name__ + '(size={0})'.format(self.size)


class Pad(object):
    """Pad the given PIL Image on all sides with the given "pad" value.

    Args:
        padding (int or tuple): Padding on each border. If a single int is provided this
            is used to pad all borders. If tuple of length 2 is provided this is the padding
            on left/right and top/bottom respectively. If a tuple of length 4 is provided
            this is the padding for the left, top, right and bottom borders
            respectively.
        fill: Pixel fill value. Default is 0. If a tuple of
            length 3, it is used to fill R, G, B channels respectively.
    """

    def __init__(self, padding, fill=0):
        assert isinstance(padding, (numbers.Number, tuple))
        assert isinstance(fill, (numbers.Number, str, tuple))
        if isinstance(padding, collections.Sequence) and len(padding) not in [2, 4]:
            raise ValueError("Padding must be an int or a 2, or 4 element tuple, not a " +
                             "{} element tuple".format(len(padding)))

        self.padding = padding
        self.fill = fill

    def __call__(self, img):
        """
        Args:
            img (PIL Image): Image to be padded.

        Returns:
            PIL Image: Padded image.
        """
        return F.pad(img, self.padding, self.fill)

    def __repr__(self):
        return self.__class__.__name__ + '(padding={0})'.format(self.padding)


class Lambda(object):
    """Apply a user-defined lambda as a transform.

    Args:
        lambd (function): Lambda/function to be used for transform.
    """

    def __init__(self, lambd):
        assert isinstance(lambd, types.LambdaType)
        self.lambd = lambd

    def __call__(self, img):
        return self.lambd(img)

    def __repr__(self):
        return self.__class__.__name__ + '()'


class RandomCrop(object):
    """Crop the given PIL Image at a random location.

    Args:
        size (sequence or int): Desired output size of the crop. If size is an
            int instead of sequence like (h, w), a square crop (size, size) is
            made.
        padding (int or sequence, optional): Optional padding on each border
            of the image. Default is 0, i.e no padding. If a sequence of length
            4 is provided, it is used to pad left, top, right, bottom borders
            respectively.
    """

    def __init__(self, size, padding=0):
        if isinstance(size, numbers.Number):
            self.size = (int(size), int(size))
        else:
            self.size = size
        self.padding = padding

    @staticmethod
    def get_params(img, output_size):
        """Get parameters for ``crop`` for a random crop.

        Args:
            img (PIL Image): Image to be cropped.
            output_size (tuple): Expected output size of the crop.

        Returns:
            tuple: params (i, j, h, w) to be passed to ``crop`` for random crop.
        """
        w, h = img.size
        th, tw = output_size
        if w == tw and h == th:
            return 0, 0, h, w

        i = random.randint(0, h - th)
        j = random.randint(0, w - tw)
        return i, j, th, tw

    def __call__(self, img):
        """
        Args:
            img (PIL Image): Image to be cropped.

        Returns:
            PIL Image: Cropped image.
        """
        if self.padding > 0:
            img = F.pad(img, self.padding)

        i, j, h, w = self.get_params(img, self.size)

        return F.crop(img, i, j, h, w)

    def __repr__(self):
        return self.__class__.__name__ + '(size={0})'.format(self.size)


class RandomHorizontalFlip(object):
    """Horizontally flip the given PIL Image randomly with a probability of 0.5."""

    def __call__(self, img):
        """
        Args:
            img (PIL Image): Image to be flipped.

        Returns:
            PIL Image: Randomly flipped image.
        """
        if random.random() < 0.5:
            return F.hflip(img)
        return img

    def __repr__(self):
        return self.__class__.__name__ + '()'


class RandomVerticalFlip(object):
    """Vertically flip the given PIL Image randomly with a probability of 0.5."""

    def __call__(self, img):
        """
        Args:
            img (PIL Image): Image to be flipped.

        Returns:
            PIL Image: Randomly flipped image.
        """
        if random.random() < 0.5:
            return F.vflip(img)
        return img

    def __repr__(self):
        return self.__class__.__name__ + '()'


class RandomResizedCrop(object):
    """Crop the given PIL Image to random size and aspect ratio.

    A crop of random size (default: of 0.08 to 1.0) of the original size and a random
    aspect ratio (default: of 3/4 to 4/3) of the original aspect ratio is made. This crop
    is finally resized to given size.
    This is popularly used to train the Inception networks.

    Args:
        size: expected output size of each edge
        scale: range of size of the origin size cropped
        ratio: range of aspect ratio of the origin aspect ratio cropped
        interpolation: Default: PIL.Image.BILINEAR
    """

    def __init__(self, size, scale=(0.08, 1.0), ratio=(3. / 4., 4. / 3.), interpolation=Image.BILINEAR):
        self.size = (size, size)
        self.interpolation = interpolation
        self.scale = scale
        self.ratio = ratio

    @staticmethod
    def get_params(img, scale, ratio):
        """Get parameters for ``crop`` for a random sized crop.

        Args:
            img (PIL Image): Image to be cropped.
            scale (tuple): range of size of the origin size cropped
            ratio (tuple): range of aspect ratio of the origin aspect ratio cropped

        Returns:
            tuple: params (i, j, h, w) to be passed to ``crop`` for a random
                sized crop.
        """
        for attempt in range(10):
            area = img.size[0] * img.size[1]
            target_area = random.uniform(*scale) * area
            aspect_ratio = random.uniform(*ratio)

            w = int(round(math.sqrt(target_area * aspect_ratio)))
            h = int(round(math.sqrt(target_area / aspect_ratio)))

            if random.random() < 0.5:
                w, h = h, w

            if w <= img.size[0] and h <= img.size[1]:
                i = random.randint(0, img.size[1] - h)
                j = random.randint(0, img.size[0] - w)
                return i, j, h, w

        # Fallback
        w = min(img.size[0], img.size[1])
        i = (img.size[1] - w) // 2
        j = (img.size[0] - w) // 2
        return i, j, w, w

    def __call__(self, img):
        """
        Args:
            img (PIL Image): Image to be flipped.

        Returns:
            PIL Image: Randomly cropped and resize image.
        """
        i, j, h, w = self.get_params(img, self.scale, self.ratio)
        return F.resized_crop(img, i, j, h, w, self.size, self.interpolation)

    def __repr__(self):
        return self.__class__.__name__ + '(size={0})'.format(self.size)


class RandomSizedCrop(RandomResizedCrop):
    """
    Note: This transform is deprecated in favor of RandomResizedCrop.
    """
    def __init__(self, *args, **kwargs):
        warnings.warn("The use of the transforms.RandomSizedCrop transform is deprecated, " +
                      "please use transforms.RandomResizedCrop instead.")
        super(RandomSizedCrop, self).__init__(*args, **kwargs)


class FiveCrop(object):
    """Crop the given PIL Image into four corners and the central crop

    .. Note::
         This transform returns a tuple of images and there may be a mismatch in the number of
         inputs and targets your Dataset returns. See below for an example of how to deal with
         this.

    Args:
         size (sequence or int): Desired output size of the crop. If size is an ``int``
            instead of sequence like (h, w), a square crop of size (size, size) is made.

    Example:
         >>> transform = Compose([
         >>>    FiveCrop(size), # this is a list of PIL Images
         >>>    Lambda(lambda crops: torch.stack([ToTensor()(crop) for crop in crops])) # returns a 4D tensor
         >>> ])
         >>> #In your test loop you can do the following:
         >>> input, target = batch # input is a 5d tensor, target is 2d
         >>> bs, ncrops, c, h, w = input.size()
         >>> result = model(input.view(-1, c, h, w)) # fuse batch size and ncrops
         >>> result_avg = result.view(bs, ncrops, -1).mean(1) # avg over crops
    """

    def __init__(self, size):
        self.size = size
        if isinstance(size, numbers.Number):
            self.size = (int(size), int(size))
        else:
            assert len(size) == 2, "Please provide only two dimensions (h, w) for size."
            self.size = size

    def __call__(self, img):
        return F.five_crop(img, self.size)

    def __repr__(self):
        return self.__class__.__name__ + '(size={0})'.format(self.size)


class TenCrop(object):
    """Crop the given PIL Image into four corners and the central crop plus the flipped version of
    these (horizontal flipping is used by default)

    .. Note::
         This transform returns a tuple of images and there may be a mismatch in the number of
         inputs and targets your Dataset returns. See below for an example of how to deal with
         this.

    Args:
        size (sequence or int): Desired output size of the crop. If size is an
            int instead of sequence like (h, w), a square crop (size, size) is
            made.
        vertical_flip(bool): Use vertical flipping instead of horizontal

    Example:
         >>> transform = Compose([
         >>>    TenCrop(size), # this is a list of PIL Images
         >>>    Lambda(lambda crops: torch.stack([ToTensor()(crop) for crop in crops])) # returns a 4D tensor
         >>> ])
         >>> #In your test loop you can do the following:
         >>> input, target = batch # input is a 5d tensor, target is 2d
         >>> bs, ncrops, c, h, w = input.size()
         >>> result = model(input.view(-1, c, h, w)) # fuse batch size and ncrops
         >>> result_avg = result.view(bs, ncrops, -1).mean(1) # avg over crops
    """

    def __init__(self, size, vertical_flip=False):
        self.size = size
        if isinstance(size, numbers.Number):
            self.size = (int(size), int(size))
        else:
            assert len(size) == 2, "Please provide only two dimensions (h, w) for size."
            self.size = size
        self.vertical_flip = vertical_flip

    def __call__(self, img):
        return F.ten_crop(img, self.size, self.vertical_flip)

    def __repr__(self):
        return self.__class__.__name__ + '(size={0})'.format(self.size)


class LinearTransformation(object):
    """Transform a tensor image with a square transformation matrix computed
    offline.

    Given transformation_matrix, will flatten the torch.*Tensor, compute the dot
    product with the transformation matrix and reshape the tensor to its
    original shape.

    Applications:
    - whitening: zero-center the data, compute the data covariance matrix
                 [D x D] with np.dot(X.T, X), perform SVD on this matrix and
                 pass it as transformation_matrix.

    Args:
        transformation_matrix (Tensor): tensor [D x D], D = C x H x W
    """

    def __init__(self, transformation_matrix):
        if transformation_matrix.size(0) != transformation_matrix.size(1):
            raise ValueError("transformation_matrix should be square. Got " +
                             "[{} x {}] rectangular matrix.".format(*transformation_matrix.size()))
        self.transformation_matrix = transformation_matrix

    def __call__(self, tensor):
        """
        Args:
            tensor (Tensor): Tensor image of size (C, H, W) to be whitened.

        Returns:
            Tensor: Transformed image.
        """
        if tensor.size(0) * tensor.size(1) * tensor.size(2) != self.transformation_matrix.size(0):
            raise ValueError("tensor and transformation matrix have incompatible shape." +
                             "[{} x {} x {}] != ".format(*tensor.size()) +
                             "{}".format(self.transformation_matrix.size(0)))
        flat_tensor = tensor.view(1, -1)
        transformed_tensor = torch.mm(flat_tensor, self.transformation_matrix)
        tensor = transformed_tensor.view(tensor.size())
        return tensor

    def __repr__(self):
        format_string = self.__class__.__name__ + '('
        format_string += (str(self.transformation_matrix.numpy().tolist()) + ')')
        return format_string


class ColorJitter(object):
    """Randomly change the brightness, contrast and saturation of an image.

    Args:
        brightness (float): How much to jitter brightness. brightness_factor
            is chosen uniformly from [max(0, 1 - brightness), 1 + brightness].
        contrast (float): How much to jitter contrast. contrast_factor
            is chosen uniformly from [max(0, 1 - contrast), 1 + contrast].
        saturation (float): How much to jitter saturation. saturation_factor
            is chosen uniformly from [max(0, 1 - saturation), 1 + saturation].
        hue(float): How much to jitter hue. hue_factor is chosen uniformly from
            [-hue, hue]. Should be >=0 and <= 0.5.
    """
    def __init__(self, brightness=0, contrast=0, saturation=0, hue=0):
        self.brightness = brightness
        self.contrast = contrast
        self.saturation = saturation
        self.hue = hue

    @staticmethod
    def get_params(brightness, contrast, saturation, hue):
        """Get a randomized transform to be applied on image.

        Arguments are same as that of __init__.

        Returns:
            Transform which randomly adjusts brightness, contrast and
            saturation in a random order.
        """
        transforms = []
        if brightness > 0:
            brightness_factor = np.random.uniform(max(0, 1 - brightness), 1 + brightness)
            transforms.append(Lambda(lambda img: F.adjust_brightness(img, brightness_factor)))

        if contrast > 0:
            contrast_factor = np.random.uniform(max(0, 1 - contrast), 1 + contrast)
            transforms.append(Lambda(lambda img: F.adjust_contrast(img, contrast_factor)))

        if saturation > 0:
            saturation_factor = np.random.uniform(max(0, 1 - saturation), 1 + saturation)
            transforms.append(Lambda(lambda img: F.adjust_saturation(img, saturation_factor)))

        if hue > 0:
            hue_factor = np.random.uniform(-hue, hue)
            transforms.append(Lambda(lambda img: F.adjust_hue(img, hue_factor)))

        np.random.shuffle(transforms)
        transform = Compose(transforms)

        return transform

    def __call__(self, img):
        """
        Args:
            img (PIL Image): Input image.

        Returns:
            PIL Image: Color jittered image.
        """
        transform = self.get_params(self.brightness, self.contrast,
                                    self.saturation, self.hue)
        return transform(img)

    def __repr__(self):
        return self.__class__.__name__ + '()'


class RandomRotation(object):
    """Rotate the image by angle.

    Args:
        degrees (sequence or float or int): Range of degrees to select from.
            If degrees is a number instead of sequence like (min, max), the range of degrees
            will be (-degrees, +degrees).
        resample ({PIL.Image.NEAREST, PIL.Image.BILINEAR, PIL.Image.BICUBIC}, optional):
            An optional resampling filter.
            See http://pillow.readthedocs.io/en/3.4.x/handbook/concepts.html#filters
            If omitted, or if the image has mode "1" or "P", it is set to PIL.Image.NEAREST.
        expand (bool, optional): Optional expansion flag.
            If true, expands the output to make it large enough to hold the entire rotated image.
            If false or omitted, make the output image the same size as the input image.
            Note that the expand flag assumes rotation around the center and no translation.
        center (2-tuple, optional): Optional center of rotation.
            Origin is the upper left corner.
            Default is the center of the image.
    """

    def __init__(self, degrees, resample=False, expand=False, center=None):
        if isinstance(degrees, numbers.Number):
            if degrees < 0:
                raise ValueError("If degrees is a single number, it must be positive.")
            self.degrees = (-degrees, degrees)
        else:
            if len(degrees) != 2:
                raise ValueError("If degrees is a sequence, it must be of len 2.")
            self.degrees = degrees

        self.resample = resample
        self.expand = expand
        self.center = center

    @staticmethod
    def get_params(degrees):
        """Get parameters for ``rotate`` for a random rotation.

        Returns:
            sequence: params to be passed to ``rotate`` for random rotation.
        """
        angle = np.random.uniform(degrees[0], degrees[1])

        return angle

    def __call__(self, img):
        """
            img (PIL Image): Image to be rotated.

        Returns:
            PIL Image: Rotated image.
        """

        angle = self.get_params(self.degrees)

        return F.rotate(img, angle, self.resample, self.expand, self.center)

    def __repr__(self):
        return self.__class__.__name__ + '(degrees={0})'.format(self.degrees)


class Grayscale(object):
    """Convert image to grayscale.

    Args:
        num_output_channels (int): (1 or 3) number of channels desired for output image

    Returns:
        PIL Image: Grayscale version of the input.
        - If num_output_channels == 1 : returned image is single channel
        - If num_output_channels == 3 : returned image is 3 channel with r == g == b

    """

    def __init__(self, num_output_channels=1):
        self.num_output_channels = num_output_channels

    def __call__(self, img):
        """
        Args:
            img (PIL Image): Image to be converted to grayscale.

        Returns:
            PIL Image: Randomly grayscaled image.
        """
        return F.to_grayscale(img, num_output_channels=self.num_output_channels)

    def __repr__(self):
        return self.__class__.__name__ + '()'


class RandomGrayscale(object):
    """Randomly convert image to grayscale with a probability of p (default 0.1).

    Args:
        p (float): probability that image should be converted to grayscale.

    Returns:
        PIL Image: Grayscale version of the input image with probability p and unchanged
        with probability (1-p).
        - If input image is 1 channel: grayscale version is 1 channel
        - If input image is 3 channel: grayscale version is 3 channel with r == g == b

    """

    def __init__(self, p=0.1):
        self.p = p

    def __call__(self, img):
        """
        Args:
            img (PIL Image): Image to be converted to grayscale.

        Returns:
            PIL Image: Randomly grayscaled image.
        """
        num_output_channels = 1 if img.mode == 'L' else 3
        if random.random() < self.p:
            return F.to_grayscale(img, num_output_channels=num_output_channels)
        return img

<<<<<<< HEAD

class RandomErasing(object):
    """ Randomly selects a rectangle region in an image and erases its pixels.
        'Random Erasing Data Augmentation' by Zhong et al.
        See https://arxiv.org/pdf/1708.04896.pdf
    Args:
         probability: The probability that the Random Erasing operation will be performed.
         sl: Minimum proportion of erased area against input image.
         sh: Maximum proportion of erased area against input image.
         r1: Minimum aspect ratio of erased area.
         values: Erasing value. Default is 0. If a tuple of
            length 3, it is used to erase R, G, B channels respectively.
            If a str of 'random', erasing each pixel with random values.
    Returns:
        Erased Image.
    # Examples:
        >>> transform = transforms.Compose([
        >>> transforms.RandomHorizontalFlip(),
        >>> transforms.ToTensor(),
        >>> transforms.Normalize((0.485, 0.456, 0.406), (0.229, 0.224, 0.225)),
        >>> transforms.RandomErasing(),
        >>> ])
    """

    def __init__(self, probability=0.5, sl=0.02, sh=0.4, r1=0.3, value=0):
        assert isinstance(value, (numbers.Number, str, tuple))
        self.probability = probability
        self.sl = sl
        self.sh = sh
        self.r1 = r1
        self.value = value

    @staticmethod
    def get_params(img, sl=0.02, sh=0.4, r1=0.3, value=0):
        """Get parameters for ``erase`` for a random erasing.
        Args:
            img (Tensor): Image to be erased.
            output_size (tuple): Expected output size and erasing value of the erase.
        Returns:
            tuple: params (x, y, h, w, v) to be passed to ``erase`` for random erasing.
        """
        while True:
            area = img.size()[1] * img.size()[2]

            target_area = random.uniform(sl, sh) * area
            aspect_ratio = random.uniform(r1, 1 / r1)

            h = int(round(math.sqrt(target_area * aspect_ratio)))
            w = int(round(math.sqrt(target_area / aspect_ratio)))

            if w < img.size()[2] and h < img.size()[1]:
                x = random.randint(0, img.size()[1] - h)
                y = random.randint(0, img.size()[2] - w)
                if isinstance(value, numbers.Number):
                    v = value
                elif isinstance(value, str):
                    v = torch.rand(img.size()[0], h, w)
                elif isinstance(value, tuple):
                    v = torch.FloatTensor(value).view(-1, 1, 1).expand(-1, h, w)
                return x, y, h, w, v

    def __call__(self, img):
        """
        Args:
            img (Tensor): Image to be erased.
        Returns:
            Image (Tensor): Erased image.
        """
        if random.uniform(0, 1) < self.probability:
            x, y, h, w, v = self.get_params(img, sl=self.sl, sh=self.sh, r1=self.r1, value=self.value)
            return F.erase(img, x, y, h, w, v)
        return img
=======
    def __repr__(self):
        return self.__class__.__name__ + '()'
>>>>>>> 005bc473
<|MERGE_RESOLUTION|>--- conflicted
+++ resolved
@@ -755,7 +755,6 @@
             return F.to_grayscale(img, num_output_channels=num_output_channels)
         return img
 
-<<<<<<< HEAD
 
 class RandomErasing(object):
     """ Randomly selects a rectangle region in an image and erases its pixels.
@@ -828,7 +827,6 @@
             x, y, h, w, v = self.get_params(img, sl=self.sl, sh=self.sh, r1=self.r1, value=self.value)
             return F.erase(img, x, y, h, w, v)
         return img
-=======
-    def __repr__(self):
-        return self.__class__.__name__ + '()'
->>>>>>> 005bc473
+
+    def __repr__(self):
+        return self.__class__.__name__ + '()'