--- conflicted
+++ resolved
@@ -25,15 +25,10 @@
 
 
 __all__ = ["Compose", "ToTensor", "ToPILImage", "Normalize", "Resize", "Scale", "CenterCrop", "Pad",
-<<<<<<< HEAD
-           "Lambda", "RandomCrop", "RandomHorizontalFlip", "RandomVerticalFlip", "RandomResizedCrop",
-           "RandomSizedCrop", "FiveCrop", "TenCrop", "LinearTransformation", "ColorJitter", "RandomRotation",
-           "Grayscale", "RandomGrayscale", "RandomErasing"]
-=======
            "Lambda", "RandomApply", "RandomChoice", "RandomOrder", "RandomCrop", "RandomHorizontalFlip",
            "RandomVerticalFlip", "RandomResizedCrop", "RandomSizedCrop", "FiveCrop", "TenCrop", "LinearTransformation",
            "ColorJitter", "RandomRotation", "RandomAffine", "Grayscale", "RandomGrayscale",
-           "RandomPerspective"]
+           "RandomPerspective", "RandomErasing"]
 
 _pil_interpolation_to_str = {
     Image.NEAREST: 'PIL.Image.NEAREST',
@@ -43,7 +38,6 @@
     Image.HAMMING: 'PIL.Image.HAMMING',
     Image.BOX: 'PIL.Image.BOX',
 }
->>>>>>> 90771646
 
 
 class Compose(object):
