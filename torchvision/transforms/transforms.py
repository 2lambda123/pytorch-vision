--- conflicted
+++ resolved
@@ -2048,7 +2048,6 @@
         return img
 
     def __repr__(self) -> str:
-<<<<<<< HEAD
         return f"{self.__class__.__name__}(p={self.p})"
 
 
@@ -2127,7 +2126,4 @@
         format_string += ", (sigma=" + str(self.sigma) + ")"
         format_string += ", interpolation={self.interpolation}"
         format_string += ", fill={self.fill})"
-        return format_string
-=======
-        return f"{self.__class__.__name__}(p={self.p})"
->>>>>>> 22153d37
+        return format_string