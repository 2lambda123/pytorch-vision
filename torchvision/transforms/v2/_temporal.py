from typing import Any, Dict

import torch
from torchvision.transforms.v2 import functional as F, Transform


class UniformTemporalSubsample(Transform):
    """[BETA] Uniformly subsample ``num_samples`` indices from the temporal dimension of the video.

    .. v2betastatus:: UniformTemporalSubsample transform

    Videos are expected to be of shape ``[..., T, C, H, W]`` where ``T`` denotes the temporal dimension.

    When ``num_samples`` is larger than the size of temporal dimension of the video, it
    will sample frames based on nearest neighbor interpolation.

    Args:
        num_samples (int): The number of equispaced samples to be selected
    """

    _transformed_types = (torch.Tensor,)

    def __init__(self, num_samples: int):
        super().__init__()
        self.num_samples = num_samples

<<<<<<< HEAD
    def _transform(self, inpt: datapoints._VideoType, params: Dict[str, Any]) -> datapoints._VideoType:
        return self._call_kernel(F.uniform_temporal_subsample, inpt, self.num_samples)
=======
    def _transform(self, inpt: Any, params: Dict[str, Any]) -> Any:
        return F.uniform_temporal_subsample(inpt, self.num_samples)
>>>>>>> f2b6f43a
<|MERGE_RESOLUTION|>--- conflicted
+++ resolved
@@ -24,10 +24,5 @@
         super().__init__()
         self.num_samples = num_samples
 
-<<<<<<< HEAD
-    def _transform(self, inpt: datapoints._VideoType, params: Dict[str, Any]) -> datapoints._VideoType:
-        return self._call_kernel(F.uniform_temporal_subsample, inpt, self.num_samples)
-=======
     def _transform(self, inpt: Any, params: Dict[str, Any]) -> Any:
-        return F.uniform_temporal_subsample(inpt, self.num_samples)
->>>>>>> f2b6f43a
+        self._call_kernel(F.uniform_temporal_subsample, inpt, self.num_samples)