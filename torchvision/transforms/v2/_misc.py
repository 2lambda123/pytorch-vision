import collections
import warnings
from contextlib import suppress
from typing import Any, Callable, cast, Dict, List, Mapping, Optional, Sequence, Type, Union

import PIL.Image

import torch
from torch.utils._pytree import tree_flatten, tree_unflatten

from torchvision import datapoints, transforms as _transforms
from torchvision.transforms.v2 import functional as F, Transform

from ._utils import _get_defaultdict, _setup_float_or_seq, _setup_size
from .utils import has_any, is_simple_tensor, query_bounding_box


# TODO: do we want/need to expose this?
class Identity(Transform):
    def _transform(self, inpt: Any, params: Dict[str, Any]) -> Any:
        return inpt


class Lambda(Transform):
    """[BETA] Apply a user-defined function as a transform.

    .. betastatus:: Lambda transform

    This transform does not support torchscript.

    Args:
        lambd (function): Lambda/function to be used for transform.
    """

    def __init__(self, lambd: Callable[[Any], Any], *types: Type):
        super().__init__()
        self.lambd = lambd
        self.types = types or (object,)

    def _transform(self, inpt: Any, params: Dict[str, Any]) -> Any:
        if isinstance(inpt, self.types):
            return self.lambd(inpt)
        else:
            return inpt

    def extra_repr(self) -> str:
        extras = []
        name = getattr(self.lambd, "__name__", None)
        if name:
            extras.append(name)
        extras.append(f"types={[type.__name__ for type in self.types]}")
        return ", ".join(extras)


class LinearTransformation(Transform):
    """[BETA] Transform a tensor image or video with a square transformation matrix and a mean_vector computed offline.

    .. betastatus:: LinearTransformation transform

    This transform does not support PIL Image.
    Given transformation_matrix and mean_vector, will flatten the torch.*Tensor and
    subtract mean_vector from it which is then followed by computing the dot
    product with the transformation matrix and then reshaping the tensor to its
    original shape.

    Applications:
        whitening transformation: Suppose X is a column vector zero-centered data.
        Then compute the data covariance matrix [D x D] with torch.mm(X.t(), X),
        perform SVD on this matrix and pass it as transformation_matrix.

    Args:
        transformation_matrix (Tensor): tensor [D x D], D = C x H x W
        mean_vector (Tensor): tensor [D], D = C x H x W
    """

    _v1_transform_cls = _transforms.LinearTransformation

    _transformed_types = (is_simple_tensor, datapoints.Image, datapoints.Video)

    def __init__(self, transformation_matrix: torch.Tensor, mean_vector: torch.Tensor):
        super().__init__()
        if transformation_matrix.size(0) != transformation_matrix.size(1):
            raise ValueError(
                "transformation_matrix should be square. Got "
                f"{tuple(transformation_matrix.size())} rectangular matrix."
            )

        if mean_vector.size(0) != transformation_matrix.size(0):
            raise ValueError(
                f"mean_vector should have the same length {mean_vector.size(0)}"
                f" as any one of the dimensions of the transformation_matrix [{tuple(transformation_matrix.size())}]"
            )

        if transformation_matrix.device != mean_vector.device:
            raise ValueError(
                f"Input tensors should be on the same device. Got {transformation_matrix.device} and {mean_vector.device}"
            )

        if transformation_matrix.dtype != mean_vector.dtype:
            raise ValueError(
                f"Input tensors should have the same dtype. Got {transformation_matrix.dtype} and {mean_vector.dtype}"
            )

        self.transformation_matrix = transformation_matrix
        self.mean_vector = mean_vector

    def _check_inputs(self, sample: Any) -> Any:
        if has_any(sample, PIL.Image.Image):
            raise TypeError("LinearTransformation does not work on PIL Images")

    def _transform(self, inpt: Any, params: Dict[str, Any]) -> Any:
        shape = inpt.shape
        n = shape[-3] * shape[-2] * shape[-1]
        if n != self.transformation_matrix.shape[0]:
            raise ValueError(
                "Input tensor and transformation matrix have incompatible shape."
                + f"[{shape[-3]} x {shape[-2]} x {shape[-1]}] != "
                + f"{self.transformation_matrix.shape[0]}"
            )

        if inpt.device.type != self.mean_vector.device.type:
            raise ValueError(
                "Input tensor should be on the same device as transformation matrix and mean vector. "
                f"Got {inpt.device} vs {self.mean_vector.device}"
            )

        flat_inpt = inpt.reshape(-1, n) - self.mean_vector

        transformation_matrix = self.transformation_matrix.to(flat_inpt.dtype)
        output = torch.mm(flat_inpt, transformation_matrix)
        output = output.reshape(shape)

        if isinstance(inpt, (datapoints.Image, datapoints.Video)):
            output = type(inpt).wrap_like(inpt, output)  # type: ignore[arg-type]
        return output


class Normalize(Transform):
    """[BETA] Normalize a tensor image or video with mean and standard deviation.

    .. betastatus:: Normalize transform

    This transform does not support PIL Image.
    Given mean: ``(mean[1],...,mean[n])`` and std: ``(std[1],..,std[n])`` for ``n``
    channels, this transform will normalize each channel of the input
    ``torch.*Tensor`` i.e.,
    ``output[channel] = (input[channel] - mean[channel]) / std[channel]``

    .. note::
        This transform acts out of place, i.e., it does not mutate the input tensor.

    Args:
        mean (sequence): Sequence of means for each channel.
        std (sequence): Sequence of standard deviations for each channel.
        inplace(bool,optional): Bool to make this operation in-place.

    """

    _v1_transform_cls = _transforms.Normalize
    _transformed_types = (datapoints.Image, is_simple_tensor, datapoints.Video)

    def __init__(self, mean: Sequence[float], std: Sequence[float], inplace: bool = False):
        super().__init__()
        self.mean = list(mean)
        self.std = list(std)
        self.inplace = inplace

    def _check_inputs(self, sample: Any) -> Any:
        if has_any(sample, PIL.Image.Image):
            raise TypeError(f"{type(self).__name__}() does not support PIL images.")

    def _transform(
        self, inpt: Union[datapoints._TensorImageType, datapoints._TensorVideoType], params: Dict[str, Any]
    ) -> Any:
        return F.normalize(inpt, mean=self.mean, std=self.std, inplace=self.inplace)


class GaussianBlur(Transform):
    """[BETA] Blurs image with randomly chosen Gaussian blur.

    .. betastatus:: GausssianBlur transform

    If the input is a Tensor, it is expected
    to have [..., C, H, W] shape, where ... means an arbitrary number of leading dimensions.

    Args:
        kernel_size (int or sequence): Size of the Gaussian kernel.
        sigma (float or tuple of float (min, max)): Standard deviation to be used for
            creating kernel to perform blurring. If float, sigma is fixed. If it is tuple
            of float (min, max), sigma is chosen uniformly at random to lie in the
            given range.
    """

    _v1_transform_cls = _transforms.GaussianBlur

    def __init__(
        self, kernel_size: Union[int, Sequence[int]], sigma: Union[int, float, Sequence[float]] = (0.1, 2.0)
    ) -> None:
        super().__init__()
        self.kernel_size = _setup_size(kernel_size, "Kernel size should be a tuple/list of two integers")
        for ks in self.kernel_size:
            if ks <= 0 or ks % 2 == 0:
                raise ValueError("Kernel size value should be an odd and positive number.")

        if isinstance(sigma, (int, float)):
            if sigma <= 0:
                raise ValueError("If sigma is a single number, it must be positive.")
            sigma = float(sigma)
        elif isinstance(sigma, Sequence) and len(sigma) == 2:
            if not 0.0 < sigma[0] <= sigma[1]:
                raise ValueError("sigma values should be positive and of the form (min, max).")
        else:
            raise TypeError("sigma should be a single int or float or a list/tuple with length 2 floats.")

        self.sigma = _setup_float_or_seq(sigma, "sigma", 2)

    def _get_params(self, flat_inputs: List[Any]) -> Dict[str, Any]:
        sigma = torch.empty(1).uniform_(self.sigma[0], self.sigma[1]).item()
        return dict(sigma=[sigma, sigma])

    def _transform(self, inpt: Any, params: Dict[str, Any]) -> Any:
        return F.gaussian_blur(inpt, self.kernel_size, **params)


class ToDtype(Transform):
    """[BETA] Converts the input to a specific dtype.

    .. betastatus:: ToDtype transform

    Args:
        dtype (dtype or dict of Datapoint -> dtype): The dtype to convert to. A dict can be passed to specify
            per-datapoint conversions, e.g. ``dtype={datapoints.Image: torch.float32, datapoints.Video: torch.float64}``.
    """

    _transformed_types = (torch.Tensor,)

    def __init__(self, dtype: Union[torch.dtype, Dict[Type, Optional[torch.dtype]]]) -> None:
        super().__init__()
        if not isinstance(dtype, dict):
            dtype = _get_defaultdict(dtype)
        if torch.Tensor in dtype and any(cls in dtype for cls in [datapoints.Image, datapoints.Video]):
            warnings.warn(
                "Got `dtype` values for `torch.Tensor` and either `datapoints.Image` or `datapoints.Video`. "
                "Note that a plain `torch.Tensor` will *not* be transformed by this (or any other transformation) "
                "in case a `datapoints.Image` or `datapoints.Video` is present in the input."
            )
        self.dtype = dtype

    def _transform(self, inpt: Any, params: Dict[str, Any]) -> Any:
        dtype = self.dtype[type(inpt)]
        if dtype is None:
            return inpt
        return inpt.to(dtype=dtype)


<<<<<<< HEAD
class SanitizeBoundingBoxes(Transform):
    """[BETA] Remove degenerate/invalid bounding boxes and their corresponding labels and optionally masks.

    .. betastatus:: SanitizeBoundingBoxes transform

    This transform removes bounding boxes and their associated labels that:

    - are below a given ``min_size``: by default this also removes degenerate boxes that have e.g. X2 <= X1.
    - have any coordinate outside of their corresponding image. You may want to
      call :class:`~torchvision.transforms.v2.ClampBoundingBox` first to avoid undesired removals.

    It is recommended to call it at the end of a pipeline, before passing the
    input to the models. It is critical to call this transform if
    :class:`~torchvision.transforms.v2.RandomIoUCrop` was called.
    If you want to be extra careful, you may call it after all transforms that
    may modify bounding boxes but once at the end should be enough in most
    cases.

    Args:
        min_size (float, optional) The size below which bounding boxes are removed. Default is 1.
        labels_getter (callable or str or None, optional): indicates how to identify the labels in the input.
            It can be a str in which case the input is expected to be a dict, and ``labels_getter`` then specifies
            the key whose value corresponds to the labels. It can also be a callable that takes the same input
            as the transform, and returns the labels.
            By default, this will try to find a "labels" key in the input, if
            the input is a dict or it is a tuple whose second element is a dict.
            This heuristic should work well with a lot of datasets, including the built-in torchvision datasets.
    """

=======
class SanitizeBoundingBox(Transform):
>>>>>>> 2b70774e
    # This removes boxes and their corresponding labels:
    # - small or degenerate bboxes based on min_size (this includes those where X2 <= X1 or Y2 <= Y1)
    # - boxes with any coordinate outside the range of the image (negative, or > spatial_size)

    def __init__(
        self,
        min_size: float = 1.0,
        labels_getter: Union[Callable[[Any], Optional[torch.Tensor]], str, None] = "default",
    ) -> None:
        super().__init__()

        if min_size < 1:
            raise ValueError(f"min_size must be >= 1, got {min_size}.")
        self.min_size = min_size

        self.labels_getter = labels_getter
        self._labels_getter: Optional[Callable[[Any], Optional[torch.Tensor]]]
        if labels_getter == "default":
            self._labels_getter = self._find_labels_default_heuristic
        elif callable(labels_getter):
            self._labels_getter = labels_getter
        elif isinstance(labels_getter, str):
            self._labels_getter = lambda inputs: SanitizeBoundingBox._get_dict_or_second_tuple_entry(inputs)[
                labels_getter  # type: ignore[index]
            ]
        elif labels_getter is None:
            self._labels_getter = None
        else:
            raise ValueError(
                "labels_getter should either be a str, callable, or 'default'. "
                f"Got {labels_getter} of type {type(labels_getter)}."
            )

    @staticmethod
    def _get_dict_or_second_tuple_entry(inputs: Any) -> Mapping[str, Any]:
        # datasets outputs may be plain dicts like {"img": ..., "labels": ..., "bbox": ...}
        # or tuples like (img, {"labels":..., "bbox": ...})
        # This hacky helper accounts for both structures.
        if isinstance(inputs, tuple):
            inputs = inputs[1]

        if not isinstance(inputs, collections.abc.Mapping):
            raise ValueError(
                f"If labels_getter is a str or 'default', "
                f"then the input to forward() must be a dict or a tuple whose second element is a dict."
                f" Got {type(inputs)} instead."
            )
        return inputs

    @staticmethod
    def _find_labels_default_heuristic(inputs: Dict[str, Any]) -> Optional[torch.Tensor]:
        # Tries to find a "labels" key, otherwise tries for the first key that contains "label" - case insensitive
        # Returns None if nothing is found
        inputs = SanitizeBoundingBox._get_dict_or_second_tuple_entry(inputs)
        candidate_key = None
        with suppress(StopIteration):
            candidate_key = next(key for key in inputs.keys() if key.lower() == "labels")
        if candidate_key is None:
            with suppress(StopIteration):
                candidate_key = next(key for key in inputs.keys() if "label" in key.lower())
        if candidate_key is None:
            raise ValueError(
                "Could not infer where the labels are in the sample. Try passing a callable as the labels_getter parameter?"
                "If there are no samples and it is by design, pass labels_getter=None."
            )
        return inputs[candidate_key]

    def forward(self, *inputs: Any) -> Any:
        inputs = inputs if len(inputs) > 1 else inputs[0]

        if self._labels_getter is None:
            labels = None
        else:
            labels = self._labels_getter(inputs)
            if labels is not None and not isinstance(labels, torch.Tensor):
                raise ValueError(f"The labels in the input to forward() must be a tensor, got {type(labels)} instead.")

        flat_inputs, spec = tree_flatten(inputs)
        # TODO: this enforces one single BoundingBox entry.
        # Assuming this transform needs to be called at the end of *any* pipeline that has bboxes...
        # should we just enforce it for all transforms?? What are the benefits of *not* enforcing this?
        boxes = query_bounding_box(flat_inputs)

        if boxes.ndim != 2:
            raise ValueError(f"boxes must be of shape (num_boxes, 4), got {boxes.shape}")

        if labels is not None and boxes.shape[0] != labels.shape[0]:
            raise ValueError(
                f"Number of boxes (shape={boxes.shape}) and number of labels (shape={labels.shape}) do not match."
            )

        boxes = cast(
            datapoints.BoundingBox,
            F.convert_format_bounding_box(
                boxes,
                new_format=datapoints.BoundingBoxFormat.XYXY,
            ),
        )
        ws, hs = boxes[:, 2] - boxes[:, 0], boxes[:, 3] - boxes[:, 1]
        valid = (ws >= self.min_size) & (hs >= self.min_size) & (boxes >= 0).all(dim=-1)
        # TODO: Do we really need to check for out of bounds here? All
        # transforms should be clamping anyway, so this should never happen?
        image_h, image_w = boxes.spatial_size
        valid &= (boxes[:, 0] <= image_w) & (boxes[:, 2] <= image_w)
        valid &= (boxes[:, 1] <= image_h) & (boxes[:, 3] <= image_h)

        params = dict(valid=valid, labels=labels)
        flat_outputs = [
            # Even-though it may look like we're transforming all inputs, we don't:
            # _transform() will only care about BoundingBoxes and the labels
            self._transform(inpt, params)
            for inpt in flat_inputs
        ]

        return tree_unflatten(flat_outputs, spec)

    def _transform(self, inpt: Any, params: Dict[str, Any]) -> Any:

        if (inpt is not None and inpt is params["labels"]) or isinstance(
            inpt, (datapoints.BoundingBox, datapoints.Mask)
        ):
            inpt = inpt[params["valid"]]

        return inpt<|MERGE_RESOLUTION|>--- conflicted
+++ resolved
@@ -253,11 +253,10 @@
         return inpt.to(dtype=dtype)
 
 
-<<<<<<< HEAD
-class SanitizeBoundingBoxes(Transform):
+class SanitizeBoundingBox(Transform):
     """[BETA] Remove degenerate/invalid bounding boxes and their corresponding labels and optionally masks.
 
-    .. betastatus:: SanitizeBoundingBoxes transform
+    .. betastatus:: SanitizeBoundingBox transform
 
     This transform removes bounding boxes and their associated labels that:
 
@@ -283,10 +282,7 @@
             This heuristic should work well with a lot of datasets, including the built-in torchvision datasets.
     """
 
-=======
-class SanitizeBoundingBox(Transform):
->>>>>>> 2b70774e
-    # This removes boxes and their corresponding labels:
+     This removes boxes and their corresponding labels:
     # - small or degenerate bboxes based on min_size (this includes those where X2 <= X1 or Y2 <= Y1)
     # - boxes with any coordinate outside the range of the image (negative, or > spatial_size)
 
