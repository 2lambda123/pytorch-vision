import math
import numbers
import warnings
from typing import Any, cast, Dict, List, Literal, Optional, Sequence, Tuple, Type, Union

import PIL.Image
import torch

from torchvision import datapoints, transforms as _transforms
from torchvision.ops.boxes import box_iou
from torchvision.transforms.functional import _get_perspective_coeffs
from torchvision.transforms.v2 import functional as F, InterpolationMode, Transform
from torchvision.transforms.v2.functional._geometry import _check_interpolation

from ._transform import _RandomApplyTransform
from ._utils import (
    _check_padding_arg,
    _check_padding_mode_arg,
    _check_sequence_input,
    _setup_angle,
    _setup_fill_arg,
    _setup_float_or_seq,
    _setup_size,
)
<<<<<<< HEAD
from .utils import has_all, has_any, is_simple_tensor, query_bounding_box, query_size
=======
from .utils import has_all, has_any, is_simple_tensor, query_bounding_boxes, query_spatial_size
>>>>>>> 332bff93


class RandomHorizontalFlip(_RandomApplyTransform):
    """[BETA] Horizontally flip the input with a given probability.

    .. v2betastatus:: RandomHorizontalFlip transform

    If the input is a :class:`torch.Tensor` or a ``Datapoint`` (e.g. :class:`~torchvision.datapoints.Image`,
    :class:`~torchvision.datapoints.Video`, :class:`~torchvision.datapoints.BoundingBoxes` etc.)
    it can have arbitrary number of leading batch dimensions. For example,
    the image can have ``[..., C, H, W]`` shape. A bounding box can have ``[..., 4]`` shape.

    Args:
        p (float, optional): probability of the input being flipped. Default value is 0.5
    """

    _v1_transform_cls = _transforms.RandomHorizontalFlip

    def _transform(self, inpt: Any, params: Dict[str, Any]) -> Any:
        return F.horizontal_flip(inpt)


class RandomVerticalFlip(_RandomApplyTransform):
    """[BETA] Vertically flip the input with a given probability.

    .. v2betastatus:: RandomVerticalFlip transform

    If the input is a :class:`torch.Tensor` or a ``Datapoint`` (e.g. :class:`~torchvision.datapoints.Image`,
    :class:`~torchvision.datapoints.Video`, :class:`~torchvision.datapoints.BoundingBoxes` etc.)
    it can have arbitrary number of leading batch dimensions. For example,
    the image can have ``[..., C, H, W]`` shape. A bounding box can have ``[..., 4]`` shape.

    Args:
        p (float, optional): probability of the input being flipped. Default value is 0.5
    """

    _v1_transform_cls = _transforms.RandomVerticalFlip

    def _transform(self, inpt: Any, params: Dict[str, Any]) -> Any:
        return F.vertical_flip(inpt)


class Resize(Transform):
    """[BETA] Resize the input to the given size.

    .. v2betastatus:: Resize transform

    If the input is a :class:`torch.Tensor` or a ``Datapoint`` (e.g. :class:`~torchvision.datapoints.Image`,
    :class:`~torchvision.datapoints.Video`, :class:`~torchvision.datapoints.BoundingBoxes` etc.)
    it can have arbitrary number of leading batch dimensions. For example,
    the image can have ``[..., C, H, W]`` shape. A bounding box can have ``[..., 4]`` shape.

    .. warning::
        The output image might be different depending on its type: when downsampling, the interpolation of PIL images
        and tensors is slightly different, because PIL applies antialiasing. This may lead to significant differences
        in the performance of a network. Therefore, it is preferable to train and serve a model with the same input
        types. See also below the ``antialias`` parameter, which can help making the output of PIL images and tensors
        closer.

    Args:
        size (sequence or int): Desired output size. If size is a sequence like
            (h, w), output size will be matched to this. If size is an int,
            smaller edge of the image will be matched to this number.
            i.e, if height > width, then image will be rescaled to
            (size * height / width, size).

            .. note::
                In torchscript mode size as single int is not supported, use a sequence of length 1: ``[size, ]``.
        interpolation (InterpolationMode, optional): Desired interpolation enum defined by
            :class:`torchvision.transforms.InterpolationMode`. Default is ``InterpolationMode.BILINEAR``.
            If input is Tensor, only ``InterpolationMode.NEAREST``, ``InterpolationMode.NEAREST_EXACT``,
            ``InterpolationMode.BILINEAR`` and ``InterpolationMode.BICUBIC`` are supported.
            The corresponding Pillow integer constants, e.g. ``PIL.Image.BILINEAR`` are accepted as well.
        max_size (int, optional): The maximum allowed for the longer edge of
            the resized image. If the longer edge of the image is greater
            than ``max_size`` after being resized according to ``size``,
            ``size`` will be overruled so that the longer edge is equal to
            ``max_size``.
            As a result, the smaller edge may be shorter than ``size``. This
            is only supported if ``size`` is an int (or a sequence of length
            1 in torchscript mode).
        antialias (bool, optional): Whether to apply antialiasing.
            It only affects **tensors** with bilinear or bicubic modes and it is
            ignored otherwise: on PIL images, antialiasing is always applied on
            bilinear or bicubic modes; on other modes (for PIL images and
            tensors), antialiasing makes no sense and this parameter is ignored.
            Possible values are:

            - ``True``: will apply antialiasing for bilinear or bicubic modes.
              Other mode aren't affected. This is probably what you want to use.
            - ``False``: will not apply antialiasing for tensors on any mode. PIL
              images are still antialiased on bilinear or bicubic modes, because
              PIL doesn't support no antialias.
            - ``None``: equivalent to ``False`` for tensors and ``True`` for
              PIL images. This value exists for legacy reasons and you probably
              don't want to use it unless you really know what you are doing.

            The current default is ``None`` **but will change to** ``True`` **in
            v0.17** for the PIL and Tensor backends to be consistent.
    """

    _v1_transform_cls = _transforms.Resize

    def __init__(
        self,
        size: Union[int, Sequence[int]],
        interpolation: Union[InterpolationMode, int] = InterpolationMode.BILINEAR,
        max_size: Optional[int] = None,
        antialias: Optional[Union[str, bool]] = "warn",
    ) -> None:
        super().__init__()

        if isinstance(size, int):
            size = [size]
        elif isinstance(size, (list, tuple)) and len(size) in {1, 2}:
            size = list(size)
        else:
            raise ValueError(
                f"size can either be an integer or a list or tuple of one or two integers, " f"but got {size} instead."
            )
        self.size = size

        self.interpolation = _check_interpolation(interpolation)
        self.max_size = max_size
        self.antialias = antialias

    def _transform(self, inpt: Any, params: Dict[str, Any]) -> Any:
        return F.resize(
            inpt,
            self.size,
            interpolation=self.interpolation,
            max_size=self.max_size,
            antialias=self.antialias,
        )


class CenterCrop(Transform):
    """[BETA] Crop the input at the center.

    .. v2betastatus:: CenterCrop transform

    If the input is a :class:`torch.Tensor` or a ``Datapoint`` (e.g. :class:`~torchvision.datapoints.Image`,
    :class:`~torchvision.datapoints.Video`, :class:`~torchvision.datapoints.BoundingBoxes` etc.)
    it can have arbitrary number of leading batch dimensions. For example,
    the image can have ``[..., C, H, W]`` shape. A bounding box can have ``[..., 4]`` shape.

    If image size is smaller than output size along any edge, image is padded with 0 and then center cropped.

    Args:
        size (sequence or int): Desired output size of the crop. If size is an
            int instead of sequence like (h, w), a square crop (size, size) is
            made. If provided a sequence of length 1, it will be interpreted as (size[0], size[0]).
    """

    _v1_transform_cls = _transforms.CenterCrop

    def __init__(self, size: Union[int, Sequence[int]]):
        super().__init__()
        self.size = _setup_size(size, error_msg="Please provide only two dimensions (h, w) for size.")

    def _transform(self, inpt: Any, params: Dict[str, Any]) -> Any:
        return F.center_crop(inpt, output_size=self.size)


class RandomResizedCrop(Transform):
    """[BETA] Crop a random portion of the input and resize it to a given size.

    .. v2betastatus:: RandomResizedCrop transform

    If the input is a :class:`torch.Tensor` or a ``Datapoint`` (e.g. :class:`~torchvision.datapoints.Image`,
    :class:`~torchvision.datapoints.Video`, :class:`~torchvision.datapoints.BoundingBoxes` etc.)
    it can have arbitrary number of leading batch dimensions. For example,
    the image can have ``[..., C, H, W]`` shape. A bounding box can have ``[..., 4]`` shape.

    A crop of the original input is made: the crop has a random area (H * W)
    and a random aspect ratio. This crop is finally resized to the given
    size. This is popularly used to train the Inception networks.

    Args:
        size (int or sequence): expected output size of the crop, for each edge. If size is an
            int instead of sequence like (h, w), a square output size ``(size, size)`` is
            made. If provided a sequence of length 1, it will be interpreted as (size[0], size[0]).

            .. note::
                In torchscript mode size as single int is not supported, use a sequence of length 1: ``[size, ]``.
        scale (tuple of float, optional): Specifies the lower and upper bounds for the random area of the crop,
            before resizing. The scale is defined with respect to the area of the original image.
        ratio (tuple of float, optional): lower and upper bounds for the random aspect ratio of the crop, before
            resizing.
        interpolation (InterpolationMode, optional): Desired interpolation enum defined by
            :class:`torchvision.transforms.InterpolationMode`. Default is ``InterpolationMode.BILINEAR``.
            If input is Tensor, only ``InterpolationMode.NEAREST``, ``InterpolationMode.NEAREST_EXACT``,
            ``InterpolationMode.BILINEAR`` and ``InterpolationMode.BICUBIC`` are supported.
            The corresponding Pillow integer constants, e.g. ``PIL.Image.BILINEAR`` are accepted as well.
        antialias (bool, optional): Whether to apply antialiasing.
            It only affects **tensors** with bilinear or bicubic modes and it is
            ignored otherwise: on PIL images, antialiasing is always applied on
            bilinear or bicubic modes; on other modes (for PIL images and
            tensors), antialiasing makes no sense and this parameter is ignored.
            Possible values are:

            - ``True``: will apply antialiasing for bilinear or bicubic modes.
              Other mode aren't affected. This is probably what you want to use.
            - ``False``: will not apply antialiasing for tensors on any mode. PIL
              images are still antialiased on bilinear or bicubic modes, because
              PIL doesn't support no antialias.
            - ``None``: equivalent to ``False`` for tensors and ``True`` for
              PIL images. This value exists for legacy reasons and you probably
              don't want to use it unless you really know what you are doing.

            The current default is ``None`` **but will change to** ``True`` **in
            v0.17** for the PIL and Tensor backends to be consistent.
    """

    _v1_transform_cls = _transforms.RandomResizedCrop

    def __init__(
        self,
        size: Union[int, Sequence[int]],
        scale: Tuple[float, float] = (0.08, 1.0),
        ratio: Tuple[float, float] = (3.0 / 4.0, 4.0 / 3.0),
        interpolation: Union[InterpolationMode, int] = InterpolationMode.BILINEAR,
        antialias: Optional[Union[str, bool]] = "warn",
    ) -> None:
        super().__init__()
        self.size = _setup_size(size, error_msg="Please provide only two dimensions (h, w) for size.")

        if not isinstance(scale, Sequence):
            raise TypeError("Scale should be a sequence")
        scale = cast(Tuple[float, float], scale)
        if not isinstance(ratio, Sequence):
            raise TypeError("Ratio should be a sequence")
        ratio = cast(Tuple[float, float], ratio)
        if (scale[0] > scale[1]) or (ratio[0] > ratio[1]):
            warnings.warn("Scale and ratio should be of kind (min, max)")

        self.scale = scale
        self.ratio = ratio
        self.interpolation = _check_interpolation(interpolation)
        self.antialias = antialias

        self._log_ratio = torch.log(torch.tensor(self.ratio))

    def _get_params(self, flat_inputs: List[Any]) -> Dict[str, Any]:
        height, width = query_size(flat_inputs)
        area = height * width

        log_ratio = self._log_ratio
        for _ in range(10):
            target_area = area * torch.empty(1).uniform_(self.scale[0], self.scale[1]).item()
            aspect_ratio = torch.exp(
                torch.empty(1).uniform_(
                    log_ratio[0],  # type: ignore[arg-type]
                    log_ratio[1],  # type: ignore[arg-type]
                )
            ).item()

            w = int(round(math.sqrt(target_area * aspect_ratio)))
            h = int(round(math.sqrt(target_area / aspect_ratio)))

            if 0 < w <= width and 0 < h <= height:
                i = torch.randint(0, height - h + 1, size=(1,)).item()
                j = torch.randint(0, width - w + 1, size=(1,)).item()
                break
        else:
            # Fallback to central crop
            in_ratio = float(width) / float(height)
            if in_ratio < min(self.ratio):
                w = width
                h = int(round(w / min(self.ratio)))
            elif in_ratio > max(self.ratio):
                h = height
                w = int(round(h * max(self.ratio)))
            else:  # whole image
                w = width
                h = height
            i = (height - h) // 2
            j = (width - w) // 2

        return dict(top=i, left=j, height=h, width=w)

    def _transform(self, inpt: Any, params: Dict[str, Any]) -> Any:
        return F.resized_crop(
            inpt, **params, size=self.size, interpolation=self.interpolation, antialias=self.antialias
        )


ImageOrVideoTypeJIT = Union[datapoints._ImageTypeJIT, datapoints._VideoTypeJIT]


class FiveCrop(Transform):
    """[BETA] Crop the image or video into four corners and the central crop.

    .. v2betastatus:: FiveCrop transform

    If the input is a :class:`torch.Tensor` or a :class:`~torchvision.datapoints.Image` or a
    :class:`~torchvision.datapoints.Video` it can have arbitrary number of leading batch dimensions.
    For example, the image can have ``[..., C, H, W]`` shape.

    .. Note::
         This transform returns a tuple of images and there may be a mismatch in the number of
         inputs and targets your Dataset returns. See below for an example of how to deal with
         this.

    Args:
         size (sequence or int): Desired output size of the crop. If size is an ``int``
            instead of sequence like (h, w), a square crop of size (size, size) is made.
            If provided a sequence of length 1, it will be interpreted as (size[0], size[0]).

    Example:
        >>> class BatchMultiCrop(transforms.Transform):
        ...     def forward(self, sample: Tuple[Tuple[Union[datapoints.Image, datapoints.Video], ...], int]):
        ...         images_or_videos, labels = sample
        ...         batch_size = len(images_or_videos)
        ...         image_or_video = images_or_videos[0]
        ...         images_or_videos = image_or_video.wrap_like(image_or_video, torch.stack(images_or_videos))
        ...         labels = torch.full((batch_size,), label, device=images_or_videos.device)
        ...         return images_or_videos, labels
        ...
        >>> image = datapoints.Image(torch.rand(3, 256, 256))
        >>> label = 3
        >>> transform = transforms.Compose([transforms.FiveCrop(224), BatchMultiCrop()])
        >>> images, labels = transform(image, label)
        >>> images.shape
        torch.Size([5, 3, 224, 224])
        >>> labels
        tensor([3, 3, 3, 3, 3])
    """

    _v1_transform_cls = _transforms.FiveCrop

    _transformed_types = (
        datapoints.Image,
        PIL.Image.Image,
        is_simple_tensor,
        datapoints.Video,
    )

    def __init__(self, size: Union[int, Sequence[int]]) -> None:
        super().__init__()
        self.size = _setup_size(size, error_msg="Please provide only two dimensions (h, w) for size.")

    def _transform(
        self, inpt: ImageOrVideoTypeJIT, params: Dict[str, Any]
    ) -> Tuple[ImageOrVideoTypeJIT, ImageOrVideoTypeJIT, ImageOrVideoTypeJIT, ImageOrVideoTypeJIT, ImageOrVideoTypeJIT]:
        return F.five_crop(inpt, self.size)

    def _check_inputs(self, flat_inputs: List[Any]) -> None:
        if has_any(flat_inputs, datapoints.BoundingBoxes, datapoints.Mask):
            raise TypeError(f"BoundingBoxes'es and Mask's are not supported by {type(self).__name__}()")


class TenCrop(Transform):
    """[BETA] Crop the image or video into four corners and the central crop plus the flipped version of
    these (horizontal flipping is used by default).

    .. v2betastatus:: TenCrop transform

    If the input is a :class:`torch.Tensor` or a :class:`~torchvision.datapoints.Image` or a
    :class:`~torchvision.datapoints.Video` it can have arbitrary number of leading batch dimensions.
    For example, the image can have ``[..., C, H, W]`` shape.

    See :class:`~torchvision.transforms.v2.FiveCrop` for an example.

    .. Note::
         This transform returns a tuple of images and there may be a mismatch in the number of
         inputs and targets your Dataset returns. See below for an example of how to deal with
         this.

    Args:
        size (sequence or int): Desired output size of the crop. If size is an
            int instead of sequence like (h, w), a square crop (size, size) is
            made. If provided a sequence of length 1, it will be interpreted as (size[0], size[0]).
        vertical_flip (bool, optional): Use vertical flipping instead of horizontal
    """

    _v1_transform_cls = _transforms.TenCrop

    _transformed_types = (
        datapoints.Image,
        PIL.Image.Image,
        is_simple_tensor,
        datapoints.Video,
    )

    def __init__(self, size: Union[int, Sequence[int]], vertical_flip: bool = False) -> None:
        super().__init__()
        self.size = _setup_size(size, error_msg="Please provide only two dimensions (h, w) for size.")
        self.vertical_flip = vertical_flip

    def _check_inputs(self, flat_inputs: List[Any]) -> None:
        if has_any(flat_inputs, datapoints.BoundingBoxes, datapoints.Mask):
            raise TypeError(f"BoundingBoxes'es and Mask's are not supported by {type(self).__name__}()")

    def _transform(
        self, inpt: Union[datapoints._ImageType, datapoints._VideoType], params: Dict[str, Any]
    ) -> Tuple[
        ImageOrVideoTypeJIT,
        ImageOrVideoTypeJIT,
        ImageOrVideoTypeJIT,
        ImageOrVideoTypeJIT,
        ImageOrVideoTypeJIT,
        ImageOrVideoTypeJIT,
        ImageOrVideoTypeJIT,
        ImageOrVideoTypeJIT,
        ImageOrVideoTypeJIT,
        ImageOrVideoTypeJIT,
    ]:
        return F.ten_crop(inpt, self.size, vertical_flip=self.vertical_flip)


class Pad(Transform):
    """[BETA] Pad the input on all sides with the given "pad" value.

    .. v2betastatus:: Pad transform

    If the input is a :class:`torch.Tensor` or a ``Datapoint`` (e.g. :class:`~torchvision.datapoints.Image`,
    :class:`~torchvision.datapoints.Video`, :class:`~torchvision.datapoints.BoundingBoxes` etc.)
    it can have arbitrary number of leading batch dimensions. For example,
    the image can have ``[..., C, H, W]`` shape. A bounding box can have ``[..., 4]`` shape.

    Args:
        padding (int or sequence): Padding on each border. If a single int is provided this
            is used to pad all borders. If sequence of length 2 is provided this is the padding
            on left/right and top/bottom respectively. If a sequence of length 4 is provided
            this is the padding for the left, top, right and bottom borders respectively.

            .. note::
                In torchscript mode padding as single int is not supported, use a sequence of
                length 1: ``[padding, ]``.
        fill (number or tuple or dict, optional): Pixel fill value used when the  ``padding_mode`` is constant.
            Default is 0. If a tuple of length 3, it is used to fill R, G, B channels respectively.
            Fill value can be also a dictionary mapping data type to the fill value, e.g.
            ``fill={datapoints.Image: 127, datapoints.Mask: 0}`` where ``Image`` will be filled with 127 and
            ``Mask`` will be filled with 0.
        padding_mode (str, optional): Type of padding. Should be: constant, edge, reflect or symmetric.
            Default is "constant".

            - constant: pads with a constant value, this value is specified with fill

            - edge: pads with the last value at the edge of the image.

            - reflect: pads with reflection of image without repeating the last value on the edge.
              For example, padding [1, 2, 3, 4] with 2 elements on both sides in reflect mode
              will result in [3, 2, 1, 2, 3, 4, 3, 2]

            - symmetric: pads with reflection of image repeating the last value on the edge.
              For example, padding [1, 2, 3, 4] with 2 elements on both sides in symmetric mode
              will result in [2, 1, 1, 2, 3, 4, 4, 3]
    """

    _v1_transform_cls = _transforms.Pad

    def _extract_params_for_v1_transform(self) -> Dict[str, Any]:
        params = super()._extract_params_for_v1_transform()

        if not (params["fill"] is None or isinstance(params["fill"], (int, float))):
            raise ValueError(f"{type(self).__name__}() can only be scripted for a scalar `fill`, but got {self.fill}.")

        return params

    def __init__(
        self,
        padding: Union[int, Sequence[int]],
        fill: Union[datapoints._FillType, Dict[Type, datapoints._FillType]] = 0,
        padding_mode: Literal["constant", "edge", "reflect", "symmetric"] = "constant",
    ) -> None:
        super().__init__()

        _check_padding_arg(padding)
        _check_padding_mode_arg(padding_mode)

        # This cast does Sequence[int] -> List[int] and is required to make mypy happy
        if not isinstance(padding, int):
            padding = list(padding)
        self.padding = padding
        self.fill = fill
        self._fill = _setup_fill_arg(fill)
        self.padding_mode = padding_mode

    def _transform(self, inpt: Any, params: Dict[str, Any]) -> Any:
        fill = self._fill[type(inpt)]
        return F.pad(inpt, padding=self.padding, fill=fill, padding_mode=self.padding_mode)  # type: ignore[arg-type]


class RandomZoomOut(_RandomApplyTransform):
    """[BETA] "Zoom out" transformation from
    `"SSD: Single Shot MultiBox Detector" <https://arxiv.org/abs/1512.02325>`_.

    .. v2betastatus:: RandomZoomOut transform

    This transformation randomly pads images, videos, bounding boxes and masks creating a zoom out effect.
    Output spatial size is randomly sampled from original size up to a maximum size configured
    with ``side_range`` parameter:

    .. code-block:: python

        r = uniform_sample(side_range[0], side_range[1])
        output_width = input_width * r
        output_height = input_height * r

    If the input is a :class:`torch.Tensor` or a ``Datapoint`` (e.g. :class:`~torchvision.datapoints.Image`,
    :class:`~torchvision.datapoints.Video`, :class:`~torchvision.datapoints.BoundingBoxes` etc.)
    it can have arbitrary number of leading batch dimensions. For example,
    the image can have ``[..., C, H, W]`` shape. A bounding box can have ``[..., 4]`` shape.

    Args:
        fill (number or tuple or dict, optional): Pixel fill value used when the  ``padding_mode`` is constant.
            Default is 0. If a tuple of length 3, it is used to fill R, G, B channels respectively.
            Fill value can be also a dictionary mapping data type to the fill value, e.g.
            ``fill={datapoints.Image: 127, datapoints.Mask: 0}`` where ``Image`` will be filled with 127 and
            ``Mask`` will be filled with 0.
        side_range (sequence of floats, optional): tuple of two floats defines minimum and maximum factors to
            scale the input size.
        p (float, optional): probability that the zoom operation will be performed.
    """

    def __init__(
        self,
        fill: Union[datapoints._FillType, Dict[Type, datapoints._FillType]] = 0,
        side_range: Sequence[float] = (1.0, 4.0),
        p: float = 0.5,
    ) -> None:
        super().__init__(p=p)

        self.fill = fill
        self._fill = _setup_fill_arg(fill)

        _check_sequence_input(side_range, "side_range", req_sizes=(2,))

        self.side_range = side_range
        if side_range[0] < 1.0 or side_range[0] > side_range[1]:
            raise ValueError(f"Invalid canvas side range provided {side_range}.")

    def _get_params(self, flat_inputs: List[Any]) -> Dict[str, Any]:
        orig_h, orig_w = query_size(flat_inputs)

        r = self.side_range[0] + torch.rand(1) * (self.side_range[1] - self.side_range[0])
        canvas_width = int(orig_w * r)
        canvas_height = int(orig_h * r)

        r = torch.rand(2)
        left = int((canvas_width - orig_w) * r[0])
        top = int((canvas_height - orig_h) * r[1])
        right = canvas_width - (left + orig_w)
        bottom = canvas_height - (top + orig_h)
        padding = [left, top, right, bottom]

        return dict(padding=padding)

    def _transform(self, inpt: Any, params: Dict[str, Any]) -> Any:
        fill = self._fill[type(inpt)]
        return F.pad(inpt, **params, fill=fill)


class RandomRotation(Transform):
    """[BETA] Rotate the input by angle.

    .. v2betastatus:: RandomRotation transform

    If the input is a :class:`torch.Tensor` or a ``Datapoint`` (e.g. :class:`~torchvision.datapoints.Image`,
    :class:`~torchvision.datapoints.Video`, :class:`~torchvision.datapoints.BoundingBoxes` etc.)
    it can have arbitrary number of leading batch dimensions. For example,
    the image can have ``[..., C, H, W]`` shape. A bounding box can have ``[..., 4]`` shape.

    Args:
        degrees (sequence or number): Range of degrees to select from.
            If degrees is a number instead of sequence like (min, max), the range of degrees
            will be (-degrees, +degrees).
        interpolation (InterpolationMode, optional): Desired interpolation enum defined by
            :class:`torchvision.transforms.InterpolationMode`. Default is ``InterpolationMode.NEAREST``.
            If input is Tensor, only ``InterpolationMode.NEAREST``, ``InterpolationMode.BILINEAR`` are supported.
            The corresponding Pillow integer constants, e.g. ``PIL.Image.BILINEAR`` are accepted as well.
        expand (bool, optional): Optional expansion flag.
            If true, expands the output to make it large enough to hold the entire rotated image.
            If false or omitted, make the output image the same size as the input image.
            Note that the expand flag assumes rotation around the center and no translation.
        center (sequence, optional): Optional center of rotation, (x, y). Origin is the upper left corner.
            Default is the center of the image.
        fill (number or tuple or dict, optional): Pixel fill value used when the  ``padding_mode`` is constant.
            Default is 0. If a tuple of length 3, it is used to fill R, G, B channels respectively.
            Fill value can be also a dictionary mapping data type to the fill value, e.g.
            ``fill={datapoints.Image: 127, datapoints.Mask: 0}`` where ``Image`` will be filled with 127 and
            ``Mask`` will be filled with 0.

    .. _filters: https://pillow.readthedocs.io/en/latest/handbook/concepts.html#filters

    """

    _v1_transform_cls = _transforms.RandomRotation

    def __init__(
        self,
        degrees: Union[numbers.Number, Sequence],
        interpolation: Union[InterpolationMode, int] = InterpolationMode.NEAREST,
        expand: bool = False,
        center: Optional[List[float]] = None,
        fill: Union[datapoints._FillType, Dict[Type, datapoints._FillType]] = 0,
    ) -> None:
        super().__init__()
        self.degrees = _setup_angle(degrees, name="degrees", req_sizes=(2,))
        self.interpolation = _check_interpolation(interpolation)
        self.expand = expand

        self.fill = fill
        self._fill = _setup_fill_arg(fill)

        if center is not None:
            _check_sequence_input(center, "center", req_sizes=(2,))

        self.center = center

    def _get_params(self, flat_inputs: List[Any]) -> Dict[str, Any]:
        angle = torch.empty(1).uniform_(self.degrees[0], self.degrees[1]).item()
        return dict(angle=angle)

    def _transform(self, inpt: Any, params: Dict[str, Any]) -> Any:
        fill = self._fill[type(inpt)]
        return F.rotate(
            inpt,
            **params,
            interpolation=self.interpolation,
            expand=self.expand,
            center=self.center,
            fill=fill,
        )


class RandomAffine(Transform):
    """[BETA] Random affine transformation the input keeping center invariant.

    .. v2betastatus:: RandomAffine transform

    If the input is a :class:`torch.Tensor` or a ``Datapoint`` (e.g. :class:`~torchvision.datapoints.Image`,
    :class:`~torchvision.datapoints.Video`, :class:`~torchvision.datapoints.BoundingBoxes` etc.)
    it can have arbitrary number of leading batch dimensions. For example,
    the image can have ``[..., C, H, W]`` shape. A bounding box can have ``[..., 4]`` shape.

    Args:
        degrees (sequence or number): Range of degrees to select from.
            If degrees is a number instead of sequence like (min, max), the range of degrees
            will be (-degrees, +degrees). Set to 0 to deactivate rotations.
        translate (tuple, optional): tuple of maximum absolute fraction for horizontal
            and vertical translations. For example translate=(a, b), then horizontal shift
            is randomly sampled in the range -img_width * a < dx < img_width * a and vertical shift is
            randomly sampled in the range -img_height * b < dy < img_height * b. Will not translate by default.
        scale (tuple, optional): scaling factor interval, e.g (a, b), then scale is
            randomly sampled from the range a <= scale <= b. Will keep original scale by default.
        shear (sequence or number, optional): Range of degrees to select from.
            If shear is a number, a shear parallel to the x-axis in the range (-shear, +shear)
            will be applied. Else if shear is a sequence of 2 values a shear parallel to the x-axis in the
            range (shear[0], shear[1]) will be applied. Else if shear is a sequence of 4 values,
            an x-axis shear in (shear[0], shear[1]) and y-axis shear in (shear[2], shear[3]) will be applied.
            Will not apply shear by default.
        interpolation (InterpolationMode, optional): Desired interpolation enum defined by
            :class:`torchvision.transforms.InterpolationMode`. Default is ``InterpolationMode.NEAREST``.
            If input is Tensor, only ``InterpolationMode.NEAREST``, ``InterpolationMode.BILINEAR`` are supported.
            The corresponding Pillow integer constants, e.g. ``PIL.Image.BILINEAR`` are accepted as well.
        fill (number or tuple or dict, optional): Pixel fill value used when the  ``padding_mode`` is constant.
            Default is 0. If a tuple of length 3, it is used to fill R, G, B channels respectively.
            Fill value can be also a dictionary mapping data type to the fill value, e.g.
            ``fill={datapoints.Image: 127, datapoints.Mask: 0}`` where ``Image`` will be filled with 127 and
            ``Mask`` will be filled with 0.
        center (sequence, optional): Optional center of rotation, (x, y). Origin is the upper left corner.
            Default is the center of the image.

    .. _filters: https://pillow.readthedocs.io/en/latest/handbook/concepts.html#filters

    """

    _v1_transform_cls = _transforms.RandomAffine

    def __init__(
        self,
        degrees: Union[numbers.Number, Sequence],
        translate: Optional[Sequence[float]] = None,
        scale: Optional[Sequence[float]] = None,
        shear: Optional[Union[int, float, Sequence[float]]] = None,
        interpolation: Union[InterpolationMode, int] = InterpolationMode.NEAREST,
        fill: Union[datapoints._FillType, Dict[Type, datapoints._FillType]] = 0,
        center: Optional[List[float]] = None,
    ) -> None:
        super().__init__()
        self.degrees = _setup_angle(degrees, name="degrees", req_sizes=(2,))
        if translate is not None:
            _check_sequence_input(translate, "translate", req_sizes=(2,))
            for t in translate:
                if not (0.0 <= t <= 1.0):
                    raise ValueError("translation values should be between 0 and 1")
        self.translate = translate
        if scale is not None:
            _check_sequence_input(scale, "scale", req_sizes=(2,))
            for s in scale:
                if s <= 0:
                    raise ValueError("scale values should be positive")
        self.scale = scale

        if shear is not None:
            self.shear = _setup_angle(shear, name="shear", req_sizes=(2, 4))
        else:
            self.shear = shear

        self.interpolation = _check_interpolation(interpolation)
        self.fill = fill
        self._fill = _setup_fill_arg(fill)

        if center is not None:
            _check_sequence_input(center, "center", req_sizes=(2,))

        self.center = center

    def _get_params(self, flat_inputs: List[Any]) -> Dict[str, Any]:
        height, width = query_size(flat_inputs)

        angle = torch.empty(1).uniform_(self.degrees[0], self.degrees[1]).item()
        if self.translate is not None:
            max_dx = float(self.translate[0] * width)
            max_dy = float(self.translate[1] * height)
            tx = int(round(torch.empty(1).uniform_(-max_dx, max_dx).item()))
            ty = int(round(torch.empty(1).uniform_(-max_dy, max_dy).item()))
            translate = (tx, ty)
        else:
            translate = (0, 0)

        if self.scale is not None:
            scale = torch.empty(1).uniform_(self.scale[0], self.scale[1]).item()
        else:
            scale = 1.0

        shear_x = shear_y = 0.0
        if self.shear is not None:
            shear_x = torch.empty(1).uniform_(self.shear[0], self.shear[1]).item()
            if len(self.shear) == 4:
                shear_y = torch.empty(1).uniform_(self.shear[2], self.shear[3]).item()

        shear = (shear_x, shear_y)
        return dict(angle=angle, translate=translate, scale=scale, shear=shear)

    def _transform(self, inpt: Any, params: Dict[str, Any]) -> Any:
        fill = self._fill[type(inpt)]
        return F.affine(
            inpt,
            **params,
            interpolation=self.interpolation,
            fill=fill,
            center=self.center,
        )


class RandomCrop(Transform):
    """[BETA] Crop the input at a random location.

    .. v2betastatus:: RandomCrop transform

    If the input is a :class:`torch.Tensor` or a ``Datapoint`` (e.g. :class:`~torchvision.datapoints.Image`,
    :class:`~torchvision.datapoints.Video`, :class:`~torchvision.datapoints.BoundingBoxes` etc.)
    it can have arbitrary number of leading batch dimensions. For example,
    the image can have ``[..., C, H, W]`` shape. A bounding box can have ``[..., 4]`` shape.

    Args:
        size (sequence or int): Desired output size of the crop. If size is an
            int instead of sequence like (h, w), a square crop (size, size) is
            made. If provided a sequence of length 1, it will be interpreted as (size[0], size[0]).
        padding (int or sequence, optional): Optional padding on each border
            of the image. Default is None. If a single int is provided this
            is used to pad all borders. If sequence of length 2 is provided this is the padding
            on left/right and top/bottom respectively. If a sequence of length 4 is provided
            this is the padding for the left, top, right and bottom borders respectively.

            .. note::
                In torchscript mode padding as single int is not supported, use a sequence of
                length 1: ``[padding, ]``.
        pad_if_needed (boolean, optional): It will pad the image if smaller than the
            desired size to avoid raising an exception. Since cropping is done
            after padding, the padding seems to be done at a random offset.
        fill (number or tuple or dict, optional): Pixel fill value used when the  ``padding_mode`` is constant.
            Default is 0. If a tuple of length 3, it is used to fill R, G, B channels respectively.
            Fill value can be also a dictionary mapping data type to the fill value, e.g.
            ``fill={datapoints.Image: 127, datapoints.Mask: 0}`` where ``Image`` will be filled with 127 and
            ``Mask`` will be filled with 0.
        padding_mode (str, optional): Type of padding. Should be: constant, edge, reflect or symmetric.
            Default is constant.

            - constant: pads with a constant value, this value is specified with fill

            - edge: pads with the last value at the edge of the image.

            - reflect: pads with reflection of image without repeating the last value on the edge.
              For example, padding [1, 2, 3, 4] with 2 elements on both sides in reflect mode
              will result in [3, 2, 1, 2, 3, 4, 3, 2]

            - symmetric: pads with reflection of image repeating the last value on the edge.
              For example, padding [1, 2, 3, 4] with 2 elements on both sides in symmetric mode
              will result in [2, 1, 1, 2, 3, 4, 4, 3]
    """

    _v1_transform_cls = _transforms.RandomCrop

    def _extract_params_for_v1_transform(self) -> Dict[str, Any]:
        params = super()._extract_params_for_v1_transform()

        if not (params["fill"] is None or isinstance(params["fill"], (int, float))):
            raise ValueError(f"{type(self).__name__}() can only be scripted for a scalar `fill`, but got {self.fill}.")

        padding = self.padding
        if padding is not None:
            pad_left, pad_right, pad_top, pad_bottom = padding
            padding = [pad_left, pad_top, pad_right, pad_bottom]
        params["padding"] = padding

        return params

    def __init__(
        self,
        size: Union[int, Sequence[int]],
        padding: Optional[Union[int, Sequence[int]]] = None,
        pad_if_needed: bool = False,
        fill: Union[datapoints._FillType, Dict[Type, datapoints._FillType]] = 0,
        padding_mode: Literal["constant", "edge", "reflect", "symmetric"] = "constant",
    ) -> None:
        super().__init__()

        self.size = _setup_size(size, error_msg="Please provide only two dimensions (h, w) for size.")

        if pad_if_needed or padding is not None:
            if padding is not None:
                _check_padding_arg(padding)
            _check_padding_mode_arg(padding_mode)

        self.padding = F._geometry._parse_pad_padding(padding) if padding else None  # type: ignore[arg-type]
        self.pad_if_needed = pad_if_needed
        self.fill = fill
        self._fill = _setup_fill_arg(fill)
        self.padding_mode = padding_mode

    def _get_params(self, flat_inputs: List[Any]) -> Dict[str, Any]:
        padded_height, padded_width = query_size(flat_inputs)

        if self.padding is not None:
            pad_left, pad_right, pad_top, pad_bottom = self.padding
            padded_height += pad_top + pad_bottom
            padded_width += pad_left + pad_right
        else:
            pad_left = pad_right = pad_top = pad_bottom = 0

        cropped_height, cropped_width = self.size

        if self.pad_if_needed:
            if padded_height < cropped_height:
                diff = cropped_height - padded_height

                pad_top += diff
                pad_bottom += diff
                padded_height += 2 * diff

            if padded_width < cropped_width:
                diff = cropped_width - padded_width

                pad_left += diff
                pad_right += diff
                padded_width += 2 * diff

        if padded_height < cropped_height or padded_width < cropped_width:
            raise ValueError(
                f"Required crop size {(cropped_height, cropped_width)} is larger than "
                f"{'padded ' if self.padding is not None else ''}input image size {(padded_height, padded_width)}."
            )

        # We need a different order here than we have in self.padding since this padding will be parsed again in `F.pad`
        padding = [pad_left, pad_top, pad_right, pad_bottom]
        needs_pad = any(padding)

        needs_vert_crop, top = (
            (True, int(torch.randint(0, padded_height - cropped_height + 1, size=())))
            if padded_height > cropped_height
            else (False, 0)
        )
        needs_horz_crop, left = (
            (True, int(torch.randint(0, padded_width - cropped_width + 1, size=())))
            if padded_width > cropped_width
            else (False, 0)
        )

        return dict(
            needs_crop=needs_vert_crop or needs_horz_crop,
            top=top,
            left=left,
            height=cropped_height,
            width=cropped_width,
            needs_pad=needs_pad,
            padding=padding,
        )

    def _transform(self, inpt: Any, params: Dict[str, Any]) -> Any:
        if params["needs_pad"]:
            fill = self._fill[type(inpt)]
            inpt = F.pad(inpt, padding=params["padding"], fill=fill, padding_mode=self.padding_mode)

        if params["needs_crop"]:
            inpt = F.crop(inpt, top=params["top"], left=params["left"], height=params["height"], width=params["width"])

        return inpt


class RandomPerspective(_RandomApplyTransform):
    """[BETA] Perform a random perspective transformation of the input with a given probability.

    .. v2betastatus:: RandomPerspective transform

    If the input is a :class:`torch.Tensor` or a ``Datapoint`` (e.g. :class:`~torchvision.datapoints.Image`,
    :class:`~torchvision.datapoints.Video`, :class:`~torchvision.datapoints.BoundingBoxes` etc.)
    it can have arbitrary number of leading batch dimensions. For example,
    the image can have ``[..., C, H, W]`` shape. A bounding box can have ``[..., 4]`` shape.

    Args:
        distortion_scale (float, optional): argument to control the degree of distortion and ranges from 0 to 1.
            Default is 0.5.
        p (float, optional): probability of the input being transformed. Default is 0.5.
        interpolation (InterpolationMode, optional): Desired interpolation enum defined by
            :class:`torchvision.transforms.InterpolationMode`. Default is ``InterpolationMode.BILINEAR``.
            If input is Tensor, only ``InterpolationMode.NEAREST``, ``InterpolationMode.BILINEAR`` are supported.
            The corresponding Pillow integer constants, e.g. ``PIL.Image.BILINEAR`` are accepted as well.
        fill (number or tuple or dict, optional): Pixel fill value used when the  ``padding_mode`` is constant.
            Default is 0. If a tuple of length 3, it is used to fill R, G, B channels respectively.
            Fill value can be also a dictionary mapping data type to the fill value, e.g.
            ``fill={datapoints.Image: 127, datapoints.Mask: 0}`` where ``Image`` will be filled with 127 and
            ``Mask`` will be filled with 0.
    """

    _v1_transform_cls = _transforms.RandomPerspective

    def __init__(
        self,
        distortion_scale: float = 0.5,
        p: float = 0.5,
        interpolation: Union[InterpolationMode, int] = InterpolationMode.BILINEAR,
        fill: Union[datapoints._FillType, Dict[Type, datapoints._FillType]] = 0,
    ) -> None:
        super().__init__(p=p)

        if not (0 <= distortion_scale <= 1):
            raise ValueError("Argument distortion_scale value should be between 0 and 1")

        self.distortion_scale = distortion_scale
        self.interpolation = _check_interpolation(interpolation)
        self.fill = fill
        self._fill = _setup_fill_arg(fill)

    def _get_params(self, flat_inputs: List[Any]) -> Dict[str, Any]:
        height, width = query_size(flat_inputs)

        distortion_scale = self.distortion_scale

        half_height = height // 2
        half_width = width // 2
        bound_height = int(distortion_scale * half_height) + 1
        bound_width = int(distortion_scale * half_width) + 1
        topleft = [
            int(torch.randint(0, bound_width, size=(1,))),
            int(torch.randint(0, bound_height, size=(1,))),
        ]
        topright = [
            int(torch.randint(width - bound_width, width, size=(1,))),
            int(torch.randint(0, bound_height, size=(1,))),
        ]
        botright = [
            int(torch.randint(width - bound_width, width, size=(1,))),
            int(torch.randint(height - bound_height, height, size=(1,))),
        ]
        botleft = [
            int(torch.randint(0, bound_width, size=(1,))),
            int(torch.randint(height - bound_height, height, size=(1,))),
        ]
        startpoints = [[0, 0], [width - 1, 0], [width - 1, height - 1], [0, height - 1]]
        endpoints = [topleft, topright, botright, botleft]
        perspective_coeffs = _get_perspective_coeffs(startpoints, endpoints)
        return dict(coefficients=perspective_coeffs)

    def _transform(self, inpt: Any, params: Dict[str, Any]) -> Any:
        fill = self._fill[type(inpt)]
        return F.perspective(
            inpt,
            None,
            None,
            fill=fill,
            interpolation=self.interpolation,
            **params,
        )


class ElasticTransform(Transform):
    """[BETA] Transform the input with elastic transformations.

    .. v2betastatus:: RandomPerspective transform

    If the input is a :class:`torch.Tensor` or a ``Datapoint`` (e.g. :class:`~torchvision.datapoints.Image`,
    :class:`~torchvision.datapoints.Video`, :class:`~torchvision.datapoints.BoundingBoxes` etc.)
    it can have arbitrary number of leading batch dimensions. For example,
    the image can have ``[..., C, H, W]`` shape. A bounding box can have ``[..., 4]`` shape.

    Given alpha and sigma, it will generate displacement
    vectors for all pixels based on random offsets. Alpha controls the strength
    and sigma controls the smoothness of the displacements.
    The displacements are added to an identity grid and the resulting grid is
    used to transform the input.

    .. note::
        Implementation to transform bounding boxes is approximative (not exact).
        We construct an approximation of the inverse grid as ``inverse_grid = idenity - displacement``.
        This is not an exact inverse of the grid used to transform images, i.e. ``grid = identity + displacement``.
        Our assumption is that ``displacement * displacement`` is small and can be ignored.
        Large displacements would lead to large errors in the approximation.

    Applications:
        Randomly transforms the morphology of objects in images and produces a
        see-through-water-like effect.

    Args:
        alpha (float or sequence of floats, optional): Magnitude of displacements. Default is 50.0.
        sigma (float or sequence of floats, optional): Smoothness of displacements. Default is 5.0.
        interpolation (InterpolationMode, optional): Desired interpolation enum defined by
            :class:`torchvision.transforms.InterpolationMode`. Default is ``InterpolationMode.BILINEAR``.
            If input is Tensor, only ``InterpolationMode.NEAREST``, ``InterpolationMode.BILINEAR`` are supported.
            The corresponding Pillow integer constants, e.g. ``PIL.Image.BILINEAR`` are accepted as well.
        fill (number or tuple or dict, optional): Pixel fill value used when the  ``padding_mode`` is constant.
            Default is 0. If a tuple of length 3, it is used to fill R, G, B channels respectively.
            Fill value can be also a dictionary mapping data type to the fill value, e.g.
            ``fill={datapoints.Image: 127, datapoints.Mask: 0}`` where ``Image`` will be filled with 127 and
            ``Mask`` will be filled with 0.
    """

    _v1_transform_cls = _transforms.ElasticTransform

    def __init__(
        self,
        alpha: Union[float, Sequence[float]] = 50.0,
        sigma: Union[float, Sequence[float]] = 5.0,
        interpolation: Union[InterpolationMode, int] = InterpolationMode.BILINEAR,
        fill: Union[datapoints._FillType, Dict[Type, datapoints._FillType]] = 0,
    ) -> None:
        super().__init__()
        self.alpha = _setup_float_or_seq(alpha, "alpha", 2)
        self.sigma = _setup_float_or_seq(sigma, "sigma", 2)

        self.interpolation = _check_interpolation(interpolation)
        self.fill = fill
        self._fill = _setup_fill_arg(fill)

    def _get_params(self, flat_inputs: List[Any]) -> Dict[str, Any]:
        size = list(query_size(flat_inputs))

        dx = torch.rand([1, 1] + size) * 2 - 1
        if self.sigma[0] > 0.0:
            kx = int(8 * self.sigma[0] + 1)
            # if kernel size is even we have to make it odd
            if kx % 2 == 0:
                kx += 1
            dx = F.gaussian_blur(dx, [kx, kx], list(self.sigma))
        dx = dx * self.alpha[0] / size[0]

        dy = torch.rand([1, 1] + size) * 2 - 1
        if self.sigma[1] > 0.0:
            ky = int(8 * self.sigma[1] + 1)
            # if kernel size is even we have to make it odd
            if ky % 2 == 0:
                ky += 1
            dy = F.gaussian_blur(dy, [ky, ky], list(self.sigma))
        dy = dy * self.alpha[1] / size[1]
        displacement = torch.concat([dx, dy], 1).permute([0, 2, 3, 1])  # 1 x H x W x 2
        return dict(displacement=displacement)

    def _transform(self, inpt: Any, params: Dict[str, Any]) -> Any:
        fill = self._fill[type(inpt)]
        return F.elastic(
            inpt,
            **params,
            fill=fill,
            interpolation=self.interpolation,
        )


class RandomIoUCrop(Transform):
    """[BETA] Random IoU crop transformation from
    `"SSD: Single Shot MultiBox Detector" <https://arxiv.org/abs/1512.02325>`_.

    .. v2betastatus:: RandomIoUCrop transform

    This transformation requires an image or video data and ``datapoints.BoundingBoxes`` in the input.

    .. warning::
        In order to properly remove the bounding boxes below the IoU threshold, `RandomIoUCrop`
        must be followed by :class:`~torchvision.transforms.v2.SanitizeBoundingBoxes`, either immediately
        after or later in the transforms pipeline.

    If the input is a :class:`torch.Tensor` or a ``Datapoint`` (e.g. :class:`~torchvision.datapoints.Image`,
    :class:`~torchvision.datapoints.Video`, :class:`~torchvision.datapoints.BoundingBoxes` etc.)
    it can have arbitrary number of leading batch dimensions. For example,
    the image can have ``[..., C, H, W]`` shape. A bounding box can have ``[..., 4]`` shape.

    Args:
        min_scale (float, optional): Minimum factors to scale the input size.
        max_scale (float, optional): Maximum factors to scale the input size.
        min_aspect_ratio (float, optional): Minimum aspect ratio for the cropped image or video.
        max_aspect_ratio (float, optional): Maximum aspect ratio for the cropped image or video.
        sampler_options (list of float, optional): List of minimal IoU (Jaccard) overlap between all the boxes and
            a cropped image or video. Default, ``None`` which corresponds to ``[0.0, 0.1, 0.3, 0.5, 0.7, 0.9, 1.0]``
        trials (int, optional): Number of trials to find a crop for a given value of minimal IoU (Jaccard) overlap.
            Default, 40.
    """

    def __init__(
        self,
        min_scale: float = 0.3,
        max_scale: float = 1.0,
        min_aspect_ratio: float = 0.5,
        max_aspect_ratio: float = 2.0,
        sampler_options: Optional[List[float]] = None,
        trials: int = 40,
    ):
        super().__init__()
        # Configuration similar to https://github.com/weiliu89/caffe/blob/ssd/examples/ssd/ssd_coco.py#L89-L174
        self.min_scale = min_scale
        self.max_scale = max_scale
        self.min_aspect_ratio = min_aspect_ratio
        self.max_aspect_ratio = max_aspect_ratio
        if sampler_options is None:
            sampler_options = [0.0, 0.1, 0.3, 0.5, 0.7, 0.9, 1.0]
        self.options = sampler_options
        self.trials = trials

    def _check_inputs(self, flat_inputs: List[Any]) -> None:
        if not (
            has_all(flat_inputs, datapoints.BoundingBoxes)
            and has_any(flat_inputs, PIL.Image.Image, datapoints.Image, is_simple_tensor)
        ):
            raise TypeError(
                f"{type(self).__name__}() requires input sample to contain tensor or PIL images "
                "and bounding boxes. Sample can also contain masks."
            )

    def _get_params(self, flat_inputs: List[Any]) -> Dict[str, Any]:
<<<<<<< HEAD
        orig_h, orig_w = query_size(flat_inputs)
        bboxes = query_bounding_box(flat_inputs)
=======
        orig_h, orig_w = query_spatial_size(flat_inputs)
        bboxes = query_bounding_boxes(flat_inputs)
>>>>>>> 332bff93

        while True:
            # sample an option
            idx = int(torch.randint(low=0, high=len(self.options), size=(1,)))
            min_jaccard_overlap = self.options[idx]
            if min_jaccard_overlap >= 1.0:  # a value larger than 1 encodes the leave as-is option
                return dict()

            for _ in range(self.trials):
                # check the aspect ratio limitations
                r = self.min_scale + (self.max_scale - self.min_scale) * torch.rand(2)
                new_w = int(orig_w * r[0])
                new_h = int(orig_h * r[1])
                aspect_ratio = new_w / new_h
                if not (self.min_aspect_ratio <= aspect_ratio <= self.max_aspect_ratio):
                    continue

                # check for 0 area crops
                r = torch.rand(2)
                left = int((orig_w - new_w) * r[0])
                top = int((orig_h - new_h) * r[1])
                right = left + new_w
                bottom = top + new_h
                if left == right or top == bottom:
                    continue

                # check for any valid boxes with centers within the crop area
                xyxy_bboxes = F.convert_format_bounding_boxes(
                    bboxes.as_subclass(torch.Tensor), bboxes.format, datapoints.BoundingBoxFormat.XYXY
                )
                cx = 0.5 * (xyxy_bboxes[..., 0] + xyxy_bboxes[..., 2])
                cy = 0.5 * (xyxy_bboxes[..., 1] + xyxy_bboxes[..., 3])
                is_within_crop_area = (left < cx) & (cx < right) & (top < cy) & (cy < bottom)
                if not is_within_crop_area.any():
                    continue

                # check at least 1 box with jaccard limitations
                xyxy_bboxes = xyxy_bboxes[is_within_crop_area]
                ious = box_iou(
                    xyxy_bboxes,
                    torch.tensor([[left, top, right, bottom]], dtype=xyxy_bboxes.dtype, device=xyxy_bboxes.device),
                )
                if ious.max() < min_jaccard_overlap:
                    continue

                return dict(top=top, left=left, height=new_h, width=new_w, is_within_crop_area=is_within_crop_area)

    def _transform(self, inpt: Any, params: Dict[str, Any]) -> Any:

        if len(params) < 1:
            return inpt

        output = F.crop(inpt, top=params["top"], left=params["left"], height=params["height"], width=params["width"])

        if isinstance(output, datapoints.BoundingBoxes):
            # We "mark" the invalid boxes as degenreate, and they can be
            # removed by a later call to SanitizeBoundingBoxes()
            output[~params["is_within_crop_area"]] = 0

        return output


class ScaleJitter(Transform):
    """[BETA] Perform Large Scale Jitter on the input according to
    `"Simple Copy-Paste is a Strong Data Augmentation Method for Instance Segmentation" <https://arxiv.org/abs/2012.07177>`_.

    .. v2betastatus:: ScaleJitter transform

    If the input is a :class:`torch.Tensor` or a ``Datapoint`` (e.g. :class:`~torchvision.datapoints.Image`,
    :class:`~torchvision.datapoints.Video`, :class:`~torchvision.datapoints.BoundingBoxes` etc.)
    it can have arbitrary number of leading batch dimensions. For example,
    the image can have ``[..., C, H, W]`` shape. A bounding box can have ``[..., 4]`` shape.

    Args:
        target_size (tuple of int): Target size. This parameter defines base scale for jittering,
            e.g. ``min(target_size[0] / width, target_size[1] / height)``.
        scale_range (tuple of float, optional): Minimum and maximum of the scale range. Default, ``(0.1, 2.0)``.
        interpolation (InterpolationMode, optional): Desired interpolation enum defined by
            :class:`torchvision.transforms.InterpolationMode`. Default is ``InterpolationMode.BILINEAR``.
            If input is Tensor, only ``InterpolationMode.NEAREST``, ``InterpolationMode.NEAREST_EXACT``,
            ``InterpolationMode.BILINEAR`` and ``InterpolationMode.BICUBIC`` are supported.
            The corresponding Pillow integer constants, e.g. ``PIL.Image.BILINEAR`` are accepted as well.
        antialias (bool, optional): Whether to apply antialiasing.
            It only affects **tensors** with bilinear or bicubic modes and it is
            ignored otherwise: on PIL images, antialiasing is always applied on
            bilinear or bicubic modes; on other modes (for PIL images and
            tensors), antialiasing makes no sense and this parameter is ignored.
            Possible values are:

            - ``True``: will apply antialiasing for bilinear or bicubic modes.
              Other mode aren't affected. This is probably what you want to use.
            - ``False``: will not apply antialiasing for tensors on any mode. PIL
              images are still antialiased on bilinear or bicubic modes, because
              PIL doesn't support no antialias.
            - ``None``: equivalent to ``False`` for tensors and ``True`` for
              PIL images. This value exists for legacy reasons and you probably
              don't want to use it unless you really know what you are doing.

            The current default is ``None`` **but will change to** ``True`` **in
            v0.17** for the PIL and Tensor backends to be consistent.
    """

    def __init__(
        self,
        target_size: Tuple[int, int],
        scale_range: Tuple[float, float] = (0.1, 2.0),
        interpolation: Union[InterpolationMode, int] = InterpolationMode.BILINEAR,
        antialias: Optional[Union[str, bool]] = "warn",
    ):
        super().__init__()
        self.target_size = target_size
        self.scale_range = scale_range
        self.interpolation = _check_interpolation(interpolation)
        self.antialias = antialias

    def _get_params(self, flat_inputs: List[Any]) -> Dict[str, Any]:
        orig_height, orig_width = query_size(flat_inputs)

        scale = self.scale_range[0] + torch.rand(1) * (self.scale_range[1] - self.scale_range[0])
        r = min(self.target_size[1] / orig_height, self.target_size[0] / orig_width) * scale
        new_width = int(orig_width * r)
        new_height = int(orig_height * r)

        return dict(size=(new_height, new_width))

    def _transform(self, inpt: Any, params: Dict[str, Any]) -> Any:
        return F.resize(inpt, size=params["size"], interpolation=self.interpolation, antialias=self.antialias)


class RandomShortestSize(Transform):
    """[BETA] Randomly resize the input.

    .. v2betastatus:: RandomShortestSize transform

    If the input is a :class:`torch.Tensor` or a ``Datapoint`` (e.g. :class:`~torchvision.datapoints.Image`,
    :class:`~torchvision.datapoints.Video`, :class:`~torchvision.datapoints.BoundingBoxes` etc.)
    it can have arbitrary number of leading batch dimensions. For example,
    the image can have ``[..., C, H, W]`` shape. A bounding box can have ``[..., 4]`` shape.

    Args:
        min_size (int or sequence of int): Minimum spatial size. Single integer value or a sequence of integer values.
        max_size (int, optional): Maximum spatial size. Default, None.
        interpolation (InterpolationMode, optional): Desired interpolation enum defined by
            :class:`torchvision.transforms.InterpolationMode`. Default is ``InterpolationMode.BILINEAR``.
            If input is Tensor, only ``InterpolationMode.NEAREST``, ``InterpolationMode.NEAREST_EXACT``,
            ``InterpolationMode.BILINEAR`` and ``InterpolationMode.BICUBIC`` are supported.
            The corresponding Pillow integer constants, e.g. ``PIL.Image.BILINEAR`` are accepted as well.
        antialias (bool, optional): Whether to apply antialiasing.
            It only affects **tensors** with bilinear or bicubic modes and it is
            ignored otherwise: on PIL images, antialiasing is always applied on
            bilinear or bicubic modes; on other modes (for PIL images and
            tensors), antialiasing makes no sense and this parameter is ignored.
            Possible values are:

            - ``True``: will apply antialiasing for bilinear or bicubic modes.
              Other mode aren't affected. This is probably what you want to use.
            - ``False``: will not apply antialiasing for tensors on any mode. PIL
              images are still antialiased on bilinear or bicubic modes, because
              PIL doesn't support no antialias.
            - ``None``: equivalent to ``False`` for tensors and ``True`` for
              PIL images. This value exists for legacy reasons and you probably
              don't want to use it unless you really know what you are doing.

            The current default is ``None`` **but will change to** ``True`` **in
            v0.17** for the PIL and Tensor backends to be consistent.
    """

    def __init__(
        self,
        min_size: Union[List[int], Tuple[int], int],
        max_size: Optional[int] = None,
        interpolation: Union[InterpolationMode, int] = InterpolationMode.BILINEAR,
        antialias: Optional[Union[str, bool]] = "warn",
    ):
        super().__init__()
        self.min_size = [min_size] if isinstance(min_size, int) else list(min_size)
        self.max_size = max_size
        self.interpolation = _check_interpolation(interpolation)
        self.antialias = antialias

    def _get_params(self, flat_inputs: List[Any]) -> Dict[str, Any]:
        orig_height, orig_width = query_size(flat_inputs)

        min_size = self.min_size[int(torch.randint(len(self.min_size), ()))]
        r = min_size / min(orig_height, orig_width)
        if self.max_size is not None:
            r = min(r, self.max_size / max(orig_height, orig_width))

        new_width = int(orig_width * r)
        new_height = int(orig_height * r)

        return dict(size=(new_height, new_width))

    def _transform(self, inpt: Any, params: Dict[str, Any]) -> Any:
        return F.resize(inpt, size=params["size"], interpolation=self.interpolation, antialias=self.antialias)


class RandomResize(Transform):
    """[BETA] Randomly resize the input.

    .. v2betastatus:: RandomResize transform

    This transformation can be used together with ``RandomCrop`` as data augmentations to train
    models on image segmentation task.

    Output spatial size is randomly sampled from the interval ``[min_size, max_size]``:

    .. code-block:: python

        size = uniform_sample(min_size, max_size)
        output_width = size
        output_height = size

    If the input is a :class:`torch.Tensor` or a ``Datapoint`` (e.g. :class:`~torchvision.datapoints.Image`,
    :class:`~torchvision.datapoints.Video`, :class:`~torchvision.datapoints.BoundingBoxes` etc.)
    it can have arbitrary number of leading batch dimensions. For example,
    the image can have ``[..., C, H, W]`` shape. A bounding box can have ``[..., 4]`` shape.

    Args:
        min_size (int): Minimum output size for random sampling
        max_size (int): Maximum output size for random sampling
        interpolation (InterpolationMode, optional): Desired interpolation enum defined by
            :class:`torchvision.transforms.InterpolationMode`. Default is ``InterpolationMode.BILINEAR``.
            If input is Tensor, only ``InterpolationMode.NEAREST``, ``InterpolationMode.NEAREST_EXACT``,
            ``InterpolationMode.BILINEAR`` and ``InterpolationMode.BICUBIC`` are supported.
            The corresponding Pillow integer constants, e.g. ``PIL.Image.BILINEAR`` are accepted as well.
        antialias (bool, optional): Whether to apply antialiasing.
            It only affects **tensors** with bilinear or bicubic modes and it is
            ignored otherwise: on PIL images, antialiasing is always applied on
            bilinear or bicubic modes; on other modes (for PIL images and
            tensors), antialiasing makes no sense and this parameter is ignored.
            Possible values are:

            - ``True``: will apply antialiasing for bilinear or bicubic modes.
              Other mode aren't affected. This is probably what you want to use.
            - ``False``: will not apply antialiasing for tensors on any mode. PIL
              images are still antialiased on bilinear or bicubic modes, because
              PIL doesn't support no antialias.
            - ``None``: equivalent to ``False`` for tensors and ``True`` for
              PIL images. This value exists for legacy reasons and you probably
              don't want to use it unless you really know what you are doing.

            The current default is ``None`` **but will change to** ``True`` **in
            v0.17** for the PIL and Tensor backends to be consistent.
    """

    def __init__(
        self,
        min_size: int,
        max_size: int,
        interpolation: Union[InterpolationMode, int] = InterpolationMode.BILINEAR,
        antialias: Optional[Union[str, bool]] = "warn",
    ) -> None:
        super().__init__()
        self.min_size = min_size
        self.max_size = max_size
        self.interpolation = _check_interpolation(interpolation)
        self.antialias = antialias

    def _get_params(self, flat_inputs: List[Any]) -> Dict[str, Any]:
        size = int(torch.randint(self.min_size, self.max_size, ()))
        return dict(size=[size])

    def _transform(self, inpt: Any, params: Dict[str, Any]) -> Any:
        return F.resize(inpt, params["size"], interpolation=self.interpolation, antialias=self.antialias)<|MERGE_RESOLUTION|>--- conflicted
+++ resolved
@@ -22,11 +22,7 @@
     _setup_float_or_seq,
     _setup_size,
 )
-<<<<<<< HEAD
-from .utils import has_all, has_any, is_simple_tensor, query_bounding_box, query_size
-=======
-from .utils import has_all, has_any, is_simple_tensor, query_bounding_boxes, query_spatial_size
->>>>>>> 332bff93
+from .utils import has_all, has_any, is_simple_tensor, query_bounding_boxes, query_size
 
 
 class RandomHorizontalFlip(_RandomApplyTransform):
@@ -1168,13 +1164,8 @@
             )
 
     def _get_params(self, flat_inputs: List[Any]) -> Dict[str, Any]:
-<<<<<<< HEAD
         orig_h, orig_w = query_size(flat_inputs)
-        bboxes = query_bounding_box(flat_inputs)
-=======
-        orig_h, orig_w = query_spatial_size(flat_inputs)
         bboxes = query_bounding_boxes(flat_inputs)
->>>>>>> 332bff93
 
         while True:
             # sample an option
