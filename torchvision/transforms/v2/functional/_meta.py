from typing import List, Optional, Tuple

import PIL.Image
import torch
from torchvision import datapoints
from torchvision.datapoints import BoundingBoxFormat
from torchvision.transforms import _functional_pil as _FP

from torchvision.utils import _log_api_usage_once

from ._utils import _get_kernel, _register_kernel_internal, is_simple_tensor


<<<<<<< HEAD
def get_dimensions(inpt: Union[datapoints._ImageTypeJIT, datapoints._VideoTypeJIT]) -> List[int]:
=======
@_register_unsupported_type(datapoints.BoundingBoxes, datapoints.Mask)
def get_dimensions(inpt: torch.Tensor) -> List[int]:
>>>>>>> f2b6f43a
    if torch.jit.is_scripting():
        return get_dimensions_image_tensor(inpt)

    _log_api_usage_once(get_dimensions)

    kernel = _get_kernel(get_dimensions, type(inpt))
    return kernel(inpt)


@_register_kernel_internal(get_dimensions, torch.Tensor)
@_register_kernel_internal(get_dimensions, datapoints.Image, datapoint_wrapper=False)
def get_dimensions_image_tensor(image: torch.Tensor) -> List[int]:
    chw = list(image.shape[-3:])
    ndims = len(chw)
    if ndims == 3:
        return chw
    elif ndims == 2:
        chw.insert(0, 1)
        return chw
    else:
        raise TypeError(f"Input tensor should have at least two dimensions, but got {ndims}")


get_dimensions_image_pil = _register_kernel_internal(get_dimensions, PIL.Image.Image)(_FP.get_dimensions)


@_register_kernel_internal(get_dimensions, datapoints.Video, datapoint_wrapper=False)
def get_dimensions_video(video: torch.Tensor) -> List[int]:
    return get_dimensions_image_tensor(video)


<<<<<<< HEAD
def get_num_channels(inpt: Union[datapoints._ImageTypeJIT, datapoints._VideoTypeJIT]) -> int:
=======
@_register_unsupported_type(datapoints.BoundingBoxes, datapoints.Mask)
def get_num_channels(inpt: torch.Tensor) -> int:
>>>>>>> f2b6f43a
    if torch.jit.is_scripting():
        return get_num_channels_image_tensor(inpt)

    _log_api_usage_once(get_num_channels)

    kernel = _get_kernel(get_num_channels, type(inpt))
    return kernel(inpt)


@_register_kernel_internal(get_num_channels, torch.Tensor)
@_register_kernel_internal(get_num_channels, datapoints.Image, datapoint_wrapper=False)
def get_num_channels_image_tensor(image: torch.Tensor) -> int:
    chw = image.shape[-3:]
    ndims = len(chw)
    if ndims == 3:
        return chw[0]
    elif ndims == 2:
        return 1
    else:
        raise TypeError(f"Input tensor should have at least two dimensions, but got {ndims}")


get_num_channels_image_pil = _register_kernel_internal(get_num_channels, PIL.Image.Image)(_FP.get_image_num_channels)


@_register_kernel_internal(get_num_channels, datapoints.Video, datapoint_wrapper=False)
def get_num_channels_video(video: torch.Tensor) -> int:
    return get_num_channels_image_tensor(video)


# We changed the names to ensure it can be used not only for images but also videos. Thus, we just alias it without
# deprecating the old names.
get_image_num_channels = get_num_channels


def get_size(inpt: torch.Tensor) -> List[int]:
    if torch.jit.is_scripting():
        return get_size_image_tensor(inpt)

    _log_api_usage_once(get_size)

    kernel = _get_kernel(get_size, type(inpt))
    return kernel(inpt)


@_register_kernel_internal(get_size, torch.Tensor)
@_register_kernel_internal(get_size, datapoints.Image, datapoint_wrapper=False)
def get_size_image_tensor(image: torch.Tensor) -> List[int]:
    hw = list(image.shape[-2:])
    ndims = len(hw)
    if ndims == 2:
        return hw
    else:
        raise TypeError(f"Input tensor should have at least two dimensions, but got {ndims}")


@_register_kernel_internal(get_size, PIL.Image.Image)
def get_size_image_pil(image: PIL.Image.Image) -> List[int]:
    width, height = _FP.get_image_size(image)
    return [height, width]


@_register_kernel_internal(get_size, datapoints.Video, datapoint_wrapper=False)
def get_size_video(video: torch.Tensor) -> List[int]:
    return get_size_image_tensor(video)


@_register_kernel_internal(get_size, datapoints.Mask, datapoint_wrapper=False)
def get_size_mask(mask: torch.Tensor) -> List[int]:
    return get_size_image_tensor(mask)


@_register_kernel_internal(get_size, datapoints.BoundingBoxes, datapoint_wrapper=False)
def get_size_bounding_boxes(bounding_box: datapoints.BoundingBoxes) -> List[int]:
    return list(bounding_box.canvas_size)


<<<<<<< HEAD
def get_num_frames(inpt: datapoints._VideoTypeJIT) -> int:
=======
@_register_unsupported_type(PIL.Image.Image, datapoints.Image, datapoints.BoundingBoxes, datapoints.Mask)
def get_num_frames(inpt: torch.Tensor) -> int:
>>>>>>> f2b6f43a
    if torch.jit.is_scripting():
        return get_num_frames_video(inpt)

    _log_api_usage_once(get_num_frames)

    kernel = _get_kernel(get_num_frames, type(inpt))
    return kernel(inpt)


@_register_kernel_internal(get_num_frames, torch.Tensor)
@_register_kernel_internal(get_num_frames, datapoints.Video, datapoint_wrapper=False)
def get_num_frames_video(video: torch.Tensor) -> int:
    return video.shape[-4]


def _xywh_to_xyxy(xywh: torch.Tensor, inplace: bool) -> torch.Tensor:
    xyxy = xywh if inplace else xywh.clone()
    xyxy[..., 2:] += xyxy[..., :2]
    return xyxy


def _xyxy_to_xywh(xyxy: torch.Tensor, inplace: bool) -> torch.Tensor:
    xywh = xyxy if inplace else xyxy.clone()
    xywh[..., 2:] -= xywh[..., :2]
    return xywh


def _cxcywh_to_xyxy(cxcywh: torch.Tensor, inplace: bool) -> torch.Tensor:
    if not inplace:
        cxcywh = cxcywh.clone()

    # Trick to do fast division by 2 and ceil, without casting. It produces the same result as
    # `torchvision.ops._box_convert._box_cxcywh_to_xyxy`.
    half_wh = cxcywh[..., 2:].div(-2, rounding_mode=None if cxcywh.is_floating_point() else "floor").abs_()
    # (cx - width / 2) = x1, same for y1
    cxcywh[..., :2].sub_(half_wh)
    # (x1 + width) = x2, same for y2
    cxcywh[..., 2:].add_(cxcywh[..., :2])

    return cxcywh


def _xyxy_to_cxcywh(xyxy: torch.Tensor, inplace: bool) -> torch.Tensor:
    if not inplace:
        xyxy = xyxy.clone()

    # (x2 - x1) = width, same for height
    xyxy[..., 2:].sub_(xyxy[..., :2])
    # (x1 * 2 + width) / 2 = x1 + width / 2 = x1 + (x2-x1)/2 = (x1 + x2)/2 = cx, same for cy
    xyxy[..., :2].mul_(2).add_(xyxy[..., 2:]).div_(2, rounding_mode=None if xyxy.is_floating_point() else "floor")

    return xyxy


def _convert_format_bounding_boxes(
    bounding_boxes: torch.Tensor, old_format: BoundingBoxFormat, new_format: BoundingBoxFormat, inplace: bool = False
) -> torch.Tensor:

    if new_format == old_format:
        return bounding_boxes

    # TODO: Add _xywh_to_cxcywh and _cxcywh_to_xywh to improve performance
    if old_format == BoundingBoxFormat.XYWH:
        bounding_boxes = _xywh_to_xyxy(bounding_boxes, inplace)
    elif old_format == BoundingBoxFormat.CXCYWH:
        bounding_boxes = _cxcywh_to_xyxy(bounding_boxes, inplace)

    if new_format == BoundingBoxFormat.XYWH:
        bounding_boxes = _xyxy_to_xywh(bounding_boxes, inplace)
    elif new_format == BoundingBoxFormat.CXCYWH:
        bounding_boxes = _xyxy_to_cxcywh(bounding_boxes, inplace)

    return bounding_boxes


def convert_format_bounding_boxes(
    inpt: torch.Tensor,
    old_format: Optional[BoundingBoxFormat] = None,
    new_format: Optional[BoundingBoxFormat] = None,
    inplace: bool = False,
) -> torch.Tensor:
    # This being a kernel / dispatcher hybrid, we need an option to pass `old_format` explicitly for simple tensor
    # inputs as well as extract it from `datapoints.BoundingBoxes` inputs. However, putting a default value on
    # `old_format` means we also need to put one on `new_format` to have syntactically correct Python. Here we mimic the
    # default error that would be thrown if `new_format` had no default value.
    if new_format is None:
        raise TypeError("convert_format_bounding_boxes() missing 1 required argument: 'new_format'")

    if not torch.jit.is_scripting():
        _log_api_usage_once(convert_format_bounding_boxes)

    if torch.jit.is_scripting() or is_simple_tensor(inpt):
        if old_format is None:
            raise ValueError("For simple tensor inputs, `old_format` has to be passed.")
        return _convert_format_bounding_boxes(inpt, old_format=old_format, new_format=new_format, inplace=inplace)
    elif isinstance(inpt, datapoints.BoundingBoxes):
        if old_format is not None:
            raise ValueError("For bounding box datapoint inputs, `old_format` must not be passed.")
        output = _convert_format_bounding_boxes(
            inpt.as_subclass(torch.Tensor), old_format=inpt.format, new_format=new_format, inplace=inplace
        )
        return datapoints.BoundingBoxes.wrap_like(inpt, output, format=new_format)
    else:
        raise TypeError(
            f"Input can either be a plain tensor or a bounding box datapoint, but got {type(inpt)} instead."
        )


def _clamp_bounding_boxes(
    bounding_boxes: torch.Tensor, format: BoundingBoxFormat, canvas_size: Tuple[int, int]
) -> torch.Tensor:
    # TODO: Investigate if it makes sense from a performance perspective to have an implementation for every
    #  BoundingBoxFormat instead of converting back and forth
    in_dtype = bounding_boxes.dtype
    bounding_boxes = bounding_boxes.clone() if bounding_boxes.is_floating_point() else bounding_boxes.float()
    xyxy_boxes = convert_format_bounding_boxes(
        bounding_boxes, old_format=format, new_format=datapoints.BoundingBoxFormat.XYXY, inplace=True
    )
    xyxy_boxes[..., 0::2].clamp_(min=0, max=canvas_size[1])
    xyxy_boxes[..., 1::2].clamp_(min=0, max=canvas_size[0])
    out_boxes = convert_format_bounding_boxes(
        xyxy_boxes, old_format=BoundingBoxFormat.XYXY, new_format=format, inplace=True
    )
    return out_boxes.to(in_dtype)


def clamp_bounding_boxes(
    inpt: torch.Tensor,
    format: Optional[BoundingBoxFormat] = None,
    canvas_size: Optional[Tuple[int, int]] = None,
) -> torch.Tensor:
    if not torch.jit.is_scripting():
        _log_api_usage_once(clamp_bounding_boxes)

    if torch.jit.is_scripting() or is_simple_tensor(inpt):

        if format is None or canvas_size is None:
            raise ValueError("For simple tensor inputs, `format` and `canvas_size` has to be passed.")
        return _clamp_bounding_boxes(inpt, format=format, canvas_size=canvas_size)
    elif isinstance(inpt, datapoints.BoundingBoxes):
        if format is not None or canvas_size is not None:
            raise ValueError("For bounding box datapoint inputs, `format` and `canvas_size` must not be passed.")
        output = _clamp_bounding_boxes(inpt.as_subclass(torch.Tensor), format=inpt.format, canvas_size=inpt.canvas_size)
        return datapoints.BoundingBoxes.wrap_like(inpt, output)
    else:
        raise TypeError(
            f"Input can either be a plain tensor or a bounding box datapoint, but got {type(inpt)} instead."
        )<|MERGE_RESOLUTION|>--- conflicted
+++ resolved
@@ -11,12 +11,7 @@
 from ._utils import _get_kernel, _register_kernel_internal, is_simple_tensor
 
 
-<<<<<<< HEAD
-def get_dimensions(inpt: Union[datapoints._ImageTypeJIT, datapoints._VideoTypeJIT]) -> List[int]:
-=======
-@_register_unsupported_type(datapoints.BoundingBoxes, datapoints.Mask)
 def get_dimensions(inpt: torch.Tensor) -> List[int]:
->>>>>>> f2b6f43a
     if torch.jit.is_scripting():
         return get_dimensions_image_tensor(inpt)
 
@@ -48,12 +43,7 @@
     return get_dimensions_image_tensor(video)
 
 
-<<<<<<< HEAD
-def get_num_channels(inpt: Union[datapoints._ImageTypeJIT, datapoints._VideoTypeJIT]) -> int:
-=======
-@_register_unsupported_type(datapoints.BoundingBoxes, datapoints.Mask)
 def get_num_channels(inpt: torch.Tensor) -> int:
->>>>>>> f2b6f43a
     if torch.jit.is_scripting():
         return get_num_channels_image_tensor(inpt)
 
@@ -131,12 +121,7 @@
     return list(bounding_box.canvas_size)
 
 
-<<<<<<< HEAD
-def get_num_frames(inpt: datapoints._VideoTypeJIT) -> int:
-=======
-@_register_unsupported_type(PIL.Image.Image, datapoints.Image, datapoints.BoundingBoxes, datapoints.Mask)
 def get_num_frames(inpt: torch.Tensor) -> int:
->>>>>>> f2b6f43a
     if torch.jit.is_scripting():
         return get_num_frames_video(inpt)
 
