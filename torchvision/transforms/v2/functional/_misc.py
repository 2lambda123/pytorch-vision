import math
from typing import List, Optional

import PIL.Image
import torch
from torch.nn.functional import conv2d, pad as torch_pad

from torchvision import datapoints
from torchvision.transforms._functional_tensor import _max_value
from torchvision.transforms.functional import pil_to_tensor, to_pil_image

from torchvision.utils import _log_api_usage_once

from ._utils import _get_kernel, _register_kernel_internal


def normalize(
    inpt: torch.Tensor,
    mean: List[float],
    std: List[float],
    inplace: bool = False,
) -> torch.Tensor:
    if torch.jit.is_scripting():
        return normalize_image_tensor(inpt, mean=mean, std=std, inplace=inplace)

    _log_api_usage_once(normalize)

    kernel = _get_kernel(normalize, type(inpt))
    return kernel(inpt, mean=mean, std=std, inplace=inplace)


@_register_kernel_internal(normalize, torch.Tensor)
@_register_kernel_internal(normalize, datapoints.Image)
def normalize_image_tensor(
    image: torch.Tensor, mean: List[float], std: List[float], inplace: bool = False
) -> torch.Tensor:
    if not image.is_floating_point():
        raise TypeError(f"Input tensor should be a float tensor. Got {image.dtype}.")

    if image.ndim < 3:
        raise ValueError(f"Expected tensor to be a tensor image of size (..., C, H, W). Got {image.shape}.")

    if isinstance(std, (tuple, list)):
        divzero = not all(std)
    elif isinstance(std, (int, float)):
        divzero = std == 0
    else:
        divzero = False
    if divzero:
        raise ValueError("std evaluated to zero, leading to division by zero.")

    dtype = image.dtype
    device = image.device
    mean = torch.as_tensor(mean, dtype=dtype, device=device)
    std = torch.as_tensor(std, dtype=dtype, device=device)
    if mean.ndim == 1:
        mean = mean.view(-1, 1, 1)
    if std.ndim == 1:
        std = std.view(-1, 1, 1)

    if inplace:
        image = image.sub_(mean)
    else:
        image = image.sub(mean)

    return image.div_(std)


@_register_kernel_internal(normalize, datapoints.Video)
def normalize_video(video: torch.Tensor, mean: List[float], std: List[float], inplace: bool = False) -> torch.Tensor:
    return normalize_image_tensor(video, mean, std, inplace=inplace)


<<<<<<< HEAD
def gaussian_blur(
    inpt: datapoints._InputTypeJIT, kernel_size: List[int], sigma: Optional[List[float]] = None
) -> datapoints._InputTypeJIT:
=======
@_register_explicit_noop(datapoints.BoundingBoxes, datapoints.Mask)
def gaussian_blur(inpt: torch.Tensor, kernel_size: List[int], sigma: Optional[List[float]] = None) -> torch.Tensor:
>>>>>>> f2b6f43a
    if torch.jit.is_scripting():
        return gaussian_blur_image_tensor(inpt, kernel_size=kernel_size, sigma=sigma)

    _log_api_usage_once(gaussian_blur)

    kernel = _get_kernel(gaussian_blur, type(inpt))
    return kernel(inpt, kernel_size=kernel_size, sigma=sigma)


def _get_gaussian_kernel1d(kernel_size: int, sigma: float, dtype: torch.dtype, device: torch.device) -> torch.Tensor:
    lim = (kernel_size - 1) / (2.0 * math.sqrt(2.0) * sigma)
    x = torch.linspace(-lim, lim, steps=kernel_size, dtype=dtype, device=device)
    kernel1d = torch.softmax(x.pow_(2).neg_(), dim=0)
    return kernel1d


def _get_gaussian_kernel2d(
    kernel_size: List[int], sigma: List[float], dtype: torch.dtype, device: torch.device
) -> torch.Tensor:
    kernel1d_x = _get_gaussian_kernel1d(kernel_size[0], sigma[0], dtype, device)
    kernel1d_y = _get_gaussian_kernel1d(kernel_size[1], sigma[1], dtype, device)
    kernel2d = kernel1d_y.unsqueeze(-1) * kernel1d_x
    return kernel2d


@_register_kernel_internal(gaussian_blur, torch.Tensor)
@_register_kernel_internal(gaussian_blur, datapoints.Image)
def gaussian_blur_image_tensor(
    image: torch.Tensor, kernel_size: List[int], sigma: Optional[List[float]] = None
) -> torch.Tensor:
    # TODO: consider deprecating integers from sigma on the future
    if isinstance(kernel_size, int):
        kernel_size = [kernel_size, kernel_size]
    elif len(kernel_size) != 2:
        raise ValueError(f"If kernel_size is a sequence its length should be 2. Got {len(kernel_size)}")
    for ksize in kernel_size:
        if ksize % 2 == 0 or ksize < 0:
            raise ValueError(f"kernel_size should have odd and positive integers. Got {kernel_size}")

    if sigma is None:
        sigma = [ksize * 0.15 + 0.35 for ksize in kernel_size]
    else:
        if isinstance(sigma, (list, tuple)):
            length = len(sigma)
            if length == 1:
                s = float(sigma[0])
                sigma = [s, s]
            elif length != 2:
                raise ValueError(f"If sigma is a sequence, its length should be 2. Got {length}")
        elif isinstance(sigma, (int, float)):
            s = float(sigma)
            sigma = [s, s]
        else:
            raise TypeError(f"sigma should be either float or sequence of floats. Got {type(sigma)}")
    for s in sigma:
        if s <= 0.0:
            raise ValueError(f"sigma should have positive values. Got {sigma}")

    if image.numel() == 0:
        return image

    dtype = image.dtype
    shape = image.shape
    ndim = image.ndim
    if ndim == 3:
        image = image.unsqueeze(dim=0)
    elif ndim > 4:
        image = image.reshape((-1,) + shape[-3:])

    fp = torch.is_floating_point(image)
    kernel = _get_gaussian_kernel2d(kernel_size, sigma, dtype=dtype if fp else torch.float32, device=image.device)
    kernel = kernel.expand(shape[-3], 1, kernel.shape[0], kernel.shape[1])

    output = image if fp else image.to(dtype=torch.float32)

    # padding = (left, right, top, bottom)
    padding = [kernel_size[0] // 2, kernel_size[0] // 2, kernel_size[1] // 2, kernel_size[1] // 2]
    output = torch_pad(output, padding, mode="reflect")
    output = conv2d(output, kernel, groups=shape[-3])

    if ndim == 3:
        output = output.squeeze(dim=0)
    elif ndim > 4:
        output = output.reshape(shape)

    if not fp:
        output = output.round_().to(dtype=dtype)

    return output


@_register_kernel_internal(gaussian_blur, PIL.Image.Image)
def gaussian_blur_image_pil(
    image: PIL.Image.Image, kernel_size: List[int], sigma: Optional[List[float]] = None
) -> PIL.Image.Image:
    t_img = pil_to_tensor(image)
    output = gaussian_blur_image_tensor(t_img, kernel_size=kernel_size, sigma=sigma)
    return to_pil_image(output, mode=image.mode)


@_register_kernel_internal(gaussian_blur, datapoints.Video)
def gaussian_blur_video(
    video: torch.Tensor, kernel_size: List[int], sigma: Optional[List[float]] = None
) -> torch.Tensor:
    return gaussian_blur_image_tensor(video, kernel_size, sigma)


<<<<<<< HEAD
def to_dtype(
    inpt: datapoints._InputTypeJIT, dtype: torch.dtype = torch.float, scale: bool = False
) -> datapoints._InputTypeJIT:
=======
@_register_unsupported_type(PIL.Image.Image)
def to_dtype(inpt: torch.Tensor, dtype: torch.dtype = torch.float, scale: bool = False) -> torch.Tensor:
>>>>>>> f2b6f43a
    if torch.jit.is_scripting():
        return to_dtype_image_tensor(inpt, dtype=dtype, scale=scale)

    _log_api_usage_once(to_dtype)

    kernel = _get_kernel(to_dtype, type(inpt))
    return kernel(inpt, dtype=dtype, scale=scale)


def _num_value_bits(dtype: torch.dtype) -> int:
    if dtype == torch.uint8:
        return 8
    elif dtype == torch.int8:
        return 7
    elif dtype == torch.int16:
        return 15
    elif dtype == torch.int32:
        return 31
    elif dtype == torch.int64:
        return 63
    else:
        raise TypeError(f"Number of value bits is only defined for integer dtypes, but got {dtype}.")


@_register_kernel_internal(to_dtype, torch.Tensor)
@_register_kernel_internal(to_dtype, datapoints.Image)
def to_dtype_image_tensor(image: torch.Tensor, dtype: torch.dtype = torch.float, scale: bool = False) -> torch.Tensor:

    if image.dtype == dtype:
        return image
    elif not scale:
        return image.to(dtype)

    float_input = image.is_floating_point()
    if torch.jit.is_scripting():
        # TODO: remove this branch as soon as `dtype.is_floating_point` is supported by JIT
        float_output = torch.tensor(0, dtype=dtype).is_floating_point()
    else:
        float_output = dtype.is_floating_point

    if float_input:
        # float to float
        if float_output:
            return image.to(dtype)

        # float to int
        if (image.dtype == torch.float32 and dtype in (torch.int32, torch.int64)) or (
            image.dtype == torch.float64 and dtype == torch.int64
        ):
            raise RuntimeError(f"The conversion from {image.dtype} to {dtype} cannot be performed safely.")

        # For data in the range `[0.0, 1.0]`, just multiplying by the maximum value of the integer range and converting
        # to the integer dtype  is not sufficient. For example, `torch.rand(...).mul(255).to(torch.uint8)` will only
        # be `255` if the input is exactly `1.0`. See https://github.com/pytorch/vision/pull/2078#issuecomment-612045321
        # for a detailed analysis.
        # To mitigate this, we could round before we convert to the integer dtype, but this is an extra operation.
        # Instead, we can also multiply by the maximum value plus something close to `1`. See
        # https://github.com/pytorch/vision/pull/2078#issuecomment-613524965 for details.
        eps = 1e-3
        max_value = float(_max_value(dtype))
        # We need to scale first since the conversion would otherwise turn the input range `[0.0, 1.0]` into the
        # discrete set `{0, 1}`.
        return image.mul(max_value + 1.0 - eps).to(dtype)
    else:
        # int to float
        if float_output:
            return image.to(dtype).mul_(1.0 / _max_value(image.dtype))

        # int to int
        num_value_bits_input = _num_value_bits(image.dtype)
        num_value_bits_output = _num_value_bits(dtype)

        if num_value_bits_input > num_value_bits_output:
            return image.bitwise_right_shift(num_value_bits_input - num_value_bits_output).to(dtype)
        else:
            return image.to(dtype).bitwise_left_shift_(num_value_bits_output - num_value_bits_input)


# We encourage users to use to_dtype() instead but we keep this for BC
def convert_image_dtype(image: torch.Tensor, dtype: torch.dtype = torch.float32) -> torch.Tensor:
    return to_dtype_image_tensor(image, dtype=dtype, scale=True)


@_register_kernel_internal(to_dtype, datapoints.Video)
def to_dtype_video(video: torch.Tensor, dtype: torch.dtype = torch.float, scale: bool = False) -> torch.Tensor:
    return to_dtype_image_tensor(video, dtype, scale=scale)


@_register_kernel_internal(to_dtype, datapoints.BoundingBoxes, datapoint_wrapper=False)
@_register_kernel_internal(to_dtype, datapoints.Mask, datapoint_wrapper=False)
def _to_dtype_tensor_dispatch(inpt: torch.Tensor, dtype: torch.dtype, scale: bool = False) -> torch.Tensor:
    # We don't need to unwrap and rewrap here, since Datapoint.to() preserves the type
    return inpt.to(dtype)<|MERGE_RESOLUTION|>--- conflicted
+++ resolved
@@ -71,14 +71,7 @@
     return normalize_image_tensor(video, mean, std, inplace=inplace)
 
 
-<<<<<<< HEAD
-def gaussian_blur(
-    inpt: datapoints._InputTypeJIT, kernel_size: List[int], sigma: Optional[List[float]] = None
-) -> datapoints._InputTypeJIT:
-=======
-@_register_explicit_noop(datapoints.BoundingBoxes, datapoints.Mask)
 def gaussian_blur(inpt: torch.Tensor, kernel_size: List[int], sigma: Optional[List[float]] = None) -> torch.Tensor:
->>>>>>> f2b6f43a
     if torch.jit.is_scripting():
         return gaussian_blur_image_tensor(inpt, kernel_size=kernel_size, sigma=sigma)
 
@@ -186,14 +179,7 @@
     return gaussian_blur_image_tensor(video, kernel_size, sigma)
 
 
-<<<<<<< HEAD
-def to_dtype(
-    inpt: datapoints._InputTypeJIT, dtype: torch.dtype = torch.float, scale: bool = False
-) -> datapoints._InputTypeJIT:
-=======
-@_register_unsupported_type(PIL.Image.Image)
 def to_dtype(inpt: torch.Tensor, dtype: torch.dtype = torch.float, scale: bool = False) -> torch.Tensor:
->>>>>>> f2b6f43a
     if torch.jit.is_scripting():
         return to_dtype_image_tensor(inpt, dtype=dtype, scale=scale)
 
