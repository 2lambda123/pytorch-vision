--- conflicted
+++ resolved
@@ -958,47 +958,24 @@
     return F_t.affine(img, matrix=matrix, resample=resample, fillcolor=fillcolor)
 
 
-<<<<<<< HEAD
-def to_grayscale(img: Tensor, num_output_channels: int = 1) -> Tensor:
-    """DEPRECATED. Convert RGB image to grayscale version of image.
-    The image can be a PIL Image or a Tensor, in which case it is expected
-    to have [..., H, W] shape, where ... means an arbitrary number of leading dimensions
-
-    .. warning::
-
-        This method is deprecated and will be removed in future releases.
-        Please, use ``F.rgb_to_grayscale`` instead.
-
-
-    Args:
-        img (PIL Image or Tensor): RGB Image to be converted to grayscale.
-=======
 @torch.jit.unused
 def to_grayscale(img, num_output_channels=1):
     """Convert PIL image of any mode (RGB, HSV, LAB, etc) to grayscale version of image.
 
     Args:
         img (PIL Image): PIL Image to be converted to grayscale.
->>>>>>> 10d5a55c
         num_output_channels (int): number of channels of the output image. Value can be 1 or 3. Default, 1.
 
     Returns:
-        PIL Image or Tensor: Grayscale version of the image.
+        PIL Image: Grayscale version of the image.
             if num_output_channels = 1 : returned image is single channel
 
             if num_output_channels = 3 : returned image is 3 channel with r = g = b
     """
-<<<<<<< HEAD
-    warnings.warn("The use of the F.to_grayscale transform is deprecated, " +
-                  "please use F.rgb_to_grayscale instead.")
-
-    return rgb_to_grayscale(img, num_output_channels)
-=======
     if isinstance(img, Image.Image):
         return F_pil.to_grayscale(img, num_output_channels)
 
     raise TypeError("Input should be PIL Image")
->>>>>>> 10d5a55c
 
 
 def rgb_to_grayscale(img: Tensor, num_output_channels: int = 1) -> Tensor:
@@ -1006,13 +983,10 @@
     The image can be a PIL Image or a Tensor, in which case it is expected
     to have [..., H, W] shape, where ... means an arbitrary number of leading dimensions
 
-<<<<<<< HEAD
-=======
     Note:
         Please, note that this method supports only RGB images as input. For inputs in other color spaces,
         please, consider using meth:`~torchvision.transforms.functional.to_grayscale` with PIL Image.
 
->>>>>>> 10d5a55c
     Args:
         img (PIL Image or Tensor): RGB Image to be converted to grayscale.
         num_output_channels (int): number of channels of the output image. Value can be 1 or 3. Default, 1.
@@ -1024,11 +998,7 @@
             if num_output_channels = 3 : returned image is 3 channel with r = g = b
     """
     if not isinstance(img, torch.Tensor):
-<<<<<<< HEAD
-        return F_pil.rgb_to_grayscale(img, num_output_channels)
-=======
         return F_pil.to_grayscale(img, num_output_channels)
->>>>>>> 10d5a55c
 
     return F_t.rgb_to_grayscale(img, num_output_channels)
 
