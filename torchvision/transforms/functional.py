--- conflicted
+++ resolved
@@ -1,18 +1,10 @@
 import math
 import numbers
 import warnings
-<<<<<<< HEAD
-from typing import Any
-
-import numpy as np
-from numpy import sin, cos, tan
-from PIL import Image, __version__ as PILLOW_VERSION
-=======
 from typing import Any, Optional
 
 import numpy as np
 from PIL import Image
->>>>>>> ab73b448
 
 import torch
 from torch import Tensor
