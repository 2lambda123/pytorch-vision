--- conflicted
+++ resolved
@@ -166,25 +166,6 @@
 
 
 @torch.jit.unused
-<<<<<<< HEAD
-def crop(img: Image.Image, top: int, left: int, height: int, width: int) -> Image.Image:
-    """Crop the given PIL Image.
-
-    Args:
-        img (PIL Image): Image to be cropped. (0,0) denotes the top left corner of the image.
-        top (int): Vertical component of the top left corner of the crop box.
-        left (int): Horizontal component of the top left corner of the crop box.
-        height (int): Height of the crop box.
-        width (int): Width of the crop box.
-
-    Returns:
-        PIL Image: Cropped image.
-    """
-    if not _is_pil_image(img):
-        raise TypeError('img should be PIL Image. Got {}'.format(type(img)))
-
-    return img.crop((left, top, left + width, top + height))
-=======
 def pad(img, padding, fill=0, padding_mode="constant"):
     r"""Pad the given PIL.Image on all sides with the given "pad" value.
 
@@ -286,4 +267,23 @@
             img = np.pad(img, ((pad_top, pad_bottom), (pad_left, pad_right)), padding_mode)
 
         return Image.fromarray(img)
->>>>>>> 8dc14cfe
+
+
+@torch.jit.unused
+def crop(img: Image.Image, top: int, left: int, height: int, width: int) -> Image.Image:
+    """Crop the given PIL Image.
+
+    Args:
+        img (PIL Image): Image to be cropped. (0,0) denotes the top left corner of the image.
+        top (int): Vertical component of the top left corner of the crop box.
+        left (int): Horizontal component of the top left corner of the crop box.
+        height (int): Height of the crop box.
+        width (int): Width of the crop box.
+
+    Returns:
+        PIL Image: Cropped image.
+    """
+    if not _is_pil_image(img):
+        raise TypeError('img should be PIL Image. Got {}'.format(type(img)))
+
+    return img.crop((left, top, left + width, top + height))