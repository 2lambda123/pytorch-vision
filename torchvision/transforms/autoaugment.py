import math
import torch

from enum import Enum
from torch import Tensor
from typing import List, Tuple, Optional, Dict

from . import functional as F, InterpolationMode

__all__ = ["AutoAugmentPolicy", "AutoAugment", "TrivialAugmentWide"]


def _apply_op(img: Tensor, op_name: str, magnitude: float,
              interpolation: InterpolationMode, fill: Optional[List[float]]):
    if op_name == "ShearX":
        img = F.affine(img, angle=0.0, translate=[0, 0], scale=1.0, shear=[math.degrees(magnitude), 0.0],
                       interpolation=interpolation, fill=fill)
    elif op_name == "ShearY":
        img = F.affine(img, angle=0.0, translate=[0, 0], scale=1.0, shear=[0.0, math.degrees(magnitude)],
                       interpolation=interpolation, fill=fill)
    elif op_name == "TranslateX":
        img = F.affine(img, angle=0.0, translate=[int(magnitude), 0], scale=1.0,
                       interpolation=interpolation, shear=[0.0, 0.0], fill=fill)
    elif op_name == "TranslateY":
        img = F.affine(img, angle=0.0, translate=[0, int(magnitude)], scale=1.0,
                       interpolation=interpolation, shear=[0.0, 0.0], fill=fill)
    elif op_name == "Rotate":
        img = F.rotate(img, magnitude, interpolation=interpolation, fill=fill)
    elif op_name == "Brightness":
        img = F.adjust_brightness(img, 1.0 + magnitude)
    elif op_name == "Color":
        img = F.adjust_saturation(img, 1.0 + magnitude)
    elif op_name == "Contrast":
        img = F.adjust_contrast(img, 1.0 + magnitude)
    elif op_name == "Sharpness":
        img = F.adjust_sharpness(img, 1.0 + magnitude)
    elif op_name == "Posterize":
        img = F.posterize(img, int(magnitude))
    elif op_name == "Solarize":
        img = F.solarize(img, magnitude)
    elif op_name == "AutoContrast":
        img = F.autocontrast(img)
    elif op_name == "Equalize":
        img = F.equalize(img)
    elif op_name == "Invert":
        img = F.invert(img)
    else:
        raise ValueError("The provided operator {} is not recognized.".format(op_name))
    return img


def _apply_op(img: Tensor, op_name: str, magnitude: float,
              interpolation: InterpolationMode, fill: Optional[List[float]]):
    if op_name == "ShearX":
        img = F.affine(img, angle=0.0, translate=[0, 0], scale=1.0, shear=[math.degrees(magnitude), 0.0],
                       interpolation=interpolation, fill=fill)
    elif op_name == "ShearY":
        img = F.affine(img, angle=0.0, translate=[0, 0], scale=1.0, shear=[0.0, math.degrees(magnitude)],
                       interpolation=interpolation, fill=fill)
    elif op_name == "TranslateX":
        img = F.affine(img, angle=0.0, translate=[int(magnitude), 0], scale=1.0,
                       interpolation=interpolation, shear=[0.0, 0.0], fill=fill)
    elif op_name == "TranslateY":
        img = F.affine(img, angle=0.0, translate=[0, int(magnitude)], scale=1.0,
                       interpolation=interpolation, shear=[0.0, 0.0], fill=fill)
    elif op_name == "Rotate":
        img = F.rotate(img, magnitude, interpolation=interpolation, fill=fill)
    elif op_name == "Brightness":
        img = F.adjust_brightness(img, 1.0 + magnitude)
    elif op_name == "Color":
        img = F.adjust_saturation(img, 1.0 + magnitude)
    elif op_name == "Contrast":
        img = F.adjust_contrast(img, 1.0 + magnitude)
    elif op_name == "Sharpness":
        img = F.adjust_sharpness(img, 1.0 + magnitude)
    elif op_name == "Posterize":
        img = F.posterize(img, int(magnitude))
    elif op_name == "Solarize":
        img = F.solarize(img, magnitude)
    elif op_name == "AutoContrast":
        img = F.autocontrast(img)
    elif op_name == "Equalize":
        img = F.equalize(img)
    elif op_name == "Invert":
        img = F.invert(img)
    else:
        raise ValueError("The provided operator {} is not recognized.".format(op_name))
    return img


class AutoAugmentPolicy(Enum):
    """AutoAugment policies learned on different datasets.
    Available policies are IMAGENET, CIFAR10 and SVHN.
    """
    IMAGENET = "imagenet"
    CIFAR10 = "cifar10"
    SVHN = "svhn"


class AutoAugment(torch.nn.Module):
    r"""AutoAugment data augmentation method based on
    `"AutoAugment: Learning Augmentation Strategies from Data" <https://arxiv.org/pdf/1805.09501.pdf>`_.
    If the image is torch Tensor, it should be of type torch.uint8, and it is expected
    to have [..., 1 or 3, H, W] shape, where ... means an arbitrary number of leading dimensions.
    If img is PIL Image, it is expected to be in mode "L" or "RGB".

    Args:
        policy (AutoAugmentPolicy): Desired policy enum defined by
            :class:`torchvision.transforms.autoaugment.AutoAugmentPolicy`. Default is ``AutoAugmentPolicy.IMAGENET``.
        interpolation (InterpolationMode): Desired interpolation enum defined by
            :class:`torchvision.transforms.InterpolationMode`. Default is ``InterpolationMode.NEAREST``.
            If input is Tensor, only ``InterpolationMode.NEAREST``, ``InterpolationMode.BILINEAR`` are supported.
        fill (sequence or number, optional): Pixel fill value for the area outside the transformed
            image. If given a number, the value is used for all bands respectively.
    """

    def __init__(
        self,
        policy: AutoAugmentPolicy = AutoAugmentPolicy.IMAGENET,
        interpolation: InterpolationMode = InterpolationMode.NEAREST,
        fill: Optional[List[float]] = None
    ) -> None:
        super().__init__()
        self.policy = policy
        self.interpolation = interpolation
        self.fill = fill
        self.transforms = self._get_transforms(policy)

    def _get_transforms(
        self,
        policy: AutoAugmentPolicy
    ) -> List[Tuple[Tuple[str, float, Optional[int]], Tuple[str, float, Optional[int]]]]:
        if policy == AutoAugmentPolicy.IMAGENET:
            return [
                (("Posterize", 0.4, 8), ("Rotate", 0.6, 9)),
                (("Solarize", 0.6, 5), ("AutoContrast", 0.6, None)),
                (("Equalize", 0.8, None), ("Equalize", 0.6, None)),
                (("Posterize", 0.6, 7), ("Posterize", 0.6, 6)),
                (("Equalize", 0.4, None), ("Solarize", 0.2, 4)),
                (("Equalize", 0.4, None), ("Rotate", 0.8, 8)),
                (("Solarize", 0.6, 3), ("Equalize", 0.6, None)),
                (("Posterize", 0.8, 5), ("Equalize", 1.0, None)),
                (("Rotate", 0.2, 3), ("Solarize", 0.6, 8)),
                (("Equalize", 0.6, None), ("Posterize", 0.4, 6)),
                (("Rotate", 0.8, 8), ("Color", 0.4, 0)),
                (("Rotate", 0.4, 9), ("Equalize", 0.6, None)),
                (("Equalize", 0.0, None), ("Equalize", 0.8, None)),
                (("Invert", 0.6, None), ("Equalize", 1.0, None)),
                (("Color", 0.6, 4), ("Contrast", 1.0, 8)),
                (("Rotate", 0.8, 8), ("Color", 1.0, 2)),
                (("Color", 0.8, 8), ("Solarize", 0.8, 7)),
                (("Sharpness", 0.4, 7), ("Invert", 0.6, None)),
                (("ShearX", 0.6, 5), ("Equalize", 1.0, None)),
                (("Color", 0.4, 0), ("Equalize", 0.6, None)),
                (("Equalize", 0.4, None), ("Solarize", 0.2, 4)),
                (("Solarize", 0.6, 5), ("AutoContrast", 0.6, None)),
                (("Invert", 0.6, None), ("Equalize", 1.0, None)),
                (("Color", 0.6, 4), ("Contrast", 1.0, 8)),
                (("Equalize", 0.8, None), ("Equalize", 0.6, None)),
            ]
        elif policy == AutoAugmentPolicy.CIFAR10:
            return [
                (("Invert", 0.1, None), ("Contrast", 0.2, 6)),
                (("Rotate", 0.7, 2), ("TranslateX", 0.3, 9)),
                (("Sharpness", 0.8, 1), ("Sharpness", 0.9, 3)),
                (("ShearY", 0.5, 8), ("TranslateY", 0.7, 9)),
                (("AutoContrast", 0.5, None), ("Equalize", 0.9, None)),
                (("ShearY", 0.2, 7), ("Posterize", 0.3, 7)),
                (("Color", 0.4, 3), ("Brightness", 0.6, 7)),
                (("Sharpness", 0.3, 9), ("Brightness", 0.7, 9)),
                (("Equalize", 0.6, None), ("Equalize", 0.5, None)),
                (("Contrast", 0.6, 7), ("Sharpness", 0.6, 5)),
                (("Color", 0.7, 7), ("TranslateX", 0.5, 8)),
                (("Equalize", 0.3, None), ("AutoContrast", 0.4, None)),
                (("TranslateY", 0.4, 3), ("Sharpness", 0.2, 6)),
                (("Brightness", 0.9, 6), ("Color", 0.2, 8)),
                (("Solarize", 0.5, 2), ("Invert", 0.0, None)),
                (("Equalize", 0.2, None), ("AutoContrast", 0.6, None)),
                (("Equalize", 0.2, None), ("Equalize", 0.6, None)),
                (("Color", 0.9, 9), ("Equalize", 0.6, None)),
                (("AutoContrast", 0.8, None), ("Solarize", 0.2, 8)),
                (("Brightness", 0.1, 3), ("Color", 0.7, 0)),
                (("Solarize", 0.4, 5), ("AutoContrast", 0.9, None)),
                (("TranslateY", 0.9, 9), ("TranslateY", 0.7, 9)),
                (("AutoContrast", 0.9, None), ("Solarize", 0.8, 3)),
                (("Equalize", 0.8, None), ("Invert", 0.1, None)),
                (("TranslateY", 0.7, 9), ("AutoContrast", 0.9, None)),
            ]
        elif policy == AutoAugmentPolicy.SVHN:
            return [
                (("ShearX", 0.9, 4), ("Invert", 0.2, None)),
                (("ShearY", 0.9, 8), ("Invert", 0.7, None)),
                (("Equalize", 0.6, None), ("Solarize", 0.6, 6)),
                (("Invert", 0.9, None), ("Equalize", 0.6, None)),
                (("Equalize", 0.6, None), ("Rotate", 0.9, 3)),
                (("ShearX", 0.9, 4), ("AutoContrast", 0.8, None)),
                (("ShearY", 0.9, 8), ("Invert", 0.4, None)),
                (("ShearY", 0.9, 5), ("Solarize", 0.2, 6)),
                (("Invert", 0.9, None), ("AutoContrast", 0.8, None)),
                (("Equalize", 0.6, None), ("Rotate", 0.9, 3)),
                (("ShearX", 0.9, 4), ("Solarize", 0.3, 3)),
                (("ShearY", 0.8, 8), ("Invert", 0.7, None)),
                (("Equalize", 0.9, None), ("TranslateY", 0.6, 6)),
                (("Invert", 0.9, None), ("Equalize", 0.6, None)),
                (("Contrast", 0.3, 3), ("Rotate", 0.8, 4)),
                (("Invert", 0.8, None), ("TranslateY", 0.0, 2)),
                (("ShearY", 0.7, 6), ("Solarize", 0.4, 8)),
                (("Invert", 0.6, None), ("Rotate", 0.8, 4)),
                (("ShearY", 0.3, 7), ("TranslateX", 0.9, 3)),
                (("ShearX", 0.1, 6), ("Invert", 0.6, None)),
                (("Solarize", 0.7, 2), ("TranslateY", 0.6, 7)),
                (("ShearY", 0.8, 4), ("Invert", 0.8, None)),
                (("ShearX", 0.7, 9), ("TranslateY", 0.8, 3)),
                (("ShearY", 0.8, 5), ("AutoContrast", 0.7, None)),
                (("ShearX", 0.7, 2), ("Invert", 0.1, None)),
            ]
        else:
            raise ValueError("The provided policy {} is not recognized.".format(policy))

    def _get_magnitudes(self, num_bins: int, image_size: List[int]) -> Dict[str, Tuple[Tensor, bool]]:
        return {
            # name: (magnitudes, signed)
            "ShearX": (torch.linspace(0.0, 0.3, num_bins), True),
            "ShearY": (torch.linspace(0.0, 0.3, num_bins), True),
            "TranslateX": (torch.linspace(0.0, 150.0 / 331.0 * image_size[0], num_bins), True),
            "TranslateY": (torch.linspace(0.0, 150.0 / 331.0 * image_size[1], num_bins), True),
            "Rotate": (torch.linspace(0.0, 30.0, num_bins), True),
            "Brightness": (torch.linspace(0.0, 0.9, num_bins), True),
            "Color": (torch.linspace(0.0, 0.9, num_bins), True),
            "Contrast": (torch.linspace(0.0, 0.9, num_bins), True),
            "Sharpness": (torch.linspace(0.0, 0.9, num_bins), True),
            "Posterize": (8 - (torch.arange(num_bins) / ((num_bins - 1) / 4)).round().int(), False),
            "Solarize": (torch.linspace(256.0, 0.0, num_bins), False),
<<<<<<< HEAD
            "AutoContrast": (torch.tensor(float('nan')), False),
            "Equalize": (torch.tensor(float('nan')), False),
            "Invert": (torch.tensor(float('nan')), False),
=======
            "AutoContrast": (torch.tensor(0.0), False),
            "Equalize": (torch.tensor(0.0), False),
            "Invert": (torch.tensor(0.0), False),
>>>>>>> 3a7e5e38
        }

    @staticmethod
    def get_params(transform_num: int) -> Tuple[int, Tensor, Tensor]:
        """Get parameters for autoaugment transformation

        Returns:
            params required by the autoaugment transformation
        """
        policy_id = int(torch.randint(transform_num, (1,)).item())
        probs = torch.rand((2,))
        signs = torch.randint(2, (2,))

        return policy_id, probs, signs

    def forward(self, img: Tensor) -> Tensor:
        """
            img (PIL Image or Tensor): Image to be transformed.

        Returns:
            PIL Image or Tensor: AutoAugmented image.
        """
        fill = self.fill
        if isinstance(img, Tensor):
            if isinstance(fill, (int, float)):
                fill = [float(fill)] * F.get_image_num_channels(img)
            elif fill is not None:
                fill = [float(f) for f in fill]

        transform_id, probs, signs = self.get_params(len(self.transforms))

        for i, (op_name, p, magnitude_id) in enumerate(self.transforms[transform_id]):
            if probs[i] <= p:
                op_meta = self._get_magnitudes(10, F.get_image_size(img))
                magnitudes, signed = op_meta[op_name]
<<<<<<< HEAD
                magnitude = float(magnitudes[magnitude_id].item()) \
                    if not magnitudes.isnan().all() and magnitude_id is not None else 0.0
=======
                magnitude = float(magnitudes[magnitude_id].item()) if magnitude_id is not None else 0.0
>>>>>>> 3a7e5e38
                if signed and signs[i] == 0:
                    magnitude *= -1.0
                img = _apply_op(img, op_name, magnitude, interpolation=self.interpolation, fill=fill)

        return img

    def __repr__(self) -> str:
        return self.__class__.__name__ + '(policy={}, fill={})'.format(self.policy, self.fill)


class TrivialAugmentWide(torch.nn.Module):
    r"""Dataset-independent data-augmentation with TrivialAugment Wide, as described in
    `"TrivialAugment: Tuning-free Yet State-of-the-Art Data Augmentation" <https://arxiv.org/abs/2103.10158>`.
        If the image is torch Tensor, it should be of type torch.uint8, and it is expected
        to have [..., 1 or 3, H, W] shape, where ... means an arbitrary number of leading dimensions.
        If img is PIL Image, it is expected to be in mode "L" or "RGB".

        Args:
            num_magnitude_bins (int): The number of different magnitude values.
            interpolation (InterpolationMode): Desired interpolation enum defined by
                :class:`torchvision.transforms.InterpolationMode`. Default is ``InterpolationMode.NEAREST``.
                If input is Tensor, only ``InterpolationMode.NEAREST``, ``InterpolationMode.BILINEAR`` are supported.
            fill (sequence or number, optional): Pixel fill value for the area outside the transformed
                image. If given a number, the value is used for all bands respectively.
        """

    def __init__(self, num_magnitude_bins: int = 30, interpolation: InterpolationMode = InterpolationMode.NEAREST,
                 fill: Optional[List[float]] = None) -> None:
        super().__init__()
        self.num_magnitude_bins = num_magnitude_bins
        self.interpolation = interpolation
        self.fill = fill

    def _get_magnitudes(self, num_bins: int) -> Dict[str, Tuple[Tensor, bool]]:
        return {
            # name: (magnitudes, signed)
            "ShearX": (torch.linspace(0.0, 0.99, num_bins), True),
            "ShearY": (torch.linspace(0.0, 0.99, num_bins), True),
            "TranslateX": (torch.linspace(0.0, 32.0, num_bins), True),
            "TranslateY": (torch.linspace(0.0, 32.0, num_bins), True),
            "Rotate": (torch.linspace(0.0, 135.0, num_bins), True),
            "Brightness": (torch.linspace(0.0, 0.99, num_bins), True),
            "Color": (torch.linspace(0.0, 0.99, num_bins), True),
            "Contrast": (torch.linspace(0.0, 0.99, num_bins), True),
            "Sharpness": (torch.linspace(0.0, 0.99, num_bins), True),
            "Posterize": (8 - (torch.arange(num_bins) / ((num_bins - 1) / 6)).round().int(), False),
            "Solarize": (torch.linspace(256.0, 0.0, num_bins), False),
            "AutoContrast": (torch.tensor(float('nan')), False),
            "Equalize": (torch.tensor(float('nan')), False),
            "Invert": (torch.tensor(float('nan')), False),
        }

    def forward(self, img: Tensor):
        """
            img (PIL Image or Tensor): Image to be transformed.

        Returns:
            PIL Image or Tensor: Transformed image.
        """
        fill = self.fill
        if isinstance(img, Tensor):
            if isinstance(fill, (int, float)):
                fill = [float(fill)] * F.get_image_num_channels(img)
            elif fill is not None:
                fill = [float(f) for f in fill]

        op_meta = self._get_magnitudes(self.num_magnitude_bins)
        op_index = int(torch.randint(len(op_meta), (1,)).item())
        op_name = list(op_meta.keys())[op_index]
        magnitudes, signed = op_meta[op_name]
        magnitude = float(magnitudes[torch.randint(len(magnitudes), (1,), dtype=torch.long)].item()) \
            if not magnitudes.isnan().all() else 0.0
        if signed and torch.randint(2, (1,)):
            magnitude *= -1.0

        return _apply_op(img, op_name, magnitude, interpolation=self.interpolation, fill=fill)

    def __repr__(self) -> str:
        s = self.__class__.__name__ + '('
        s += 'num_magnitude_bins={num_magnitude_bins}'
        s += ', interpolation={interpolation}'
        s += ', fill={fill}'
        s += ')'
        return s.format(**self.__dict__)<|MERGE_RESOLUTION|>--- conflicted
+++ resolved
@@ -8,45 +8,6 @@
 from . import functional as F, InterpolationMode
 
 __all__ = ["AutoAugmentPolicy", "AutoAugment", "TrivialAugmentWide"]
-
-
-def _apply_op(img: Tensor, op_name: str, magnitude: float,
-              interpolation: InterpolationMode, fill: Optional[List[float]]):
-    if op_name == "ShearX":
-        img = F.affine(img, angle=0.0, translate=[0, 0], scale=1.0, shear=[math.degrees(magnitude), 0.0],
-                       interpolation=interpolation, fill=fill)
-    elif op_name == "ShearY":
-        img = F.affine(img, angle=0.0, translate=[0, 0], scale=1.0, shear=[0.0, math.degrees(magnitude)],
-                       interpolation=interpolation, fill=fill)
-    elif op_name == "TranslateX":
-        img = F.affine(img, angle=0.0, translate=[int(magnitude), 0], scale=1.0,
-                       interpolation=interpolation, shear=[0.0, 0.0], fill=fill)
-    elif op_name == "TranslateY":
-        img = F.affine(img, angle=0.0, translate=[0, int(magnitude)], scale=1.0,
-                       interpolation=interpolation, shear=[0.0, 0.0], fill=fill)
-    elif op_name == "Rotate":
-        img = F.rotate(img, magnitude, interpolation=interpolation, fill=fill)
-    elif op_name == "Brightness":
-        img = F.adjust_brightness(img, 1.0 + magnitude)
-    elif op_name == "Color":
-        img = F.adjust_saturation(img, 1.0 + magnitude)
-    elif op_name == "Contrast":
-        img = F.adjust_contrast(img, 1.0 + magnitude)
-    elif op_name == "Sharpness":
-        img = F.adjust_sharpness(img, 1.0 + magnitude)
-    elif op_name == "Posterize":
-        img = F.posterize(img, int(magnitude))
-    elif op_name == "Solarize":
-        img = F.solarize(img, magnitude)
-    elif op_name == "AutoContrast":
-        img = F.autocontrast(img)
-    elif op_name == "Equalize":
-        img = F.equalize(img)
-    elif op_name == "Invert":
-        img = F.invert(img)
-    else:
-        raise ValueError("The provided operator {} is not recognized.".format(op_name))
-    return img
 
 
 def _apply_op(img: Tensor, op_name: str, magnitude: float,
@@ -231,15 +192,9 @@
             "Sharpness": (torch.linspace(0.0, 0.9, num_bins), True),
             "Posterize": (8 - (torch.arange(num_bins) / ((num_bins - 1) / 4)).round().int(), False),
             "Solarize": (torch.linspace(256.0, 0.0, num_bins), False),
-<<<<<<< HEAD
-            "AutoContrast": (torch.tensor(float('nan')), False),
-            "Equalize": (torch.tensor(float('nan')), False),
-            "Invert": (torch.tensor(float('nan')), False),
-=======
             "AutoContrast": (torch.tensor(0.0), False),
             "Equalize": (torch.tensor(0.0), False),
             "Invert": (torch.tensor(0.0), False),
->>>>>>> 3a7e5e38
         }
 
     @staticmethod
@@ -275,12 +230,7 @@
             if probs[i] <= p:
                 op_meta = self._get_magnitudes(10, F.get_image_size(img))
                 magnitudes, signed = op_meta[op_name]
-<<<<<<< HEAD
-                magnitude = float(magnitudes[magnitude_id].item()) \
-                    if not magnitudes.isnan().all() and magnitude_id is not None else 0.0
-=======
                 magnitude = float(magnitudes[magnitude_id].item()) if magnitude_id is not None else 0.0
->>>>>>> 3a7e5e38
                 if signed and signs[i] == 0:
                     magnitude *= -1.0
                 img = _apply_op(img, op_name, magnitude, interpolation=self.interpolation, fill=fill)
@@ -328,9 +278,9 @@
             "Sharpness": (torch.linspace(0.0, 0.99, num_bins), True),
             "Posterize": (8 - (torch.arange(num_bins) / ((num_bins - 1) / 6)).round().int(), False),
             "Solarize": (torch.linspace(256.0, 0.0, num_bins), False),
-            "AutoContrast": (torch.tensor(float('nan')), False),
-            "Equalize": (torch.tensor(float('nan')), False),
-            "Invert": (torch.tensor(float('nan')), False),
+            "AutoContrast": (torch.tensor(0.0), False),
+            "Equalize": (torch.tensor(0.0), False),
+            "Invert": (torch.tensor(0.0), False),
         }
 
     def forward(self, img: Tensor):
@@ -352,7 +302,7 @@
         op_name = list(op_meta.keys())[op_index]
         magnitudes, signed = op_meta[op_name]
         magnitude = float(magnitudes[torch.randint(len(magnitudes), (1,), dtype=torch.long)].item()) \
-            if not magnitudes.isnan().all() else 0.0
+            if magnitudes.ndim > 0 else 0.0
         if signed and torch.randint(2, (1,)):
             magnitude *= -1.0
 
