--- conflicted
+++ resolved
@@ -619,7 +619,50 @@
     return img
 
 
-<<<<<<< HEAD
+def _assert_grid_transform_inputs(
+        img: Tensor, matrix: List[float], resample: int, fillcolor: Optional[int], _interpolation_modes: Dict[int, str]
+):
+    if not (isinstance(img, torch.Tensor) and _is_tensor_a_torch_image(img)):
+        raise TypeError("img should be Tensor Image. Got {}".format(type(img)))
+
+    if not isinstance(matrix, list):
+        raise TypeError("Argument matrix should be a list. Got {}".format(type(matrix)))
+
+    if len(matrix) != 6:
+        raise ValueError("Argument matrix should have 6 float values")
+
+    if fillcolor is not None:
+        warnings.warn("Argument fill/fillcolor is not supported for Tensor input. Fill value is zero")
+
+    if resample not in _interpolation_modes:
+        raise ValueError("This resampling mode is unsupported with Tensor input")
+
+
+def _apply_grid_transform(img: Tensor, grid: Tensor, mode: str) -> Tensor:
+    # make image NCHW
+    need_squeeze = False
+    if img.ndim < 4:
+        img = img.unsqueeze(dim=0)
+        need_squeeze = True
+
+    out_dtype = img.dtype
+    need_cast = False
+    if img.dtype not in (torch.float32, torch.float64):
+        need_cast = True
+        img = img.to(torch.float32)
+
+    img = grid_sample(img, grid, mode=mode, padding_mode="zeros", align_corners=False)
+
+    if need_squeeze:
+        img = img.squeeze(dim=0)
+
+    if need_cast:
+        # it is better to round before cast
+        img = torch.round(img).to(out_dtype)
+
+    return img
+
+
 def _gen_affine_grid(
         theta: Tensor, w: int, h: int, ow: int, oh: int,
 ) -> Tensor:
@@ -637,50 +680,6 @@
 
     output_grid = base_grid.view(1, oh * ow, 3).bmm(theta.transpose(1, 2) / torch.tensor([0.5 * w, 0.5 * h]))
     return output_grid.view(1, oh, ow, 2)
-=======
-def _assert_grid_transform_inputs(
-        img: Tensor, matrix: List[float], resample: int, fillcolor: Optional[int], _interpolation_modes: Dict[int, str]
-):
-    if not (isinstance(img, torch.Tensor) and _is_tensor_a_torch_image(img)):
-        raise TypeError("img should be Tensor Image. Got {}".format(type(img)))
-
-    if not isinstance(matrix, list):
-        raise TypeError("Argument matrix should be a list. Got {}".format(type(matrix)))
-
-    if len(matrix) != 6:
-        raise ValueError("Argument matrix should have 6 float values")
-
-    if fillcolor is not None:
-        warnings.warn("Argument fill/fillcolor is not supported for Tensor input. Fill value is zero")
-
-    if resample not in _interpolation_modes:
-        raise ValueError("This resampling mode is unsupported with Tensor input")
-
-
-def _apply_grid_transform(img: Tensor, grid: Tensor, mode: str) -> Tensor:
-    # make image NCHW
-    need_squeeze = False
-    if img.ndim < 4:
-        img = img.unsqueeze(dim=0)
-        need_squeeze = True
-
-    out_dtype = img.dtype
-    need_cast = False
-    if img.dtype not in (torch.float32, torch.float64):
-        need_cast = True
-        img = img.to(torch.float32)
-
-    img = grid_sample(img, grid, mode=mode, padding_mode="zeros", align_corners=False)
-
-    if need_squeeze:
-        img = img.squeeze(dim=0)
-
-    if need_cast:
-        # it is better to round before cast
-        img = torch.round(img).to(out_dtype)
-
-    return img
->>>>>>> 76662528
 
 
 def affine(
@@ -708,18 +707,16 @@
 
     theta = torch.tensor(matrix, dtype=torch.float).reshape(1, 2, 3)
     shape = img.shape
-<<<<<<< HEAD
+
+    # grid = affine_grid(theta, size=(1, shape[-3], shape[-2], shape[-1]), align_corners=False)
     if shape[-2] == shape[-1]:
         # here we need normalized translation part of theta
         grid = affine_grid(theta, size=(1, shape[-3], shape[-2], shape[-1]), align_corners=False)
     else:
         # here we need denormalized translation part of theta
-        grid = _gen_affine_grid(theta[0, :, :], w=shape[-1], h=shape[-2], ow=shape[-1], oh=shape[-2])
-=======
-    grid = affine_grid(theta, size=(1, shape[-3], shape[-2], shape[-1]), align_corners=False)
+        grid = _gen_affine_grid(theta, w=shape[-1], h=shape[-2], ow=shape[-1], oh=shape[-2])
+
     mode = _interpolation_modes[resample]
->>>>>>> 76662528
-
     return _apply_grid_transform(img, grid, mode)
 
 
