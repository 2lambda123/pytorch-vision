--- conflicted
+++ resolved
@@ -624,17 +624,6 @@
 ):
     if not (isinstance(img, torch.Tensor) and _is_tensor_a_torch_image(img)):
         raise TypeError("img should be Tensor Image. Got {}".format(type(img)))
-<<<<<<< HEAD
-
-    if not isinstance(matrix, list):
-        raise TypeError("Argument matrix should be a list. Got {}".format(type(matrix)))
-
-    if len(matrix) != 6:
-        raise ValueError("Argument matrix should have 6 float values")
-
-    if fillcolor is not None:
-        warnings.warn("Argument fill/fillcolor is not supported for Tensor input. Fill value is zero")
-=======
 
     if not isinstance(matrix, list):
         raise TypeError("Argument matrix should be a list. Got {}".format(type(matrix)))
@@ -674,6 +663,25 @@
     return img
 
 
+def _gen_affine_grid(
+        theta: Tensor, w: int, h: int, ow: int, oh: int,
+) -> Tensor:
+    # https://github.com/pytorch/pytorch/blob/74b65c32be68b15dc7c9e8bb62459efbfbde33d8/aten/src/ATen/native/
+    # AffineGridGenerator.cpp#L18
+    # Difference with AffineGridGenerator is that:
+    # 1) we normalize grid values after applying theta
+    # 2) we can normalize by other image size, such that it covers "extend" option like in PIL.Image.rotate
+
+    d = 0.5
+    base_grid = torch.empty(1, oh, ow, 3)
+    base_grid[..., 0].copy_(torch.linspace(-ow * 0.5 + d, ow * 0.5 + d - 1, steps=ow))
+    base_grid[..., 1].copy_(torch.linspace(-oh * 0.5 + d, oh * 0.5 + d - 1, steps=oh).unsqueeze_(-1))
+    base_grid[..., 2].fill_(1)
+
+    output_grid = base_grid.view(1, oh * ow, 3).bmm(theta.transpose(1, 2) / torch.tensor([0.5 * w, 0.5 * h]))
+    return output_grid.view(1, oh, ow, 2)
+
+
 def affine(
         img: Tensor, matrix: List[float], resample: int = 0, fillcolor: Optional[int] = None
 ) -> Tensor:
@@ -694,35 +702,17 @@
         0: "nearest",
         2: "bilinear",
     }
->>>>>>> a2c6dd1f
 
     _assert_grid_transform_inputs(img, matrix, resample, fillcolor, _interpolation_modes)
 
-<<<<<<< HEAD
-
-def _apply_grid_transform(img: Tensor, grid: Tensor, mode: str) -> Tensor:
-    # make image NCHW
-    need_squeeze = False
-    if img.ndim < 4:
-        img = img.unsqueeze(dim=0)
-        need_squeeze = True
-
-    out_dtype = img.dtype
-    need_cast = False
-    if img.dtype not in (torch.float32, torch.float64):
-        need_cast = True
-        img = img.to(torch.float32)
-=======
     theta = torch.tensor(matrix, dtype=torch.float).reshape(1, 2, 3)
     shape = img.shape
-    grid = affine_grid(theta, size=(1, shape[-3], shape[-2], shape[-1]), align_corners=False)
+    grid = _gen_affine_grid(theta, w=shape[-1], h=shape[-2], ow=shape[-1], oh=shape[-2])
     mode = _interpolation_modes[resample]
-
     return _apply_grid_transform(img, grid, mode)
 
 
 def _compute_output_size(theta: Tensor, w: int, h: int, center: Optional[List[int]] = None) -> Tuple[int, int]:
->>>>>>> a2c6dd1f
 
     # pts are Top-Left, Top-Right, Bottom-Left, Bottom-Right points.
     # To compute extended output image size we should use denormalized theta
@@ -768,19 +758,14 @@
 
 
 def rotate(
-        img: Tensor,
-        matrix: List[float],
-        resample: int = 0,
-        expand: bool = False,
-        fill: Optional[int] = None,
-        center: Optional[List[int]] = None  # this argument helps to correctly compute output image size if expand=True
+        img: Tensor, matrix: List[float], resample: int = 0, expand: bool = False, fill: Optional[int] = None
 ) -> Tensor:
     """Rotate the Tensor image by angle.
 
     Args:
         img (Tensor): image to be rotated.
         matrix (list of floats): list of 6 float values representing inverse matrix for rotation transformation.
-            Translation part (``matrix[2]`` and ``matrix[5]``) should be normalized to ``(-1, +1)`` range.
+            Translation part (``matrix[2]`` and ``matrix[5]``) should be in pixel coordinates.
         resample (int, optional): An optional resampling filter. Default is nearest (=0). Other supported values:
             bilinear(=2).
         expand (bool, optional): Optional expansion flag.
@@ -789,7 +774,6 @@
             Note that the expand flag assumes rotation around the center and no translation.
         fill (n-tuple or int or float): this option is not supported for Tensor input.
             Fill value for the area outside the transform in the output image is always 0.
-        center (list or tuple, optional): this argument helps to correctly compute output image size if expand=True
 
     Returns:
         Tensor: Rotated image.
@@ -804,114 +788,6 @@
 
     _assert_grid_transform_inputs(img, matrix, resample, fill, _interpolation_modes)
 
-    theta = torch.tensor(matrix).reshape(2, 3)
-    shape = img.shape
-    grid = _expanded_affine_grid(theta, shape[-1], shape[-2], expand=expand, center=center)
-    mode = _interpolation_modes[resample]
-
-<<<<<<< HEAD
-    return img
-
-
-def _gen_affine_grid(
-        theta: Tensor, w: int, h: int, ow: int, oh: int,
-) -> Tensor:
-    # https://github.com/pytorch/pytorch/blob/74b65c32be68b15dc7c9e8bb62459efbfbde33d8/aten/src/ATen/native/
-    # AffineGridGenerator.cpp#L18
-    # Difference with AffineGridGenerator is that:
-    # 1) we normalize grid values after applying theta
-    # 2) we can normalize by other image size, such that it covers "extend" option like in PIL.Image.rotate
-
-    d = 0.5
-    base_grid = torch.empty(1, oh, ow, 3)
-    base_grid[..., 0].copy_(torch.linspace(-ow * 0.5 + d, ow * 0.5 + d - 1, steps=ow))
-    base_grid[..., 1].copy_(torch.linspace(-oh * 0.5 + d, oh * 0.5 + d - 1, steps=oh).unsqueeze_(-1))
-    base_grid[..., 2].fill_(1)
-
-    output_grid = base_grid.view(1, oh * ow, 3).bmm(theta.transpose(1, 2) / torch.tensor([0.5 * w, 0.5 * h]))
-    return output_grid.view(1, oh, ow, 2)
-
-
-def affine(
-        img: Tensor, matrix: List[float], resample: int = 0, fillcolor: Optional[int] = None
-) -> Tensor:
-    """Apply affine transformation on the Tensor image keeping image center invariant.
-
-    Args:
-        img (Tensor): image to be rotated.
-        matrix (list of floats): list of 6 float values representing inverse matrix for affine transformation.
-        resample (int, optional): An optional resampling filter. Default is nearest (=0). Other supported values:
-            bilinear(=2).
-        fillcolor (int, optional): this option is not supported for Tensor input. Fill value for the area outside the
-            transform in the output image is always 0.
-
-    Returns:
-        Tensor: Transformed image.
-    """
-    _interpolation_modes = {
-        0: "nearest",
-        2: "bilinear",
-    }
-
-    _assert_grid_transform_inputs(img, matrix, resample, fillcolor, _interpolation_modes)
-
-    theta = torch.tensor(matrix, dtype=torch.float).reshape(1, 2, 3)
-    shape = img.shape
-    grid = _gen_affine_grid(theta, w=shape[-1], h=shape[-2], ow=shape[-1], oh=shape[-2])
-    mode = _interpolation_modes[resample]
-    return _apply_grid_transform(img, grid, mode)
-
-
-def _compute_output_size(theta: Tensor, w: int, h: int) -> Tuple[int, int]:
-
-    # pts are Top-Left, Top-Right, Bottom-Left, Bottom-Right points.
-    # we need to normalize coordinates according to
-    # [0, s] is mapped [-1, +1] as theta translation parameters are normalized like that
-    pts = torch.tensor([
-        [-1.0, -1.0, 1.0],
-        [-1.0, 1.0, 1.0],
-        [1.0, 1.0, 1.0],
-        [1.0, -1.0, 1.0],
-    ])
-    # denormalize back to w, h:
-    theta = theta[0, ...]
-    new_pts = (torch.matmul(pts, theta.t()) + 1.0) * torch.tensor([w, h]) / 2.0
-    min_vals, _ = new_pts.min(dim=0)
-    max_vals, _ = new_pts.max(dim=0)
-    size = torch.ceil(max_vals) - torch.floor(min_vals)
-    return int(size[0]), int(size[1])
-
-
-def rotate(
-        img: Tensor, matrix: List[float], resample: int = 0, expand: bool = False, fill: Optional[int] = None
-) -> Tensor:
-    """Rotate the Tensor image by angle.
-
-    Args:
-        img (Tensor): image to be rotated.
-        matrix (list of floats): list of 6 float values representing inverse matrix for rotation transformation.
-        resample (int, optional): An optional resampling filter. Default is nearest (=0). Other supported values:
-            bilinear(=2).
-        expand (bool, optional): Optional expansion flag.
-            If true, expands the output image to make it large enough to hold the entire rotated image.
-            If false or omitted, make the output image the same size as the input image.
-            Note that the expand flag assumes rotation around the center and no translation.
-        fill (n-tuple or int or float): this option is not supported for Tensor input.
-            Fill value for the area outside the transform in the output image is always 0.
-
-    Returns:
-        Tensor: Rotated image.
-
-    .. _filters: https://pillow.readthedocs.io/en/latest/handbook/concepts.html#filters
-
-    """
-    _interpolation_modes = {
-        0: "nearest",
-        2: "bilinear",
-    }
-
-    _assert_grid_transform_inputs(img, matrix, resample, fill, _interpolation_modes)
-
     theta = torch.tensor(matrix).reshape(1, 2, 3)
     w, h = img.shape[-1], img.shape[-2]
 
@@ -919,6 +795,4 @@
     grid = _gen_affine_grid(theta, w=w, h=h, ow=ow, oh=oh)
     mode = _interpolation_modes[resample]
 
-=======
->>>>>>> a2c6dd1f
     return _apply_grid_transform(img, grid, mode)