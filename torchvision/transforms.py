from __future__ import division
import torch
import math
import random
from PIL import Image, ImageOps
try:
    import accimage
except ImportError:
    accimage = None
import numpy as np
import numbers
import types
import collections


def _is_pil_image(img):
    if accimage is not None:
        return isinstance(img, (Image.Image, accimage.Image))
    else:
        return isinstance(img, Image.Image)


def _is_tensor_image(img):
    return torch.is_tensor(img) and img.ndimension() == 3


def _is_numpy_image(img):
    return isinstance(img, np.ndarray) and (img.ndim in {2, 3})


def to_tensor(pic):
    """Convert a ``PIL.Image`` or ``numpy.ndarray`` to tensor.

    See ``ToTensor`` for more details.

    Args:
        pic (PIL.Image or numpy.ndarray): Image to be converted to tensor.

    Returns:
        Tensor: Converted image.
    """
    if not(_is_pil_image(pic) or _is_numpy_image(pic)):
        raise TypeError('pic should be PIL Image or ndarray. Got {}'.format(type(pic)))

    if isinstance(pic, np.ndarray):
        # handle numpy array
        img = torch.from_numpy(pic.transpose((2, 0, 1)))
        # backward compatibility
        return img.float().div(255)

    if accimage is not None and isinstance(pic, accimage.Image):
        nppic = np.zeros([pic.channels, pic.height, pic.width], dtype=np.float32)
        pic.copyto(nppic)
        return torch.from_numpy(nppic)

    # handle PIL Image
    if pic.mode == 'I':
        img = torch.from_numpy(np.array(pic, np.int32, copy=False))
    elif pic.mode == 'I;16':
        img = torch.from_numpy(np.array(pic, np.int16, copy=False))
    else:
        img = torch.ByteTensor(torch.ByteStorage.from_buffer(pic.tobytes()))
    # PIL image mode: 1, L, P, I, F, RGB, YCbCr, RGBA, CMYK
    if pic.mode == 'YCbCr':
        nchannel = 3
    elif pic.mode == 'I;16':
        nchannel = 1
    else:
        nchannel = len(pic.mode)
    img = img.view(pic.size[1], pic.size[0], nchannel)
    # put it from HWC to CHW format
    # yikes, this transpose takes 80% of the loading time/CPU
    img = img.transpose(0, 1).transpose(0, 2).contiguous()
    if isinstance(img, torch.ByteTensor):
        return img.float().div(255)
    else:
        return img


def to_pil_image(pic):
    """Convert a tensor or an ndarray to PIL Image.

    See ``ToPIlImage`` for more details.

    Args:
        pic (Tensor or numpy.ndarray): Image to be converted to PIL.Image.

    Returns:
        PIL.Image: Image converted to PIL.Image.
    """
    if not(_is_numpy_image(pic) or _is_tensor_image(pic)):
        raise TypeError('pic should be Tensor or ndarray. Got {}.'.format(type(pic)))

    npimg = pic
    mode = None
    if isinstance(pic, torch.FloatTensor):
        pic = pic.mul(255).byte()
    if torch.is_tensor(pic):
        npimg = np.transpose(pic.numpy(), (1, 2, 0))
    assert isinstance(npimg, np.ndarray)
    if npimg.shape[2] == 1:
        npimg = npimg[:, :, 0]

        if npimg.dtype == np.uint8:
            mode = 'L'
        if npimg.dtype == np.int16:
            mode = 'I;16'
        if npimg.dtype == np.int32:
            mode = 'I'
        elif npimg.dtype == np.float32:
            mode = 'F'
    elif npimg.shape[2] == 4:
            if npimg.dtype == np.uint8:
                mode = 'RGBA'
    else:
        if npimg.dtype == np.uint8:
            mode = 'RGB'
    assert mode is not None, '{} is not supported'.format(npimg.dtype)
    return Image.fromarray(npimg, mode=mode)


def normalize(tensor, mean, std):
    """Normalize an tensor image with mean and standard deviation.

    See ``Normalize`` for more details.

    Args:
        tensor (Tensor): Tensor image of size (C, H, W) to be normalized.
        mean (sequence): Sequence of means for R, G, B channels respecitvely.
        std (sequence): Sequence of standard deviations for R, G, B channels
            respecitvely.

    Returns:
        Tensor: Normalized image.
    """
    if not _is_tensor_image(tensor):
        raise TypeError('tensor is not a torch image.')
    # TODO: make efficient
    for t, m, s in zip(tensor, mean, std):
        t.sub_(m).div_(s)
    return tensor


def scale(img, size, interpolation=Image.BILINEAR):
    """Rescale the input PIL.Image to the given size.

    Args:
        img (PIL.Image): Image to be scaled.
        size (sequence or int): Desired output size. If size is a sequence like
            (h, w), output size will be matched to this. If size is an int,
            smaller edge of the image will be matched to this number.
            i.e, if height > width, then image will be rescaled to
            (size * height / width, size)
        interpolation (int, optional): Desired interpolation. Default is
            ``PIL.Image.BILINEAR``

    Returns:
        PIL.Image: Rescaled image.
    """
    if not _is_pil_image(img):
        raise TypeError('img should be PIL Image. Got {}'.format(type(img)))
    if not (isinstance(size, int) or (isinstance(size, collections.Iterable) and len(size) == 2)):
        raise TypeError('Got inappropriate size arg: {}'.format(size))

    if isinstance(size, int):
        w, h = img.size
        if (w <= h and w == size) or (h <= w and h == size):
            return img
        if w < h:
            ow = size
            oh = int(size * h / w)
            return img.resize((ow, oh), interpolation)
        else:
            oh = size
            ow = int(size * w / h)
            return img.resize((ow, oh), interpolation)
    else:
        return img.resize(size[::-1], interpolation)


def pad(img, padding, fill=0):
    """Pad the given PIL.Image on all sides with the given "pad" value.

    Args:
        img (PIL.Image): Image to be padded.
        padding (int or tuple): Padding on each border. If a single int is provided this
            is used to pad all borders. If tuple of length 2 is provided this is the padding
            on left/right and top/bottom respectively. If a tuple of length 4 is provided
            this is the padding for the left, top, right and bottom borders
            respectively.
        fill: Pixel fill value. Default is 0. If a tuple of
            length 3, it is used to fill R, G, B channels respectively.

    Returns:
        PIL.Image: Padded image.
    """
    if not _is_pil_image(img):
        raise TypeError('img should be PIL Image. Got {}'.format(type(img)))

    if not isinstance(padding, (numbers.Number, tuple)):
        raise TypeError('Got inappropriate padding arg')
    if not isinstance(fill, (numbers.Number, str, tuple)):
        raise TypeError('Got inappropriate fill arg')

    if isinstance(padding, collections.Sequence) and len(padding) not in [2, 4]:
        raise ValueError("Padding must be an int or a 2, or 4 element tuple, not a " +
                         "{} element tuple".format(len(padding)))

    return ImageOps.expand(img, border=padding, fill=fill)


def crop(img, i, j, h, w):
    """Crop the given PIL.Image.

    Args:
        img (PIL.Image): Image to be cropped.
        i: Upper pixel coordinate.
        j: Left pixel coordinate.
        h: Height of the cropped image.
        w: Width of the cropped image.

    Returns:
        PIL.Image: Cropped image.
    """
    if not _is_pil_image(img):
        raise TypeError('img should be PIL Image. Got {}'.format(type(img)))

    return img.crop((j, i, j + w, i + h))


def scaled_crop(img, i, j, h, w, size, interpolation=Image.BILINEAR):
    """Crop the given PIL.Image and scale it to desired size.

    Notably used in RandomSizedCrop.

    Args:
        img (PIL.Image): Image to be cropped.
        i: Upper pixel coordinate.
        j: Left pixel coordinate.
        h: Height of the cropped image.
        w: Width of the cropped image.
        size (sequence or int): Desired output size. Same semantics as ``scale``.
        interpolation (int, optional): Desired interpolation. Default is
            ``PIL.Image.BILINEAR``.
    Returns:
        PIL.Image: Cropped image.
    """
    assert _is_pil_image(img), 'img should be PIL Image'
    img = crop(img, i, j, h, w)
    img = scale(img, size, interpolation)
    return img


def hflip(img):
    """Horizontally flip the given PIL.Image.

    Args:
        img (PIL.Image): Image to be flipped.

    Returns:
        PIL.Image:  Horizontall flipped image.
    """
    if not _is_pil_image(img):
        raise TypeError('img should be PIL Image. Got {}'.format(type(img)))

    return img.transpose(Image.FLIP_LEFT_RIGHT)


def vflip(img):
    """Vertically flip the given PIL.Image.

    Args:
        img (PIL.Image): Image to be flipped.

    Returns:
        PIL.Image:  Vertically flipped image.
    """
    if not _is_pil_image(img):
        raise TypeError('img should be PIL Image. Got {}'.format(type(img)))

    return img.transpose(Image.FLIP_TOP_BOTTOM)


class Compose(object):
    """Composes several transforms together.

    Args:
        transforms (list of ``Transform`` objects): list of transforms to compose.

    Example:
        >>> transforms.Compose([
        >>>     transforms.CenterCrop(10),
        >>>     transforms.ToTensor(),
        >>> ])
    """

    def __init__(self, transforms):
        self.transforms = transforms

    def __call__(self, img):
        for t in self.transforms:
            img = t(img)
        return img


class ToTensor(object):
    """Convert a ``PIL.Image`` or ``numpy.ndarray`` to tensor.

    Converts a PIL.Image or numpy.ndarray (H x W x C) in the range
    [0, 255] to a torch.FloatTensor of shape (C x H x W) in the range [0.0, 1.0].
    """

    def __call__(self, pic):
        """
        Args:
            pic (PIL.Image or numpy.ndarray): Image to be converted to tensor.

        Returns:
            Tensor: Converted image.
        """
        return to_tensor(pic)


class ToPILImage(object):
    """Convert a tensor or an ndarray to PIL Image.

    Converts a torch.*Tensor of shape C x H x W or a numpy ndarray of shape
    H x W x C to a PIL.Image while preserving the value range.
    """

    def __call__(self, pic):
        """
        Args:
            pic (Tensor or numpy.ndarray): Image to be converted to PIL.Image.

        Returns:
            PIL.Image: Image converted to PIL.Image.

        """
        return to_pil_image(pic)


class Normalize(object):
    """Normalize an tensor image with mean and standard deviation.

    Given mean: (R, G, B) and std: (R, G, B),
    will normalize each channel of the torch.*Tensor, i.e.
    channel = (channel - mean) / std

    Args:
        mean (sequence): Sequence of means for R, G, B channels respecitvely.
        std (sequence): Sequence of standard deviations for R, G, B channels
            respecitvely.
    """

    def __init__(self, mean, std):
        self.mean = mean
        self.std = std

    def __call__(self, tensor):
        """
        Args:
            tensor (Tensor): Tensor image of size (C, H, W) to be normalized.

        Returns:
            Tensor: Normalized image.
        """
        return normalize(tensor, self.mean, self.std)


class Scale(object):
    """Rescale the input PIL.Image to the given size.

    Args:
        size (sequence or int): Desired output size. If size is a sequence like
            (h, w), output size will be matched to this. If size is an int,
            smaller edge of the image will be matched to this number.
            i.e, if height > width, then image will be rescaled to
            (size * height / width, size)
        interpolation (int, optional): Desired interpolation. Default is
            ``PIL.Image.BILINEAR``
    """

    def __init__(self, size, interpolation=Image.BILINEAR):
        assert isinstance(size, int) or (isinstance(size, collections.Iterable) and len(size) == 2)
        self.size = size
        self.interpolation = interpolation

    def __call__(self, img):
        """
        Args:
            img (PIL.Image): Image to be scaled.

        Returns:
            PIL.Image: Rescaled image.
        """
        return scale(img, self.size, self.interpolation)


class CenterCrop(object):
    """Crops the given PIL.Image at the center.

    Args:
        size (sequence or int): Desired output size of the crop. If size is an
            int instead of sequence like (h, w), a square crop (size, size) is
            made.
    """

    def __init__(self, size):
        if isinstance(size, numbers.Number):
            self.size = (int(size), int(size))
        else:
            self.size = size

    @staticmethod
    def get_params(img, output_size):
        """Get parameters for ``crop`` for center crop.

        Args:
            img (PIL.Image): Image to be cropped.
            output_size (tuple): Expected output size of the crop.

        Returns:
            tuple: params (i, j, h, w) to be passed to ``crop`` for center crop.
        """
        w, h = img.size
        th, tw = output_size
        i = int(round((h - th) / 2.))
        j = int(round((w - tw) / 2.))
        return i, j, th, tw

    def __call__(self, img):
        """
        Args:
            img (PIL.Image): Image to be cropped.

        Returns:
            PIL.Image: Cropped image.
        """
        i, j, h, w = self.get_params(img, self.size)
        return crop(img, i, j, h, w)


class Pad(object):
    """Pad the given PIL.Image on all sides with the given "pad" value.

    Args:
        padding (int or tuple): Padding on each border. If a single int is provided this
            is used to pad all borders. If tuple of length 2 is provided this is the padding
            on left/right and top/bottom respectively. If a tuple of length 4 is provided
            this is the padding for the left, top, right and bottom borders
            respectively.
        fill: Pixel fill value. Default is 0. If a tuple of
            length 3, it is used to fill R, G, B channels respectively.
    """

    def __init__(self, padding, fill=0):
        assert isinstance(padding, (numbers.Number, tuple))
        assert isinstance(fill, (numbers.Number, str, tuple))
        if isinstance(padding, collections.Sequence) and len(padding) not in [2, 4]:
            raise ValueError("Padding must be an int or a 2, or 4 element tuple, not a " +
                             "{} element tuple".format(len(padding)))

        self.padding = padding
        self.fill = fill

    def __call__(self, img):
        """
        Args:
            img (PIL.Image): Image to be padded.

        Returns:
            PIL.Image: Padded image.
        """
        return pad(img, self.padding, self.fill)


class Lambda(object):
    """Apply a user-defined lambda as a transform.

    Args:
        lambd (function): Lambda/function to be used for transform.
    """

    def __init__(self, lambd):
        assert isinstance(lambd, types.LambdaType)
        self.lambd = lambd

    def __call__(self, img):
        return self.lambd(img)


class RandomCrop(object):
    """Crop the given PIL.Image at a random location.

    Args:
        size (sequence or int): Desired output size of the crop. If size is an
            int instead of sequence like (h, w), a square crop (size, size) is
            made.
        padding (int or sequence, optional): Optional padding on each border
            of the image. Default is 0, i.e no padding. If a sequence of length
            4 is provided, it is used to pad left, top, right, bottom borders
            respectively.
    """

    def __init__(self, size, padding=0):
        if isinstance(size, numbers.Number):
            self.size = (int(size), int(size))
        else:
            self.size = size
        self.padding = padding

    @staticmethod
    def get_params(img, output_size):
        """Get parameters for ``crop`` for a random crop.

        Args:
            img (PIL.Image): Image to be cropped.
            output_size (tuple): Expected output size of the crop.

        Returns:
            tuple: params (i, j, h, w) to be passed to ``crop`` for random crop.
        """
        w, h = img.size
        th, tw = output_size
        if w == tw and h == th:
            return img

        i = random.randint(0, h - th)
        j = random.randint(0, w - tw)
        return i, j, th, tw

    def __call__(self, img):
        """
        Args:
            img (PIL.Image): Image to be cropped.

        Returns:
            PIL.Image: Cropped image.
        """
        if self.padding > 0:
            img = pad(img, self.padding)

        i, j, h, w = self.get_params(img, self.size)

        return crop(img, i, j, h, w)


class RandomHorizontalFlip(object):
    """Horizontally flip the given PIL.Image randomly with a probability of 0.5."""

    def __call__(self, img):
        """
        Args:
            img (PIL.Image): Image to be flipped.

        Returns:
            PIL.Image: Randomly flipped image.
        """
        if random.random() < 0.5:
            return hflip(img)
        return img


class RandomVerticalFlip(object):
    """Vertically flip the given PIL.Image randomly with a probability of 0.5."""

    def __call__(self, img):
        """
        Args:
            img (PIL.Image): Image to be flipped.

        Returns:
            PIL.Image: Randomly flipped image.
        """
        if random.random() < 0.5:
            return vflip(img)
        return img


class RandomSizedCrop(object):
    """Crop the given PIL.Image to random size and aspect ratio.

    A crop of random size of (0.08 to 1.0) of the original size and a random
    aspect ratio of 3/4 to 4/3 of the original aspect ratio is made. This crop
    is finally resized to given size.
    This is popularly used to train the Inception networks.

    Args:
        size: expected output size of each edge
        interpolation: Default: PIL.Image.BILINEAR
    """

    def __init__(self, size, interpolation=Image.BILINEAR):
        self.size = (size, size)
        self.interpolation = interpolation

    @staticmethod
    def get_params(img):
        """Get parameters for ``crop`` for a random sized crop.

        Args:
            img (PIL.Image): Image to be cropped.

        Returns:
            tuple: params (i, j, h, w) to be passed to ``crop`` for a random
                sized crop.
        """
        for attempt in range(10):
            area = img.size[0] * img.size[1]
            target_area = random.uniform(0.08, 1.0) * area
            aspect_ratio = random.uniform(3. / 4, 4. / 3)

            w = int(round(math.sqrt(target_area * aspect_ratio)))
            h = int(round(math.sqrt(target_area / aspect_ratio)))

            if random.random() < 0.5:
                w, h = h, w

            if w <= img.size[0] and h <= img.size[1]:
                i = random.randint(0, img.size[1] - h)
                j = random.randint(0, img.size[0] - w)
                return i, j, h, w

        # Fallback
        w = min(img.size[0], img.shape[1])
        i = (img.shape[1] - w) // 2
        j = (img.shape[0] - w) // 2
        return i, j, w, w

    def __call__(self, img):
        """
        Args:
            img (PIL.Image): Image to be flipped.

<<<<<<< HEAD
        # Fallback
        scale = Scale(self.size, interpolation=self.interpolation)
        crop = CenterCrop(self.size)
        return crop(scale(img))


class FiveCrop(object):
    """Crop the given PIL.Image into four corners and the central crop.abs

       Note: this transform returns a tuple of images and there may be a mismatch in the number of
       inputs and targets your `Dataset` returns.

       Args:
           size (sequence or int): Desired output size of the crop. If size is an
               int instead of sequence like (h, w), a square crop (size, size) is
               made.
    """

    def __init__(self, size):
        self.size = size
        if isinstance(size, numbers.Number):
            self.size = (int(size), int(size))
        else:
            assert len(size) == 2, "Please provide only two dimensions (h, w) for size."
            self.size = size

    def __call__(self, img):
        w, h = img.size
        crop_h, crop_w = self.size
        if crop_w > w or crop_h > h:
            raise ValueError("Requested crop size {} is bigger than input size {}".format(self.size,
                                                                                          (h, w)))
        tl = img.crop((0, 0, crop_w, crop_h))
        tr = img.crop((w - crop_w, 0, w, crop_h))
        bl = img.crop((0, h - crop_h, crop_w, h))
        br = img.crop((w - crop_w, h - crop_h, w, h))
        center = CenterCrop((crop_h, crop_w))(img)
        return (tl, tr, bl, br, center)


class TenCrop(object):
    """Crop the given PIL.Image into four corners and the central crop plus the
       flipped version of these (horizontal flipping is used by default)

       Note: this transform returns a tuple of images and there may be a mismatch in the number of
       inputs and targets your `Dataset` returns.

       Args:
           size (sequence or int): Desired output size of the crop. If size is an
               int instead of sequence like (h, w), a square crop (size, size) is
               made.
           vflip bool: Use vertical flipping instead of horizontal
    """

    def __init__(self, size, vflip=False):
        self.size = size
        if isinstance(size, numbers.Number):
            self.size = (int(size), int(size))
        else:
            assert len(size) == 2, "Please provide only two dimensions (h, w) for size."
            self.size = size
        self.vflip = vflip

    def __call__(self, img):
        five_crop = FiveCrop(self.size)
        first_five = five_crop(img)
        if self.vflip:
            img = img.transpose(Image.FLIP_TOP_BOTTOM)
        else:
            img = img.transpose(Image.FLIP_LEFT_RIGHT)

        second_five = five_crop(img)
        return first_five + second_five
=======
        Returns:
            PIL.Image: Randomly cropped and scaled image.
        """
        i, j, h, w = self.get_params(img)
        return scaled_crop(img, i, j, h, w, self.size, self.interpolation)
>>>>>>> a5b75c8a
<|MERGE_RESOLUTION|>--- conflicted
+++ resolved
@@ -633,12 +633,11 @@
         Args:
             img (PIL.Image): Image to be flipped.
 
-<<<<<<< HEAD
-        # Fallback
-        scale = Scale(self.size, interpolation=self.interpolation)
-        crop = CenterCrop(self.size)
-        return crop(scale(img))
-
+        Returns:
+            PIL.Image: Randomly cropped and scaled image.
+        """
+        i, j, h, w = self.get_params(img)
+        return scaled_crop(img, i, j, h, w, self.size, self.interpolation)
 
 class FiveCrop(object):
     """Crop the given PIL.Image into four corners and the central crop.abs
@@ -706,11 +705,4 @@
             img = img.transpose(Image.FLIP_LEFT_RIGHT)
 
         second_five = five_crop(img)
-        return first_five + second_five
-=======
-        Returns:
-            PIL.Image: Randomly cropped and scaled image.
-        """
-        i, j, h, w = self.get_params(img)
-        return scaled_crop(img, i, j, h, w, self.size, self.interpolation)
->>>>>>> a5b75c8a
+        return first_five + second_five