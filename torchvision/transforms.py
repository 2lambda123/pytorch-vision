from __future__ import division
import torch
import math
import random
from PIL import Image, ImageOps
try:
    import accimage
except ImportError:
    accimage = None
import numpy as np
import numbers
import types
import collections


def _is_pil_image(img):
    if accimage is not None:
        return isinstance(img, (Image.Image, accimage.Image))
    else:
        return isinstance(img, Image.Image)


def _is_tensor_image(img):
    return torch.is_tensor(img) and img.ndimension() == 3


def _is_numpy_image(img):
    return isinstance(img, np.ndarray) and (img.ndim in {2, 3})


def to_tensor(pic):
    """Convert a ``PIL.Image`` or ``numpy.ndarray`` to tensor.

    See ``ToTensor`` for more details.

    Args:
        pic (PIL.Image or numpy.ndarray): Image to be converted to tensor.

    Returns:
        Tensor: Converted image.
    """
    if not(_is_pil_image(pic) or _is_numpy_image(pic)):
        raise TypeError('pic should be PIL Image or ndarray. Got {}'.format(type(pic)))

    if isinstance(pic, np.ndarray):
        # handle numpy array
        img = torch.from_numpy(pic.transpose((2, 0, 1)))
        # backward compatibility
        return img.float().div(255)

    if accimage is not None and isinstance(pic, accimage.Image):
        nppic = np.zeros([pic.channels, pic.height, pic.width], dtype=np.float32)
        pic.copyto(nppic)
        return torch.from_numpy(nppic)

    # handle PIL Image
    if pic.mode == 'I':
        img = torch.from_numpy(np.array(pic, np.int32, copy=False))
    elif pic.mode == 'I;16':
        img = torch.from_numpy(np.array(pic, np.int16, copy=False))
    else:
        img = torch.ByteTensor(torch.ByteStorage.from_buffer(pic.tobytes()))
    # PIL image mode: 1, L, P, I, F, RGB, YCbCr, RGBA, CMYK
    if pic.mode == 'YCbCr':
        nchannel = 3
    elif pic.mode == 'I;16':
        nchannel = 1
    else:
        nchannel = len(pic.mode)
    img = img.view(pic.size[1], pic.size[0], nchannel)
    # put it from HWC to CHW format
    # yikes, this transpose takes 80% of the loading time/CPU
    img = img.transpose(0, 1).transpose(0, 2).contiguous()
    if isinstance(img, torch.ByteTensor):
        return img.float().div(255)
    else:
        return img


def to_pil_image(pic):
    """Convert a tensor or an ndarray to PIL Image.

    See ``ToPIlImage`` for more details.

    Args:
        pic (Tensor or numpy.ndarray): Image to be converted to PIL.Image.

    Returns:
        PIL.Image: Image converted to PIL.Image.
    """
    if not(_is_numpy_image(pic) or _is_tensor_image(pic)):
        raise TypeError('pic should be Tensor or ndarray. Got {}.'.format(type(pic)))

    npimg = pic
    mode = None
    if isinstance(pic, torch.FloatTensor):
        pic = pic.mul(255).byte()
    if torch.is_tensor(pic):
        npimg = np.transpose(pic.numpy(), (1, 2, 0))
    assert isinstance(npimg, np.ndarray)
    if npimg.shape[2] == 1:
        npimg = npimg[:, :, 0]

        if npimg.dtype == np.uint8:
            mode = 'L'
        if npimg.dtype == np.int16:
            mode = 'I;16'
        if npimg.dtype == np.int32:
            mode = 'I'
        elif npimg.dtype == np.float32:
            mode = 'F'
    elif npimg.shape[2] == 4:
            if npimg.dtype == np.uint8:
                mode = 'RGBA'
    else:
        if npimg.dtype == np.uint8:
            mode = 'RGB'
    assert mode is not None, '{} is not supported'.format(npimg.dtype)
    return Image.fromarray(npimg, mode=mode)


def normalize(tensor, mean, std):
    """Normalize a tensor image with mean and standard deviation.

    See ``Normalize`` for more details.

    Args:
        tensor (Tensor): Tensor image of size (C, H, W) to be normalized.
        mean (sequence): Sequence of means for R, G, B channels respecitvely.
        std (sequence): Sequence of standard deviations for R, G, B channels
            respecitvely.

    Returns:
        Tensor: Normalized image.
    """
    if not _is_tensor_image(tensor):
        raise TypeError('tensor is not a torch image.')
    # TODO: make efficient
    for t, m, s in zip(tensor, mean, std):
        t.sub_(m).div_(s)
    return tensor


def scale(img, size, interpolation=Image.BILINEAR):
    """Rescale the input PIL.Image to the given size.

    Args:
        img (PIL.Image): Image to be scaled.
        size (sequence or int): Desired output size. If size is a sequence like
            (h, w), output size will be matched to this. If size is an int,
            smaller edge of the image will be matched to this number.
            i.e, if height > width, then image will be rescaled to
            (size * height / width, size)
        interpolation (int, optional): Desired interpolation. Default is
            ``PIL.Image.BILINEAR``

    Returns:
        PIL.Image: Rescaled image.
    """
    if not _is_pil_image(img):
        raise TypeError('img should be PIL Image. Got {}'.format(type(img)))
    if not (isinstance(size, int) or (isinstance(size, collections.Iterable) and len(size) == 2)):
        raise TypeError('Got inappropriate size arg: {}'.format(size))

    if isinstance(size, int):
        w, h = img.size
        if (w <= h and w == size) or (h <= w and h == size):
            return img
        if w < h:
            ow = size
            oh = int(size * h / w)
            return img.resize((ow, oh), interpolation)
        else:
            oh = size
            ow = int(size * w / h)
            return img.resize((ow, oh), interpolation)
    else:
        return img.resize(size[::-1], interpolation)


def pad(img, padding, fill=0):
    """Pad the given PIL.Image on all sides with the given "pad" value.

    Args:
        img (PIL.Image): Image to be padded.
        padding (int or tuple): Padding on each border. If a single int is provided this
            is used to pad all borders. If tuple of length 2 is provided this is the padding
            on left/right and top/bottom respectively. If a tuple of length 4 is provided
            this is the padding for the left, top, right and bottom borders
            respectively.
        fill: Pixel fill value. Default is 0. If a tuple of
            length 3, it is used to fill R, G, B channels respectively.

    Returns:
        PIL.Image: Padded image.
    """
    if not _is_pil_image(img):
        raise TypeError('img should be PIL Image. Got {}'.format(type(img)))

    if not isinstance(padding, (numbers.Number, tuple)):
        raise TypeError('Got inappropriate padding arg')
    if not isinstance(fill, (numbers.Number, str, tuple)):
        raise TypeError('Got inappropriate fill arg')

    if isinstance(padding, collections.Sequence) and len(padding) not in [2, 4]:
        raise ValueError("Padding must be an int or a 2, or 4 element tuple, not a " +
                         "{} element tuple".format(len(padding)))

    return ImageOps.expand(img, border=padding, fill=fill)


def crop(img, i, j, h, w):
    """Crop the given PIL.Image.

    Args:
        img (PIL.Image): Image to be cropped.
        i: Upper pixel coordinate.
        j: Left pixel coordinate.
        h: Height of the cropped image.
        w: Width of the cropped image.

    Returns:
        PIL.Image: Cropped image.
    """
    if not _is_pil_image(img):
        raise TypeError('img should be PIL Image. Got {}'.format(type(img)))

    return img.crop((j, i, j + w, i + h))


def scaled_crop(img, i, j, h, w, size, interpolation=Image.BILINEAR):
    """Crop the given PIL.Image and scale it to desired size.

    Notably used in RandomSizedCrop.

    Args:
        img (PIL.Image): Image to be cropped.
        i: Upper pixel coordinate.
        j: Left pixel coordinate.
        h: Height of the cropped image.
        w: Width of the cropped image.
        size (sequence or int): Desired output size. Same semantics as ``scale``.
        interpolation (int, optional): Desired interpolation. Default is
            ``PIL.Image.BILINEAR``.
    Returns:
        PIL.Image: Cropped image.
    """
    assert _is_pil_image(img), 'img should be PIL Image'
    img = crop(img, i, j, h, w)
    img = scale(img, size, interpolation)
    return img


def hflip(img):
    """Horizontally flip the given PIL.Image.

    Args:
        img (PIL.Image): Image to be flipped.

    Returns:
        PIL.Image:  Horizontall flipped image.
    """
    if not _is_pil_image(img):
        raise TypeError('img should be PIL Image. Got {}'.format(type(img)))

    return img.transpose(Image.FLIP_LEFT_RIGHT)


def vflip(img):
    """Vertically flip the given PIL.Image.

    Args:
        img (PIL.Image): Image to be flipped.

    Returns:
        PIL.Image:  Vertically flipped image.
    """
    if not _is_pil_image(img):
        raise TypeError('img should be PIL Image. Got {}'.format(type(img)))

    return img.transpose(Image.FLIP_TOP_BOTTOM)


def five_crop(img, size):
    """Crop the given PIL.Image into four corners and the central crop.

    Note: this transform returns a tuple of images and there may be a mismatch in the number of
    inputs and targets your `Dataset` returns.

    Args:
       size (sequence or int): Desired output size of the crop. If size is an
           int instead of sequence like (h, w), a square crop (size, size) is
           made.
    Returns:
        tuple: tuple (tl, tr, bl, br, center) corresponding top left,
            top right, bottom left, bottom right and center crop.
    """
    if isinstance(size, numbers.Number):
        size = (int(size), int(size))
    else:
        assert len(size) == 2, "Please provide only two dimensions (h, w) for size."

    w, h = img.size
    crop_h, crop_w = size
    if crop_w > w or crop_h > h:
        raise ValueError("Requested crop size {} is bigger than input size {}".format(size,
                                                                                      (h, w)))
    tl = img.crop((0, 0, crop_w, crop_h))
    tr = img.crop((w - crop_w, 0, w, crop_h))
    bl = img.crop((0, h - crop_h, crop_w, h))
    br = img.crop((w - crop_w, h - crop_h, w, h))
    center = CenterCrop((crop_h, crop_w))(img)
    return (tl, tr, bl, br, center)


def ten_crop(img, size, vertical_flip=False):
    """Crop the given PIL.Image into four corners and the central crop plus the
       flipped version of these (horizontal flipping is used by default).

       Note: this transform returns a tuple of images and there may be a mismatch in the number of
       inputs and targets your `Dataset` returns.

       Args:
           size (sequence or int): Desired output size of the crop. If size is an
               int instead of sequence like (h, w), a square crop (size, size) is
               made.
           vertical_flip (bool): Use vertical flipping instead of horizontal

        Returns:
            tuple: tuple (tl, tr, bl, br, center, tl_flip, tr_flip, bl_flip,
                br_flip, center_flip) corresponding top left, top right,
                bottom left, bottom right and center crop and same for the
                flipped image.
    """
    if isinstance(size, numbers.Number):
        size = (int(size), int(size))
    else:
        assert len(size) == 2, "Please provide only two dimensions (h, w) for size."

    first_five = five_crop(img, size)

    if vertical_flip:
        img = vflip(img)
    else:
        img = hflip(img)

    second_five = five_crop(img, size)
    return first_five + second_five


class Compose(object):
    """Composes several transforms together.

    Args:
        transforms (list of ``Transform`` objects): list of transforms to compose.

    Example:
        >>> transforms.Compose([
        >>>     transforms.CenterCrop(10),
        >>>     transforms.ToTensor(),
        >>> ])
    """

    def __init__(self, transforms):
        self.transforms = transforms

    def __call__(self, img):
        for t in self.transforms:
            img = t(img)
        return img


class ToTensor(object):
    """Convert a ``PIL.Image`` or ``numpy.ndarray`` to tensor.

    Converts a PIL.Image or numpy.ndarray (H x W x C) in the range
    [0, 255] to a torch.FloatTensor of shape (C x H x W) in the range [0.0, 1.0].
    """

    def __call__(self, pic):
        """
        Args:
            pic (PIL.Image or numpy.ndarray): Image to be converted to tensor.

        Returns:
            Tensor: Converted image.
        """
        return to_tensor(pic)


class ToPILImage(object):
    """Convert a tensor or an ndarray to PIL Image.

    Converts a torch.*Tensor of shape C x H x W or a numpy ndarray of shape
    H x W x C to a PIL.Image while preserving the value range.
    """

    def __call__(self, pic):
        """
        Args:
            pic (Tensor or numpy.ndarray): Image to be converted to PIL.Image.

        Returns:
            PIL.Image: Image converted to PIL.Image.

        """
        return to_pil_image(pic)


class Normalize(object):
    """Normalize an tensor image with mean and standard deviation.

    Given mean: (R, G, B) and std: (R, G, B),
    will normalize each channel of the torch.*Tensor, i.e.
    channel = (channel - mean) / std

    Args:
        mean (sequence): Sequence of means for R, G, B channels respecitvely.
        std (sequence): Sequence of standard deviations for R, G, B channels
            respecitvely.
    """

    def __init__(self, mean, std):
        self.mean = mean
        self.std = std

    def __call__(self, tensor):
        """
        Args:
            tensor (Tensor): Tensor image of size (C, H, W) to be normalized.

        Returns:
            Tensor: Normalized image.
        """
        return normalize(tensor, self.mean, self.std)


class Scale(object):
    """Rescale the input PIL.Image to the given size.

    Args:
        size (sequence or int): Desired output size. If size is a sequence like
            (h, w), output size will be matched to this. If size is an int,
            smaller edge of the image will be matched to this number.
            i.e, if height > width, then image will be rescaled to
            (size * height / width, size)
        interpolation (int, optional): Desired interpolation. Default is
            ``PIL.Image.BILINEAR``
    """

    def __init__(self, size, interpolation=Image.BILINEAR):
        assert isinstance(size, int) or (isinstance(size, collections.Iterable) and len(size) == 2)
        self.size = size
        self.interpolation = interpolation

    def __call__(self, img):
        """
        Args:
            img (PIL.Image): Image to be scaled.

        Returns:
            PIL.Image: Rescaled image.
        """
        return scale(img, self.size, self.interpolation)


class CenterCrop(object):
    """Crops the given PIL.Image at the center.

    Args:
        size (sequence or int): Desired output size of the crop. If size is an
            int instead of sequence like (h, w), a square crop (size, size) is
            made.
    """

    def __init__(self, size):
        if isinstance(size, numbers.Number):
            self.size = (int(size), int(size))
        else:
            self.size = size

    @staticmethod
    def get_params(img, output_size):
        """Get parameters for ``crop`` for center crop.

        Args:
            img (PIL.Image): Image to be cropped.
            output_size (tuple): Expected output size of the crop.

        Returns:
            tuple: params (i, j, h, w) to be passed to ``crop`` for center crop.
        """
        w, h = img.size
        th, tw = output_size
        i = int(round((h - th) / 2.))
        j = int(round((w - tw) / 2.))
        return i, j, th, tw

    def __call__(self, img):
        """
        Args:
            img (PIL.Image): Image to be cropped.

        Returns:
            PIL.Image: Cropped image.
        """
        i, j, h, w = self.get_params(img, self.size)
        return crop(img, i, j, h, w)


class Pad(object):
    """Pad the given PIL.Image on all sides with the given "pad" value.

    Args:
        padding (int or tuple): Padding on each border. If a single int is provided this
            is used to pad all borders. If tuple of length 2 is provided this is the padding
            on left/right and top/bottom respectively. If a tuple of length 4 is provided
            this is the padding for the left, top, right and bottom borders
            respectively.
        fill: Pixel fill value. Default is 0. If a tuple of
            length 3, it is used to fill R, G, B channels respectively.
    """

    def __init__(self, padding, fill=0):
        assert isinstance(padding, (numbers.Number, tuple))
        assert isinstance(fill, (numbers.Number, str, tuple))
        if isinstance(padding, collections.Sequence) and len(padding) not in [2, 4]:
            raise ValueError("Padding must be an int or a 2, or 4 element tuple, not a " +
                             "{} element tuple".format(len(padding)))

        self.padding = padding
        self.fill = fill

    def __call__(self, img):
        """
        Args:
            img (PIL.Image): Image to be padded.

        Returns:
            PIL.Image: Padded image.
        """
        return pad(img, self.padding, self.fill)


class Lambda(object):
    """Apply a user-defined lambda as a transform.

    Args:
        lambd (function): Lambda/function to be used for transform.
    """

    def __init__(self, lambd):
        assert isinstance(lambd, types.LambdaType)
        self.lambd = lambd

    def __call__(self, img):
        return self.lambd(img)


class RandomCrop(object):
    """Crop the given PIL.Image at a random location.

    Args:
        size (sequence or int): Desired output size of the crop. If size is an
            int instead of sequence like (h, w), a square crop (size, size) is
            made.
        padding (int or sequence, optional): Optional padding on each border
            of the image. Default is 0, i.e no padding. If a sequence of length
            4 is provided, it is used to pad left, top, right, bottom borders
            respectively.
    """

    def __init__(self, size, padding=0):
        if isinstance(size, numbers.Number):
            self.size = (int(size), int(size))
        else:
            self.size = size
        self.padding = padding

    @staticmethod
    def get_params(img, output_size):
        """Get parameters for ``crop`` for a random crop.

        Args:
            img (PIL.Image): Image to be cropped.
            output_size (tuple): Expected output size of the crop.

        Returns:
            tuple: params (i, j, h, w) to be passed to ``crop`` for random crop.
        """
        w, h = img.size
        th, tw = output_size
        if w == tw and h == th:
            return img

        i = random.randint(0, h - th)
        j = random.randint(0, w - tw)
        return i, j, th, tw

    def __call__(self, img):
        """
        Args:
            img (PIL.Image): Image to be cropped.

        Returns:
            PIL.Image: Cropped image.
        """
        if self.padding > 0:
            img = pad(img, self.padding)

        i, j, h, w = self.get_params(img, self.size)

        return crop(img, i, j, h, w)


class RandomHorizontalFlip(object):
    """Horizontally flip the given PIL.Image randomly with a probability of 0.5."""

    def __call__(self, img):
        """
        Args:
            img (PIL.Image): Image to be flipped.

        Returns:
            PIL.Image: Randomly flipped image.
        """
        if random.random() < 0.5:
            return hflip(img)
        return img


class RandomVerticalFlip(object):
    """Vertically flip the given PIL.Image randomly with a probability of 0.5."""

    def __call__(self, img):
        """
        Args:
            img (PIL.Image): Image to be flipped.

        Returns:
            PIL.Image: Randomly flipped image.
        """
        if random.random() < 0.5:
            return vflip(img)
        return img


class RandomSizedCrop(object):
    """Crop the given PIL.Image to random size and aspect ratio.

    A crop of random size of (0.08 to 1.0) of the original size and a random
    aspect ratio of 3/4 to 4/3 of the original aspect ratio is made. This crop
    is finally resized to given size.
    This is popularly used to train the Inception networks.

    Args:
        size: expected output size of each edge
        interpolation: Default: PIL.Image.BILINEAR
    """

    def __init__(self, size, interpolation=Image.BILINEAR):
        self.size = (size, size)
        self.interpolation = interpolation

    @staticmethod
    def get_params(img):
        """Get parameters for ``crop`` for a random sized crop.

        Args:
            img (PIL.Image): Image to be cropped.

        Returns:
            tuple: params (i, j, h, w) to be passed to ``crop`` for a random
                sized crop.
        """
        for attempt in range(10):
            area = img.size[0] * img.size[1]
            target_area = random.uniform(0.08, 1.0) * area
            aspect_ratio = random.uniform(3. / 4, 4. / 3)

            w = int(round(math.sqrt(target_area * aspect_ratio)))
            h = int(round(math.sqrt(target_area / aspect_ratio)))

            if random.random() < 0.5:
                w, h = h, w

            if w <= img.size[0] and h <= img.size[1]:
                i = random.randint(0, img.size[1] - h)
                j = random.randint(0, img.size[0] - w)
                return i, j, h, w

        # Fallback
        w = min(img.size[0], img.size[1])
        i = (img.size[1] - w) // 2
        j = (img.size[0] - w) // 2
        return i, j, w, w

    def __call__(self, img):
        """
        Args:
            img (PIL.Image): Image to be flipped.

        Returns:
            PIL.Image: Randomly cropped and scaled image.
        """
        i, j, h, w = self.get_params(img)
        return scaled_crop(img, i, j, h, w, self.size, self.interpolation)


class FiveCrop(object):
    """Crop the given PIL.Image into four corners and the central crop.abs

<<<<<<< HEAD
        # Fallback
        scale = Scale(self.size, interpolation=self.interpolation)
        crop = CenterCrop(self.size)
        return crop(scale(img))


class Whiten(object):
    """Whiten a tensor image with a whitening matrix computed offline.

    Given whiten_matrix, will flatten the torch.*Tensor, compute the
    dot product with the whitening matrix and reshape the tensor to
    its original shape.

    Args:
        whiten_matrix (Tensor): tensor [D x D], D = C*H*W
    """

    def __init__(self, whiten_matrix):
        self.whiten_matrix = whiten_matrix

    def __call__(self, tensor):
        """
        Args:
            tensor (Tensor): Tensor image of size (C, H, W) to be whitened.

        Returns:
            Tensor: Whitened image.
        """
        flat_tensor = tensor.view(1, -1)
        white_tensor = torch.mm(flat_tensor, self.whiten_matrix)
        tensor = white_tensor.view(tensor.size())
        return tensor
=======
       Note: this transform returns a tuple of images and there may be a mismatch in the number of
       inputs and targets your `Dataset` returns.

       Args:
           size (sequence or int): Desired output size of the crop. If size is an
               int instead of sequence like (h, w), a square crop (size, size) is
               made.
    """

    def __init__(self, size):
        self.size = size
        if isinstance(size, numbers.Number):
            self.size = (int(size), int(size))
        else:
            assert len(size) == 2, "Please provide only two dimensions (h, w) for size."
            self.size = size

    def __call__(self, img):
        return five_crop(img, self.size)


class TenCrop(object):
    """Crop the given PIL.Image into four corners and the central crop plus the
       flipped version of these (horizontal flipping is used by default)

       Note: this transform returns a tuple of images and there may be a mismatch in the number of
       inputs and targets your `Dataset` returns.

       Args:
           size (sequence or int): Desired output size of the crop. If size is an
               int instead of sequence like (h, w), a square crop (size, size) is
               made.
           vertical_flip(bool): Use vertical flipping instead of horizontal
    """

    def __init__(self, size, vertical_flip=False):
        self.size = size
        if isinstance(size, numbers.Number):
            self.size = (int(size), int(size))
        else:
            assert len(size) == 2, "Please provide only two dimensions (h, w) for size."
            self.size = size
        self.vertical_flip = vertical_flip

    def __call__(self, img):
        return ten_crop(img, self.size, self.vertical_flip)
>>>>>>> bd8581a5
<|MERGE_RESOLUTION|>--- conflicted
+++ resolved
@@ -709,44 +709,8 @@
 
 class FiveCrop(object):
     """Crop the given PIL.Image into four corners and the central crop.abs
-
-<<<<<<< HEAD
-        # Fallback
-        scale = Scale(self.size, interpolation=self.interpolation)
-        crop = CenterCrop(self.size)
-        return crop(scale(img))
-
-
-class Whiten(object):
-    """Whiten a tensor image with a whitening matrix computed offline.
-
-    Given whiten_matrix, will flatten the torch.*Tensor, compute the
-    dot product with the whitening matrix and reshape the tensor to
-    its original shape.
-
-    Args:
-        whiten_matrix (Tensor): tensor [D x D], D = C*H*W
-    """
-
-    def __init__(self, whiten_matrix):
-        self.whiten_matrix = whiten_matrix
-
-    def __call__(self, tensor):
-        """
-        Args:
-            tensor (Tensor): Tensor image of size (C, H, W) to be whitened.
-
-        Returns:
-            Tensor: Whitened image.
-        """
-        flat_tensor = tensor.view(1, -1)
-        white_tensor = torch.mm(flat_tensor, self.whiten_matrix)
-        tensor = white_tensor.view(tensor.size())
-        return tensor
-=======
        Note: this transform returns a tuple of images and there may be a mismatch in the number of
        inputs and targets your `Dataset` returns.
-
        Args:
            size (sequence or int): Desired output size of the crop. If size is an
                int instead of sequence like (h, w), a square crop (size, size) is
@@ -768,10 +732,8 @@
 class TenCrop(object):
     """Crop the given PIL.Image into four corners and the central crop plus the
        flipped version of these (horizontal flipping is used by default)
-
        Note: this transform returns a tuple of images and there may be a mismatch in the number of
        inputs and targets your `Dataset` returns.
-
        Args:
            size (sequence or int): Desired output size of the crop. If size is an
                int instead of sequence like (h, w), a square crop (size, size) is
@@ -790,4 +752,30 @@
 
     def __call__(self, img):
         return ten_crop(img, self.size, self.vertical_flip)
->>>>>>> bd8581a5
+
+class Whiten(object):
+    """Whiten a tensor image with a whitening matrix computed offline.
+
+    Given whiten_matrix, will flatten the torch.*Tensor, compute the
+    dot product with the whitening matrix and reshape the tensor to
+    its original shape.
+
+    Args:
+        whiten_matrix (Tensor): tensor [D x D], D = C*H*W
+    """
+
+    def __init__(self, whiten_matrix):
+        self.whiten_matrix = whiten_matrix
+
+    def __call__(self, tensor):
+        """
+        Args:
+            tensor (Tensor): Tensor image of size (C, H, W) to be whitened.
+
+        Returns:
+            Tensor: Whitened image.
+        """
+        flat_tensor = tensor.view(1, -1)
+        white_tensor = torch.mm(flat_tensor, self.whiten_matrix)
+        tensor = white_tensor.view(tensor.size())
+        return tensor