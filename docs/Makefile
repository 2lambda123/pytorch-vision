--- conflicted
+++ resolved
@@ -2,11 +2,7 @@
 #
 
 # You can set these variables from the command line.
-<<<<<<< HEAD
-SPHINXOPTS    = # turn warnings into errors
-=======
 SPHINXOPTS    = # -W  # turn warnings into errors
->>>>>>> 47834820
 SPHINXBUILD   = sphinx-build
 SPHINXPROJ    = torchvision
 SOURCEDIR     = source
