--- conflicted
+++ resolved
@@ -12,7 +12,6 @@
 import torchvision.transforms.v2 as v2_transforms
 from common_utils import assert_close, assert_equal, set_rng_seed
 from torchvision import transforms as legacy_transforms, tv_tensors
-from torchvision._utils import sequence_to_str
 
 from torchvision.transforms import functional as legacy_F
 from torchvision.transforms.v2 import functional as prototype_F
@@ -70,74 +69,7 @@
 LINEAR_TRANSFORMATION_MEAN = torch.rand(36)
 LINEAR_TRANSFORMATION_MATRIX = torch.rand([LINEAR_TRANSFORMATION_MEAN.numel()] * 2)
 
-CONSISTENCY_CONFIGS = [
-    ConsistencyConfig(
-<<<<<<< HEAD
-        v2_transforms.Lambda,
-        legacy_transforms.Lambda,
-        [
-            NotScriptableArgsKwargs(lambda image: image / 2),
-        ],
-        # Technically, this also supports PIL, but it is overkill to write a function here that supports tensor and PIL
-        # images given that the transform does nothing but call it anyway.
-        supports_pil=False,
-=======
-        v2_transforms.Compose,
-        legacy_transforms.Compose,
-    ),
-    ConsistencyConfig(
-        v2_transforms.RandomApply,
-        legacy_transforms.RandomApply,
-    ),
-    ConsistencyConfig(
-        v2_transforms.RandomChoice,
-        legacy_transforms.RandomChoice,
-    ),
-    ConsistencyConfig(
-        v2_transforms.RandomOrder,
-        legacy_transforms.RandomOrder,
->>>>>>> 0040fe7a
-    ),
-]
-
-
-@pytest.mark.parametrize("config", CONSISTENCY_CONFIGS, ids=lambda config: config.legacy_cls.__name__)
-def test_signature_consistency(config):
-    legacy_params = dict(inspect.signature(config.legacy_cls).parameters)
-    prototype_params = dict(inspect.signature(config.prototype_cls).parameters)
-
-    for param in config.removed_params:
-        legacy_params.pop(param, None)
-
-    missing = legacy_params.keys() - prototype_params.keys()
-    if missing:
-        raise AssertionError(
-            f"The prototype transform does not support the parameters "
-            f"{sequence_to_str(sorted(missing), separate_last='and ')}, but the legacy transform does. "
-            f"If that is intentional, e.g. pending deprecation, please add the parameters to the `removed_params` on "
-            f"the `ConsistencyConfig`."
-        )
-
-    extra = prototype_params.keys() - legacy_params.keys()
-    extra_without_default = {
-        param
-        for param in extra
-        if prototype_params[param].default is inspect.Parameter.empty
-        and prototype_params[param].kind not in {inspect.Parameter.VAR_POSITIONAL, inspect.Parameter.VAR_KEYWORD}
-    }
-    if extra_without_default:
-        raise AssertionError(
-            f"The prototype transform requires the parameters "
-            f"{sequence_to_str(sorted(extra_without_default), separate_last='and ')}, but the legacy transform does "
-            f"not. Please add a default value."
-        )
-
-    legacy_signature = list(legacy_params.keys())
-    # Since we made sure that we don't have any extra parameters without default above, we clamp the prototype signature
-    # to the same number of parameters as the legacy one
-    prototype_signature = list(prototype_params.keys())[: len(legacy_signature)]
-
-    assert prototype_signature == legacy_signature
+CONSISTENCY_CONFIGS = []
 
 
 def check_call_consistency(
