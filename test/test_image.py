--- conflicted
+++ resolved
@@ -893,9 +893,6 @@
     img += 123  # Make sure the underlying data wasn't accidentally freed
 
 
-<<<<<<< HEAD
-# @pytest.mark.xfail(reason="AVIF support not enabled yet.")
-=======
 # This test is skipped because it requires webp images that we're not including
 # within the repo. The test images were downloaded from the different pages of
 # https://developers.google.com/speed/webp/gallery
@@ -921,8 +918,7 @@
     assert_equal(img, from_pil)
 
 
-@pytest.mark.xfail(reason="AVIF support not enabled yet.")
->>>>>>> bdf354e9
+# @pytest.mark.xfail(reason="AVIF support not enabled yet.")
 @pytest.mark.parametrize("decode_fun", (_decode_avif, decode_image))
 @pytest.mark.parametrize("scripted", (False, True))
 def test_decode_avif(decode_fun, scripted):
