import io
import torch
from torchvision import ops
from torchvision import models
from torchvision.models.detection.image_list import ImageList
from torchvision.models.detection.transform import GeneralizedRCNNTransform
from torchvision.models.detection.rpn import AnchorGenerator, RPNHead, RegionProposalNetwork
from torchvision.models.detection.backbone_utils import resnet_fpn_backbone
from torchvision.models.detection.roi_heads import RoIHeads
from torchvision.models.detection.faster_rcnn import FastRCNNPredictor, TwoMLPHead
from torchvision.models.detection.mask_rcnn import MaskRCNNHeads, MaskRCNNPredictor

from collections import OrderedDict

# onnxruntime requires python 3.5 or above
try:
    import onnxruntime
except ImportError:
    onnxruntime = None

import unittest
from torchvision.ops._register_onnx_ops import _onnx_opset_version


@unittest.skipIf(onnxruntime is None, 'ONNX Runtime unavailable')
class ONNXExporterTester(unittest.TestCase):
    @classmethod
    def setUpClass(cls):
        torch.manual_seed(123)

    def run_model(self, model, inputs_list, tolerate_small_mismatch=False, do_constant_folding=True, dynamic_axes=None,
                  output_names=None, input_names=None):
        model.eval()

        onnx_io = io.BytesIO()
        # export to onnx with the first input
        torch.onnx.export(model, inputs_list[0], onnx_io,
                          do_constant_folding=do_constant_folding, opset_version=_onnx_opset_version,
                          dynamic_axes=dynamic_axes, input_names=input_names, output_names=output_names)
        # validate the exported model with onnx runtime
        for test_inputs in inputs_list:
            with torch.no_grad():
                if isinstance(test_inputs, torch.Tensor) or \
                   isinstance(test_inputs, list):
                    test_inputs = (test_inputs,)
                test_ouputs = model(*test_inputs)
                if isinstance(test_ouputs, torch.Tensor):
                    test_ouputs = (test_ouputs,)
            self.ort_validate(onnx_io, test_inputs, test_ouputs, tolerate_small_mismatch)

    def ort_validate(self, onnx_io, inputs, outputs, tolerate_small_mismatch=False):

        inputs, _ = torch.jit._flatten(inputs)
        outputs, _ = torch.jit._flatten(outputs)

        def to_numpy(tensor):
            if tensor.requires_grad:
                return tensor.detach().cpu().numpy()
            else:
                return tensor.cpu().numpy()

        inputs = list(map(to_numpy, inputs))
        outputs = list(map(to_numpy, outputs))

        ort_session = onnxruntime.InferenceSession(onnx_io.getvalue())
        # compute onnxruntime output prediction
        ort_inputs = dict((ort_session.get_inputs()[i].name, inpt) for i, inpt in enumerate(inputs))
        ort_outs = ort_session.run(None, ort_inputs)

        for i in range(0, len(outputs)):
            try:
                torch.testing.assert_allclose(outputs[i], ort_outs[i], rtol=1e-03, atol=1e-05)
            except AssertionError as error:
                if tolerate_small_mismatch:
                    self.assertIn("(0.00%)", str(error), str(error))
                else:
                    raise

    @unittest.skip("Disable test until Split w/ zero sizes is implemented in ORT")
    def test_new_empty_tensor(self):
        class Module(torch.nn.Module):
            def __init__(self):
                super(Module, self).__init__()
                self.conv2 = ops.misc.ConvTranspose2d(16, 33, (3, 5))

            def forward(self, input2):
                return self.conv2(input2)

        input = torch.rand(0, 16, 10, 10)
        test_input = torch.rand(0, 16, 20, 20)
        self.run_model(Module(), [(input, ), (test_input,)], do_constant_folding=False)

    def test_nms(self):
        boxes = torch.rand(5, 4)
        boxes[:, 2:] += torch.rand(5, 2)
        scores = torch.randn(5)

        class Module(torch.nn.Module):
            def forward(self, boxes, scores):
                return ops.nms(boxes, scores, 0.5)

        self.run_model(Module(), [(boxes, scores)])

    def test_clip_boxes_to_image(self):
        boxes = torch.randn(5, 4) * 500
        boxes[:, 2:] += boxes[:, :2]
        size = torch.randn(200, 300)

        size_2 = torch.randn(300, 400)

        class Module(torch.nn.Module):
            def forward(self, boxes, size):
                return ops.boxes.clip_boxes_to_image(boxes, size.shape)

        self.run_model(Module(), [(boxes, size), (boxes, size_2)],
                       input_names=["boxes", "size"],
                       dynamic_axes={"size": [0, 1]})

    def test_roi_align(self):
        x = torch.rand(1, 1, 10, 10, dtype=torch.float32)
        single_roi = torch.tensor([[0, 0, 0, 4, 4]], dtype=torch.float32)
        model = ops.RoIAlign((5, 5), 1, 2)
        self.run_model(model, [(x, single_roi)])

    def test_roi_align_aligned(self):
        x = torch.rand(1, 1, 10, 10, dtype=torch.float32)
        single_roi = torch.tensor([[0, 1.5, 1.5, 3, 3]], dtype=torch.float32)
        model = ops.RoIAlign((5, 5), 1, 2, aligned=True)
        self.run_model(model, [(x, single_roi)])

        x = torch.rand(1, 1, 10, 10, dtype=torch.float32)
        single_roi = torch.tensor([[0, 0.2, 0.3, 4.5, 3.5]], dtype=torch.float32)
        model = ops.RoIAlign((5, 5), 0.5, 3, aligned=True)
        self.run_model(model, [(x, single_roi)])

        x = torch.rand(1, 1, 10, 10, dtype=torch.float32)
        single_roi = torch.tensor([[0, 0.2, 0.3, 4.5, 3.5]], dtype=torch.float32)
        model = ops.RoIAlign((5, 5), 1.8, 2, aligned=True)
        self.run_model(model, [(x, single_roi)])

        x = torch.rand(1, 1, 10, 10, dtype=torch.float32)
        single_roi = torch.tensor([[0, 0.2, 0.3, 4.5, 3.5]], dtype=torch.float32)
        model = ops.RoIAlign((2, 2), 2.5, 0, aligned=True)
        self.run_model(model, [(x, single_roi)])

    @unittest.skip  # Issue in exporting ROIAlign with aligned = True for malformed boxes
    def test_roi_align_malformed_boxes(self):
        x = torch.randn(1, 1, 10, 10, dtype=torch.float32)
        single_roi = torch.tensor([[0, 2, 0.3, 1.5, 1.5]], dtype=torch.float32)
        model = ops.RoIAlign((5, 5), 1, 1, aligned=True)
        self.run_model(model, [(x, single_roi)])

    def test_roi_pool(self):
        x = torch.rand(1, 1, 10, 10, dtype=torch.float32)
        rois = torch.tensor([[0, 0, 0, 4, 4]], dtype=torch.float32)
        pool_h = 5
        pool_w = 5
        model = ops.RoIPool((pool_h, pool_w), 2)
        self.run_model(model, [(x, rois)])

    def test_resize_images(self):
        class TransformModule(torch.nn.Module):
            def __init__(self_module):
                super(TransformModule, self_module).__init__()
                self_module.transform = self._init_test_generalized_rcnn_transform()

            def forward(self_module, images):
                return self_module.transform.resize(images, None)[0]

        input = torch.rand(3, 10, 20)
        input_test = torch.rand(3, 100, 150)
        self.run_model(TransformModule(), [(input,), (input_test,)],
                       input_names=["input1"], dynamic_axes={"input1": [0, 1, 2, 3]})

    def test_transform_images(self):

        class TransformModule(torch.nn.Module):
            def __init__(self_module):
                super(TransformModule, self_module).__init__()
                self_module.transform = self._init_test_generalized_rcnn_transform()

            def forward(self_module, images):
                return self_module.transform(images)[0].tensors

        input = torch.rand(3, 100, 200), torch.rand(3, 200, 200)
        input_test = torch.rand(3, 100, 200), torch.rand(3, 200, 200)
        self.run_model(TransformModule(), [(input,), (input_test,)])

    def _init_test_generalized_rcnn_transform(self):
        min_size = 100
        max_size = 200
        image_mean = [0.485, 0.456, 0.406]
        image_std = [0.229, 0.224, 0.225]
        transform = GeneralizedRCNNTransform(min_size, max_size, image_mean, image_std)
        return transform

    def _init_test_rpn(self):
        anchor_sizes = ((32,), (64,), (128,), (256,), (512,))
        aspect_ratios = ((0.5, 1.0, 2.0),) * len(anchor_sizes)
        rpn_anchor_generator = AnchorGenerator(anchor_sizes, aspect_ratios)
        out_channels = 256
        rpn_head = RPNHead(out_channels, rpn_anchor_generator.num_anchors_per_location()[0])
        rpn_fg_iou_thresh = 0.7
        rpn_bg_iou_thresh = 0.3
        rpn_batch_size_per_image = 256
        rpn_positive_fraction = 0.5
        rpn_pre_nms_top_n = dict(training=2000, testing=1000)
        rpn_post_nms_top_n = dict(training=2000, testing=1000)
        rpn_nms_thresh = 0.7

        rpn = RegionProposalNetwork(
            rpn_anchor_generator, rpn_head,
            rpn_fg_iou_thresh, rpn_bg_iou_thresh,
            rpn_batch_size_per_image, rpn_positive_fraction,
            rpn_pre_nms_top_n, rpn_post_nms_top_n, rpn_nms_thresh)
        return rpn

    def _init_test_roi_heads_faster_rcnn(self):
        out_channels = 256
        num_classes = 91

        box_fg_iou_thresh = 0.5
        box_bg_iou_thresh = 0.5
        box_batch_size_per_image = 512
        box_positive_fraction = 0.25
        bbox_reg_weights = None
        box_score_thresh = 0.05
        box_nms_thresh = 0.5
        box_detections_per_img = 100

        box_roi_pool = ops.MultiScaleRoIAlign(
            featmap_names=['0', '1', '2', '3'],
            output_size=7,
            sampling_ratio=2)

        resolution = box_roi_pool.output_size[0]
        representation_size = 1024
        box_head = TwoMLPHead(
            out_channels * resolution ** 2,
            representation_size)

        representation_size = 1024
        box_predictor = FastRCNNPredictor(
            representation_size,
            num_classes)

        roi_heads = RoIHeads(
            box_roi_pool, box_head, box_predictor,
            box_fg_iou_thresh, box_bg_iou_thresh,
            box_batch_size_per_image, box_positive_fraction,
            bbox_reg_weights,
            box_score_thresh, box_nms_thresh, box_detections_per_img)
        return roi_heads

    def get_features(self, images):
        s0, s1 = images.shape[-2:]
        features = [
            ('0', torch.rand(2, 256, s0 // 4, s1 // 4)),
            ('1', torch.rand(2, 256, s0 // 8, s1 // 8)),
            ('2', torch.rand(2, 256, s0 // 16, s1 // 16)),
            ('3', torch.rand(2, 256, s0 // 32, s1 // 32)),
            ('4', torch.rand(2, 256, s0 // 64, s1 // 64)),
        ]
        features = OrderedDict(features)
        return features

    def test_rpn(self):
        class RPNModule(torch.nn.Module):
            def __init__(self_module):
                super(RPNModule, self_module).__init__()
                self_module.rpn = self._init_test_rpn()

            def forward(self_module, images, features):
                images = ImageList(images, [i.shape[-2:] for i in images])
                return self_module.rpn(images, features)

        images = torch.rand(2, 3, 150, 150)
        features = self.get_features(images)
        images2 = torch.rand(2, 3, 80, 80)
        test_features = self.get_features(images2)

        model = RPNModule()
        model.eval()
        model(images, features)

        self.run_model(model, [(images, features), (images2, test_features)], tolerate_small_mismatch=True,
                       input_names=["input1", "input2", "input3", "input4", "input5", "input6"],
                       dynamic_axes={"input1": [0, 1, 2, 3], "input2": [0, 1, 2, 3],
                                     "input3": [0, 1, 2, 3], "input4": [0, 1, 2, 3],
                                     "input5": [0, 1, 2, 3], "input6": [0, 1, 2, 3]})

    def test_multi_scale_roi_align(self):

        class TransformModule(torch.nn.Module):
            def __init__(self):
                super(TransformModule, self).__init__()
                self.model = ops.MultiScaleRoIAlign(['feat1', 'feat2'], 3, 2)
                self.image_sizes = [(512, 512)]

            def forward(self, input, boxes):
                return self.model(input, boxes, self.image_sizes)

        i = OrderedDict()
        i['feat1'] = torch.rand(1, 5, 64, 64)
        i['feat2'] = torch.rand(1, 5, 16, 16)
        boxes = torch.rand(6, 4) * 256
        boxes[:, 2:] += boxes[:, :2]

        i1 = OrderedDict()
        i1['feat1'] = torch.rand(1, 5, 64, 64)
        i1['feat2'] = torch.rand(1, 5, 16, 16)
        boxes1 = torch.rand(6, 4) * 256
        boxes1[:, 2:] += boxes1[:, :2]

        self.run_model(TransformModule(), [(i, [boxes],), (i1, [boxes1],)])

    def test_roi_heads(self):
        class RoiHeadsModule(torch.nn.Module):
            def __init__(self_module):
                super(RoiHeadsModule, self_module).__init__()
                self_module.transform = self._init_test_generalized_rcnn_transform()
                self_module.rpn = self._init_test_rpn()
                self_module.roi_heads = self._init_test_roi_heads_faster_rcnn()

            def forward(self_module, images, features):
                original_image_sizes = [img.shape[-2:] for img in images]
                images = ImageList(images, [i.shape[-2:] for i in images])
                proposals, _ = self_module.rpn(images, features)
                detections, _ = self_module.roi_heads(features, proposals, images.image_sizes)
                detections = self_module.transform.postprocess(detections,
                                                               images.image_sizes,
                                                               original_image_sizes)
                return detections

        images = torch.rand(2, 3, 100, 100)
        features = self.get_features(images)
        images2 = torch.rand(2, 3, 150, 150)
        test_features = self.get_features(images2)

        model = RoiHeadsModule()
        model.eval()
        model(images, features)

        self.run_model(model, [(images, features), (images2, test_features)], tolerate_small_mismatch=True,
                       input_names=["input1", "input2", "input3", "input4", "input5", "input6"],
                       dynamic_axes={"input1": [0, 1, 2, 3], "input2": [0, 1, 2, 3], "input3": [0, 1, 2, 3],
                                     "input4": [0, 1, 2, 3], "input5": [0, 1, 2, 3], "input6": [0, 1, 2, 3]})

    def get_image_from_url(self, url, size=None):
        import requests
        from PIL import Image
        from io import BytesIO
        from torchvision import transforms

        data = requests.get(url)
        image = Image.open(BytesIO(data.content)).convert("RGB")

        if size is None:
            size = (300, 200)
        image = image.resize(size, Image.BILINEAR)

        to_tensor = transforms.ToTensor()
        return to_tensor(image)

    def get_test_images(self):
        image_url = "http://farm3.staticflickr.com/2469/3915380994_2e611b1779_z.jpg"
        image = self.get_image_from_url(url=image_url, size=(100, 320))

        image_url2 = "https://pytorch.org/tutorials/_static/img/tv_tutorial/tv_image05.png"
        image2 = self.get_image_from_url(url=image_url2, size=(250, 380))

        images = [image]
        test_images = [image2]
        return images, test_images

    def test_faster_rcnn(self):
        images, test_images = self.get_test_images()
<<<<<<< HEAD
        dummy_image = [torch.ones(3, 100, 100, 3) * 0.3]
=======
        dummy_image = [torch.ones(3, 100, 100, 100) * 0.3]
>>>>>>> f7b459be
        model = models.detection.faster_rcnn.fasterrcnn_resnet50_fpn(pretrained=True, min_size=200, max_size=300)
        model.eval()
        model(images)
        # Test exported model on images of different size, or dummy input
        self.run_model(model, [(images,), (test_images,), (dummy_image,)], input_names=["images_tensors"],
                       output_names=["outputs"],
                       dynamic_axes={"images_tensors": [0, 1, 2, 3], "outputs": [0, 1, 2, 3]},
                       tolerate_small_mismatch=True)
        # Test exported model for an image with no detections on other images
        self.run_model(model, [(dummy_image,), (images,)], input_names=["images_tensors"],
                       output_names=["outputs"],
                       dynamic_axes={"images_tensors": [0, 1, 2, 3], "outputs": [0, 1, 2, 3]},
                       tolerate_small_mismatch=True)

    # Verify that paste_mask_in_image beahves the same in tracing.
    # This test also compares both paste_masks_in_image and _onnx_paste_masks_in_image
    # (since jit_trace witll call _onnx_paste_masks_in_image).
    def test_paste_mask_in_image(self):
        # disable profiling
        torch._C._jit_set_profiling_executor(False)
        torch._C._jit_set_profiling_mode(False)

        masks = torch.rand(10, 1, 26, 26)
        boxes = torch.rand(10, 4)
        boxes[:, 2:] += torch.rand(10, 2)
        boxes *= 50
        o_im_s = (100, 100)
        from torchvision.models.detection.roi_heads import paste_masks_in_image
        out = paste_masks_in_image(masks, boxes, o_im_s)
        jit_trace = torch.jit.trace(paste_masks_in_image,
                                    (masks, boxes,
                                     [torch.tensor(o_im_s[0]),
                                      torch.tensor(o_im_s[1])]))
        out_trace = jit_trace(masks, boxes, [torch.tensor(o_im_s[0]), torch.tensor(o_im_s[1])])

        assert torch.all(out.eq(out_trace))

        masks2 = torch.rand(20, 1, 26, 26)
        boxes2 = torch.rand(20, 4)
        boxes2[:, 2:] += torch.rand(20, 2)
        boxes2 *= 100
        o_im_s2 = (200, 200)
        from torchvision.models.detection.roi_heads import paste_masks_in_image
        out2 = paste_masks_in_image(masks2, boxes2, o_im_s2)
        out_trace2 = jit_trace(masks2, boxes2, [torch.tensor(o_im_s2[0]), torch.tensor(o_im_s2[1])])

        assert torch.all(out2.eq(out_trace2))

    def test_mask_rcnn(self):
        images, test_images = self.get_test_images()
<<<<<<< HEAD
        dummy_image = [torch.ones(3, 100, 100, 3) * 0.3]
=======
        dummy_image = [torch.ones(3, 100, 100, 100) * 0.3]
>>>>>>> f7b459be
        model = models.detection.mask_rcnn.maskrcnn_resnet50_fpn(pretrained=True, min_size=200, max_size=300)
        model.eval()
        model(images)
        # Test exported model on images of different size, or dummy input
        self.run_model(model, [(images,), (test_images,), (dummy_image,)],
                       input_names=["images_tensors"],
                       output_names=["boxes", "labels", "scores", "masks"],
                       dynamic_axes={"images_tensors": [0, 1, 2, 3], "boxes": [0, 1], "labels": [0],
                                     "scores": [0], "masks": [0, 1, 2, 3]},
                       tolerate_small_mismatch=True)
        # TODO: enable this test once dynamic model export is fixed
        # Test exported model for an image with no detections on other images
        self.run_model(model, [(dummy_image,), (images,)],
                       input_names=["images_tensors"],
                       output_names=["boxes", "labels", "scores", "masks"],
                       dynamic_axes={"images_tensors": [0, 1, 2, 3], "boxes": [0, 1], "labels": [0],
                                     "scores": [0], "masks": [0, 1, 2, 3]},
                       tolerate_small_mismatch=True)

    # Verify that heatmaps_to_keypoints behaves the same in tracing.
    # This test also compares both heatmaps_to_keypoints and _onnx_heatmaps_to_keypoints
    # (since jit_trace witll call _heatmaps_to_keypoints).
    # @unittest.skip("Disable test until Resize bug fixed in ORT")
    def test_heatmaps_to_keypoints(self):
        # disable profiling
        torch._C._jit_set_profiling_executor(False)
        torch._C._jit_set_profiling_mode(False)

        maps = torch.rand(10, 1, 26, 26)
        rois = torch.rand(10, 4)
        from torchvision.models.detection.roi_heads import heatmaps_to_keypoints
        out = heatmaps_to_keypoints(maps, rois)
        jit_trace = torch.jit.trace(heatmaps_to_keypoints, (maps, rois))
        out_trace = jit_trace(maps, rois)

        assert torch.all(out[0].eq(out_trace[0]))
        assert torch.all(out[1].eq(out_trace[1]))

        maps2 = torch.rand(20, 2, 21, 21)
        rois2 = torch.rand(20, 4)
        from torchvision.models.detection.roi_heads import heatmaps_to_keypoints
        out2 = heatmaps_to_keypoints(maps2, rois2)
        out_trace2 = jit_trace(maps2, rois2)

        assert torch.all(out2[0].eq(out_trace2[0]))
        assert torch.all(out2[1].eq(out_trace2[1]))

    def test_keypoint_rcnn(self):
        images, test_images = self.get_test_images()
<<<<<<< HEAD
        dummy_images = [torch.ones(3, 100, 100, 3) * 0.3]
=======
        dummy_images = [torch.ones(3, 100, 100, 100) * 0.3]
>>>>>>> f7b459be
        model = models.detection.keypoint_rcnn.keypointrcnn_resnet50_fpn(pretrained=True, min_size=200, max_size=300)
        model.eval()
        model(images)
        self.run_model(model, [(images,), (test_images,), (dummy_images,)],
                       input_names=["images_tensors"],
                       output_names=["outputs1", "outputs2", "outputs3", "outputs4"],
                       dynamic_axes={"images_tensors": [0, 1, 2, 3]},
                       tolerate_small_mismatch=True)

        self.run_model(model, [(dummy_images,), (test_images,)],
                       input_names=["images_tensors"],
                       output_names=["outputs1", "outputs2", "outputs3", "outputs4"],
                       dynamic_axes={"images_tensors": [0, 1, 2, 3]},
                       tolerate_small_mismatch=True)


if __name__ == '__main__':
    unittest.main()<|MERGE_RESOLUTION|>--- conflicted
+++ resolved
@@ -375,23 +375,19 @@
 
     def test_faster_rcnn(self):
         images, test_images = self.get_test_images()
-<<<<<<< HEAD
-        dummy_image = [torch.ones(3, 100, 100, 3) * 0.3]
-=======
-        dummy_image = [torch.ones(3, 100, 100, 100) * 0.3]
->>>>>>> f7b459be
+        dummy_image = [torch.ones(3, 100, 100) * 0.3]
         model = models.detection.faster_rcnn.fasterrcnn_resnet50_fpn(pretrained=True, min_size=200, max_size=300)
         model.eval()
         model(images)
         # Test exported model on images of different size, or dummy input
         self.run_model(model, [(images,), (test_images,), (dummy_image,)], input_names=["images_tensors"],
                        output_names=["outputs"],
-                       dynamic_axes={"images_tensors": [0, 1, 2, 3], "outputs": [0, 1, 2, 3]},
+                       dynamic_axes={"images_tensors": [0, 1, 2], "outputs": [0, 1, 2]},
                        tolerate_small_mismatch=True)
         # Test exported model for an image with no detections on other images
         self.run_model(model, [(dummy_image,), (images,)], input_names=["images_tensors"],
                        output_names=["outputs"],
-                       dynamic_axes={"images_tensors": [0, 1, 2, 3], "outputs": [0, 1, 2, 3]},
+                       dynamic_axes={"images_tensors": [0, 1, 2], "outputs": [0, 1, 2]},
                        tolerate_small_mismatch=True)
 
     # Verify that paste_mask_in_image beahves the same in tracing.
@@ -430,11 +426,7 @@
 
     def test_mask_rcnn(self):
         images, test_images = self.get_test_images()
-<<<<<<< HEAD
-        dummy_image = [torch.ones(3, 100, 100, 3) * 0.3]
-=======
-        dummy_image = [torch.ones(3, 100, 100, 100) * 0.3]
->>>>>>> f7b459be
+        dummy_image = [torch.ones(3, 100, 100) * 0.3]
         model = models.detection.mask_rcnn.maskrcnn_resnet50_fpn(pretrained=True, min_size=200, max_size=300)
         model.eval()
         model(images)
@@ -442,16 +434,16 @@
         self.run_model(model, [(images,), (test_images,), (dummy_image,)],
                        input_names=["images_tensors"],
                        output_names=["boxes", "labels", "scores", "masks"],
-                       dynamic_axes={"images_tensors": [0, 1, 2, 3], "boxes": [0, 1], "labels": [0],
-                                     "scores": [0], "masks": [0, 1, 2, 3]},
+                       dynamic_axes={"images_tensors": [0, 1, 2], "boxes": [0, 1], "labels": [0],
+                                     "scores": [0], "masks": [0, 1, 2]},
                        tolerate_small_mismatch=True)
         # TODO: enable this test once dynamic model export is fixed
         # Test exported model for an image with no detections on other images
         self.run_model(model, [(dummy_image,), (images,)],
                        input_names=["images_tensors"],
                        output_names=["boxes", "labels", "scores", "masks"],
-                       dynamic_axes={"images_tensors": [0, 1, 2, 3], "boxes": [0, 1], "labels": [0],
-                                     "scores": [0], "masks": [0, 1, 2, 3]},
+                       dynamic_axes={"images_tensors": [0, 1, 2], "boxes": [0, 1], "labels": [0],
+                                     "scores": [0], "masks": [0, 1, 2]},
                        tolerate_small_mismatch=True)
 
     # Verify that heatmaps_to_keypoints behaves the same in tracing.
@@ -484,24 +476,20 @@
 
     def test_keypoint_rcnn(self):
         images, test_images = self.get_test_images()
-<<<<<<< HEAD
-        dummy_images = [torch.ones(3, 100, 100, 3) * 0.3]
-=======
-        dummy_images = [torch.ones(3, 100, 100, 100) * 0.3]
->>>>>>> f7b459be
+        dummy_images = [torch.ones(3, 100, 100) * 0.3]
         model = models.detection.keypoint_rcnn.keypointrcnn_resnet50_fpn(pretrained=True, min_size=200, max_size=300)
         model.eval()
         model(images)
         self.run_model(model, [(images,), (test_images,), (dummy_images,)],
                        input_names=["images_tensors"],
                        output_names=["outputs1", "outputs2", "outputs3", "outputs4"],
-                       dynamic_axes={"images_tensors": [0, 1, 2, 3]},
+                       dynamic_axes={"images_tensors": [0, 1, 2]},
                        tolerate_small_mismatch=True)
 
         self.run_model(model, [(dummy_images,), (test_images,)],
                        input_names=["images_tensors"],
                        output_names=["outputs1", "outputs2", "outputs3", "outputs4"],
-                       dynamic_axes={"images_tensors": [0, 1, 2, 3]},
+                       dynamic_axes={"images_tensors": [0, 1, 2]},
                        tolerate_small_mismatch=True)
 
 
