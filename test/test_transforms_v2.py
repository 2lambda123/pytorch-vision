--- conflicted
+++ resolved
@@ -174,34 +174,20 @@
     )
     @pytest.mark.parametrize("device", cpu_and_cuda())
     def test_common(self, transform, adapter, container_type, image_or_video, device):
-        size = F.get_size(image_or_video)
+        canvas_size = F.get_size(image_or_video)
         input = dict(
             image_or_video=image_or_video,
-<<<<<<< HEAD
-            image_datapoint=make_image(size=size),
-            video_datapoint=make_video(size=size),
-            image_pil=next(make_pil_images(sizes=[size], color_spaces=["RGB"])),
-            bounding_box_xyxy=make_bounding_box(
-                format=datapoints.BoundingBoxFormat.XYXY, canvas_size=size, batch_dims=(3,)
-            ),
-            bounding_box_xywh=make_bounding_box(
-                format=datapoints.BoundingBoxFormat.XYWH, canvas_size=size, batch_dims=(4,)
-            ),
-            bounding_box_cxcywh=make_bounding_box(
-                format=datapoints.BoundingBoxFormat.CXCYWH, canvas_size=size, batch_dims=(5,)
-=======
-            image_datapoint=make_image(size=spatial_size),
-            video_datapoint=make_video(size=spatial_size),
-            image_pil=next(make_pil_images(sizes=[spatial_size], color_spaces=["RGB"])),
+            image_datapoint=make_image(size=canvas_size),
+            video_datapoint=make_video(size=canvas_size),
+            image_pil=next(make_pil_images(sizes=[canvas_size], color_spaces=["RGB"])),
             bounding_boxes_xyxy=make_bounding_box(
-                format=datapoints.BoundingBoxFormat.XYXY, spatial_size=spatial_size, batch_dims=(3,)
+                format=datapoints.BoundingBoxFormat.XYXY, canvas_size=canvas_size, batch_dims=(3,)
             ),
             bounding_boxes_xywh=make_bounding_box(
-                format=datapoints.BoundingBoxFormat.XYWH, spatial_size=spatial_size, batch_dims=(4,)
+                format=datapoints.BoundingBoxFormat.XYWH, canvas_size=canvas_size, batch_dims=(4,)
             ),
             bounding_boxes_cxcywh=make_bounding_box(
-                format=datapoints.BoundingBoxFormat.CXCYWH, spatial_size=spatial_size, batch_dims=(5,)
->>>>>>> 332bff93
+                format=datapoints.BoundingBoxFormat.CXCYWH, canvas_size=canvas_size, batch_dims=(5,)
             ),
             bounding_boxes_degenerate_xyxy=datapoints.BoundingBoxes(
                 [
@@ -213,7 +199,7 @@
                     [2, 2, 1, 1],  # x1 > x2, y1 > y2
                 ],
                 format=datapoints.BoundingBoxFormat.XYXY,
-                canvas_size=size,
+                canvas_size=canvas_size,
             ),
             bounding_boxes_degenerate_xywh=datapoints.BoundingBoxes(
                 [
@@ -225,7 +211,7 @@
                     [0, 0, -1, -1],  # negative height and width
                 ],
                 format=datapoints.BoundingBoxFormat.XYWH,
-                canvas_size=size,
+                canvas_size=canvas_size,
             ),
             bounding_boxes_degenerate_cxcywh=datapoints.BoundingBoxes(
                 [
@@ -237,10 +223,10 @@
                     [0, 0, -1, -1],  # negative height and width
                 ],
                 format=datapoints.BoundingBoxFormat.CXCYWH,
-                canvas_size=size,
+                canvas_size=canvas_size,
             ),
-            detection_mask=make_detection_mask(size=size),
-            segmentation_mask=make_segmentation_mask(size=size),
+            detection_mask=make_detection_mask(size=canvas_size),
+            segmentation_mask=make_segmentation_mask(size=canvas_size),
             int=0,
             float=0.0,
             bool=True,
@@ -285,11 +271,7 @@
         # TODO: we should test that against all degenerate boxes above
         for format in list(datapoints.BoundingBoxFormat):
             sample = dict(
-<<<<<<< HEAD
-                boxes=datapoints.BoundingBox([[0, 0, 0, 0]], format=format, canvas_size=(224, 244)),
-=======
-                boxes=datapoints.BoundingBoxes([[0, 0, 0, 0]], format=format, spatial_size=(224, 244)),
->>>>>>> 332bff93
+                boxes=datapoints.BoundingBoxes([[0, 0, 0, 0]], format=format, canvas_size=(224, 244)),
                 labels=torch.tensor([3]),
             )
             assert transforms.SanitizeBoundingBoxes()(sample)["boxes"].shape == (0, 4)
@@ -1064,18 +1046,10 @@
 class TestRandomIoUCrop:
     @pytest.mark.parametrize("device", cpu_and_cuda())
     @pytest.mark.parametrize("options", [[0.5, 0.9], [2.0]])
-<<<<<<< HEAD
     def test__get_params(self, device, options):
         orig_h, orig_w = size = (24, 32)
         image = make_image(size)
-        bboxes = datapoints.BoundingBox(
-=======
-    def test__get_params(self, device, options, mocker):
-        image = mocker.MagicMock(spec=datapoints.Image)
-        image.num_channels = 3
-        image.spatial_size = (24, 32)
         bboxes = datapoints.BoundingBoxes(
->>>>>>> 332bff93
             torch.tensor([[1, 1, 10, 10], [20, 20, 23, 23], [1, 20, 10, 23], [20, 1, 23, 10]]),
             format="XYXY",
             canvas_size=size,
@@ -1111,11 +1085,7 @@
     def test__transform_empty_params(self, mocker):
         transform = transforms.RandomIoUCrop(sampler_options=[2.0])
         image = datapoints.Image(torch.rand(1, 3, 4, 4))
-<<<<<<< HEAD
-        bboxes = datapoints.BoundingBox(torch.tensor([[1, 1, 2, 2]]), format="XYXY", canvas_size=(4, 4))
-=======
-        bboxes = datapoints.BoundingBoxes(torch.tensor([[1, 1, 2, 2]]), format="XYXY", spatial_size=(4, 4))
->>>>>>> 332bff93
+        bboxes = datapoints.BoundingBoxes(torch.tensor([[1, 1, 2, 2]]), format="XYXY", canvas_size=(4, 4))
         label = torch.tensor([1])
         sample = [image, bboxes, label]
         # Let's mock transform._get_params to control the output:
@@ -1537,11 +1507,7 @@
     boxes = torch.randint(0, min(H, W) // 2, size=(num_boxes, 4))
     boxes[:, 2:] += boxes[:, :2]
     boxes = boxes.clamp(min=0, max=min(H, W))
-<<<<<<< HEAD
-    boxes = datapoints.BoundingBox(boxes, format="XYXY", canvas_size=(H, W))
-=======
-    boxes = datapoints.BoundingBoxes(boxes, format="XYXY", spatial_size=(H, W))
->>>>>>> 332bff93
+    boxes = datapoints.BoundingBoxes(boxes, format="XYXY", canvas_size=(H, W))
 
     masks = datapoints.Mask(torch.randint(0, 2, size=(num_boxes, H, W), dtype=torch.uint8))
 
