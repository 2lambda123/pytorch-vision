--- conflicted
+++ resolved
@@ -5804,40 +5804,6 @@
     assert out["boxes"].shape[0] == out["masks"].shape[0] == out["label"].shape[0] == num_boxes_expected
 
 
-<<<<<<< HEAD
-@pytest.mark.parametrize("min_size,min_area", [(1, 1), (10, 1), (10, 101)])
-@pytest.mark.parametrize(
-    "labels_getter", ("default", "labels", lambda inputs: inputs["labels"], None, lambda inputs: None)
-)
-@pytest.mark.parametrize("sample_type", (tuple, dict))
-def test_sanitize_bounding_boxes(min_size, min_area, labels_getter, sample_type):
-
-    if sample_type is tuple and not isinstance(labels_getter, str):
-        # The "lambda inputs: inputs["labels"]" labels_getter used in this test
-        # doesn't work if the input is a tuple.
-        return
-
-    H, W = 256, 128
-
-    boxes_and_validity = [
-        ([0, 1, 10, 1], False),  # Y1 == Y2
-        ([0, 1, 0, 20], False),  # X1 == X2
-        ([0, 0, min_size - 1, 10], False),  # H < min_size
-        ([0, 0, 10, min_size - 1], False),  # W < min_size
-        ([0, 0, 10, H + 1], False),  # Y2 > H
-        ([0, 0, W + 1, 10], False),  # X2 > W
-        ([-1, 1, 10, 20], False),  # X1 < 0
-        ([0, -1, 10, 20], False),  # Y1 < 0
-        ([0, 0, -1, 20], False),  # X2 < 0
-        ([0, 0, 10, -1], False),  # Y2 < 0
-        ([0, 0, min_size, 10], min_size * 10 >= min_area),  # H >= min_size
-        ([0, 0, 10, min_size], min_size * 10 >= min_area),  # W >= min_size
-        ([0, 0, W, H], True),
-        ([1, 1, 30, 20], True),
-        ([0, 0, 10, 10], True),
-        ([1, 1, 30, 20], True),
-    ]
-=======
 class TestSanitizeBoundingBoxes:
     def _get_boxes_and_valid_mask(self, H=256, W=128, min_size=10):
         boxes_and_validity = [
@@ -5860,8 +5826,6 @@
 
         random.shuffle(boxes_and_validity)  # For test robustness: mix order of wrong and correct cases
         boxes, expected_valid_mask = zip(*boxes_and_validity)
->>>>>>> 26af015a
-
         boxes = tv_tensors.BoundingBoxes(
             boxes,
             format=tv_tensors.BoundingBoxFormat.XYXY,
@@ -5917,9 +5881,6 @@
 
         out = transforms.SanitizeBoundingBoxes(min_size=min_size, labels_getter=labels_getter)(sample)
 
-<<<<<<< HEAD
-    out = transforms.SanitizeBoundingBox(min_size=min_size, min_area=min_area, labels_getter=labels_getter)(sample)
-=======
         if sample_type is tuple:
             out_image = out[0]
             out_labels = out[1]["labels"]
@@ -5949,7 +5910,6 @@
             assert out_boxes.shape[0] == out_labels.shape[0] == out_masks.shape[0]
             # This works because we conveniently set labels to arange(num_boxes)
             assert out_labels.tolist() == valid_indices
->>>>>>> 26af015a
 
             if callable(labels_getter) and isinstance(labels_getter(sample), (tuple, list)):
                 assert_equal(out_other_labels, out_labels)
@@ -6014,19 +5974,10 @@
             canvas_size=(20, 20),
         )
 
-<<<<<<< HEAD
-    with pytest.raises(ValueError, match="min_size must be >= 1"):
-        transforms.SanitizeBoundingBox(min_size=0)
-    with pytest.raises(ValueError, match="min_area must be >= 1"):
-        transforms.SanitizeBoundingBox(min_area=0)
-    with pytest.raises(ValueError, match="labels_getter should either be a str"):
-        transforms.SanitizeBoundingBox(labels_getter=12)
-=======
         with pytest.raises(ValueError, match="min_size must be >= 1"):
             transforms.SanitizeBoundingBoxes(min_size=0)
         with pytest.raises(ValueError, match="labels_getter should either be 'default'"):
             transforms.SanitizeBoundingBoxes(labels_getter=12)
->>>>>>> 26af015a
 
         with pytest.raises(ValueError, match="Could not infer where the labels are"):
             bad_labels_key = {"bbox": good_bbox, "BAD_KEY": torch.arange(good_bbox.shape[0])}
