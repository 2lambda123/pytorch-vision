--- conflicted
+++ resolved
@@ -158,27 +158,18 @@
         utils.draw_bounding_boxes(img_wrong2[0][:2], boxes)
 
 
-<<<<<<< HEAD
-@pytest.mark.parametrize('colors', [
-    None,
-    'blue',
-    '#FF00FF',
-    (1, 34, 122),
-    ['red', 'blue'],
-    ['#FF00FF', (1, 34, 122)],
-])
-@pytest.mark.parametrize('alpha', (0, .5, .7, 1))
-=======
 @pytest.mark.parametrize(
     "colors",
     [
         None,
+        "blue",
+        "#FF00FF",
+        (1, 34, 122),
         ["red", "blue"],
         ["#FF00FF", (1, 34, 122)],
     ],
 )
 @pytest.mark.parametrize("alpha", (0, 0.5, 0.7, 1))
->>>>>>> 5f0edb97
 def test_draw_segmentation_masks(colors, alpha):
     """This test makes sure that masks draw their corresponding color where they should"""
     num_masks, h, w = 2, 100, 100
