--- conflicted
+++ resolved
@@ -18,13 +18,9 @@
     _create_data,
     _create_data_batch,
     _assert_equal_tensor_to_pil,
-<<<<<<< HEAD
-    _assert_approx_equal_tensor_to_pil, cpu_only,
-=======
     _assert_approx_equal_tensor_to_pil,
     cpu_and_gpu,
     cpu_only
->>>>>>> 50468715
 )
 from _assert_utils import assert_equal
 
@@ -121,156 +117,6 @@
     _test_op(func, method, device, fn_kwargs, fn_kwargs, **match_kwargs)
 
 
-class Tester(unittest.TestCase):
-
-    def setUp(self):
-        self.device = "cpu"
-
-<<<<<<< HEAD
-    def test_color_jitter(self):
-
-        tol = 1.0 + 1e-10
-        for f in [0.1, 0.5, 1.0, 1.34, (0.3, 0.7), [0.4, 0.5]]:
-            meth_kwargs = {"brightness": f}
-            _test_class_op(
-                T.ColorJitter, meth_kwargs=meth_kwargs, test_exact_match=False, device=self.device,
-                tol=tol, agg_method="max"
-            )
-
-        for f in [0.2, 0.5, 1.0, 1.5, (0.3, 0.7), [0.4, 0.5]]:
-            meth_kwargs = {"contrast": f}
-            _test_class_op(
-                T.ColorJitter, meth_kwargs=meth_kwargs, test_exact_match=False, device=self.device,
-                tol=tol, agg_method="max"
-            )
-
-        for f in [0.5, 0.75, 1.0, 1.25, (0.3, 0.7), [0.3, 0.4]]:
-            meth_kwargs = {"saturation": f}
-            _test_class_op(
-                T.ColorJitter, meth_kwargs=meth_kwargs, test_exact_match=False, device=self.device,
-                tol=tol, agg_method="max"
-            )
-
-        for f in [0.2, 0.5, (-0.2, 0.3), [-0.4, 0.5]]:
-            meth_kwargs = {"hue": f}
-            _test_class_op(
-                T.ColorJitter, meth_kwargs=meth_kwargs, test_exact_match=False, device=self.device,
-                tol=16.1, agg_method="max"
-            )
-=======
-    def test_random_horizontal_flip(self):
-        _test_op(F.hflip, T.RandomHorizontalFlip, device=self.device)
-
-    def test_random_vertical_flip(self):
-        _test_op(F.vflip, T.RandomVerticalFlip, device=self.device)
-
-    def test_random_invert(self):
-        _test_op(F.invert, T.RandomInvert, device=self.device)
-
-    def test_random_posterize(self):
-        fn_kwargs = meth_kwargs = {"bits": 4}
-        _test_op(
-            F.posterize, T.RandomPosterize, device=self.device, fn_kwargs=fn_kwargs,
-            meth_kwargs=meth_kwargs
-        )
-
-    def test_random_solarize(self):
-        fn_kwargs = meth_kwargs = {"threshold": 192.0}
-        _test_op(
-            F.solarize, T.RandomSolarize, device=self.device, fn_kwargs=fn_kwargs,
-            meth_kwargs=meth_kwargs
-        )
-
-    def test_random_adjust_sharpness(self):
-        fn_kwargs = meth_kwargs = {"sharpness_factor": 2.0}
-        _test_op(
-            F.adjust_sharpness, T.RandomAdjustSharpness, device=self.device, fn_kwargs=fn_kwargs,
-            meth_kwargs=meth_kwargs
-        )
-
-    def test_random_autocontrast(self):
-        # We check the max abs difference because on some (very rare) pixels, the actual value may be different
-        # between PIL and tensors due to floating approximations.
-        _test_op(
-            F.autocontrast, T.RandomAutocontrast, device=self.device, test_exact_match=False,
-            agg_method='max', tol=(1 + 1e-5), allowed_percentage_diff=.05
-        )
-
-    def test_random_equalize(self):
-        _test_op(F.equalize, T.RandomEqualize, device=self.device)
-
-    def test_random_erasing(self):
-        img = torch.rand(3, 60, 60)
->>>>>>> 50468715
-
-        # Test Set 0: invalid value
-        random_erasing = T.RandomErasing(value=(0.1, 0.2, 0.3, 0.4), p=1.0)
-        with self.assertRaises(ValueError, msg="If value is a sequence, it should have either a single value or 3"):
-            random_erasing(img)
-
-        tensor, _ = _create_data(24, 32, channels=3, device=self.device)
-        batch_tensors = torch.rand(4, 3, 44, 56, device=self.device)
-
-        test_configs = [
-            {"value": 0.2},
-            {"value": "random"},
-            {"value": (0.2, 0.2, 0.2)},
-            {"value": "random", "ratio": (0.1, 0.2)},
-        ]
-
-        for config in test_configs:
-            fn = T.RandomErasing(**config)
-            scripted_fn = torch.jit.script(fn)
-            _test_transform_vs_scripted(fn, scripted_fn, tensor)
-            _test_transform_vs_scripted_on_batch(fn, scripted_fn, batch_tensors)
-
-        with get_tmp_dir() as tmp_dir:
-            scripted_fn.save(os.path.join(tmp_dir, "t_random_erasing.pt"))
-
-    def test_convert_image_dtype(self):
-        tensor, _ = _create_data(26, 34, device=self.device)
-        batch_tensors = torch.rand(4, 3, 44, 56, device=self.device)
-
-        for in_dtype in int_dtypes() + float_dtypes():
-            in_tensor = tensor.to(in_dtype)
-            in_batch_tensors = batch_tensors.to(in_dtype)
-            for out_dtype in int_dtypes() + float_dtypes():
-
-                fn = T.ConvertImageDtype(dtype=out_dtype)
-                scripted_fn = torch.jit.script(fn)
-
-                if (in_dtype == torch.float32 and out_dtype in (torch.int32, torch.int64)) or \
-                        (in_dtype == torch.float64 and out_dtype == torch.int64):
-                    with self.assertRaisesRegex(RuntimeError, r"cannot be performed safely"):
-                        _test_transform_vs_scripted(fn, scripted_fn, in_tensor)
-                    with self.assertRaisesRegex(RuntimeError, r"cannot be performed safely"):
-                        _test_transform_vs_scripted_on_batch(fn, scripted_fn, in_batch_tensors)
-                    continue
-
-                _test_transform_vs_scripted(fn, scripted_fn, in_tensor)
-                _test_transform_vs_scripted_on_batch(fn, scripted_fn, in_batch_tensors)
-
-        with get_tmp_dir() as tmp_dir:
-            scripted_fn.save(os.path.join(tmp_dir, "t_convert_dtype.pt"))
-
-    def test_autoaugment(self):
-        tensor = torch.randint(0, 256, size=(3, 44, 56), dtype=torch.uint8, device=self.device)
-        batch_tensors = torch.randint(0, 256, size=(4, 3, 44, 56), dtype=torch.uint8, device=self.device)
-
-        s_transform = None
-        for policy in T.AutoAugmentPolicy:
-            for fill in [None, 85, (10, -10, 10), 0.7, [0.0, 0.0, 0.0], [1, ], 1]:
-                transform = T.AutoAugment(policy=policy, fill=fill)
-                s_transform = torch.jit.script(transform)
-                for _ in range(25):
-                    _test_transform_vs_scripted(transform, s_transform, tensor)
-                    _test_transform_vs_scripted_on_batch(transform, s_transform, batch_tensors)
-
-        if s_transform is not None:
-            with get_tmp_dir() as tmp_dir:
-                s_transform.save(os.path.join(tmp_dir, "t_autoaugment.pt"))
-
-
 @pytest.mark.parametrize('device', cpu_and_gpu())
 class TestColorJitter:
 
@@ -665,8 +511,6 @@
     )
 
 
-<<<<<<< HEAD
-
 @cpu_only
 @pytest.mark.xfail()
 @pytest.mark.parametrize(
@@ -701,7 +545,7 @@
 @cpu_only
 @pytest.mark.parametrize(
     'policy,fill', [
-        (T.AutoAugmentPolicy.name, [None, 85, (10, -10, 10), 0.7, [0.0, 0.0, 0.0], [1, ], 1])
+        ([policy for policy in T.AutoAugmentPolicy], [None, 85, (10, -10, 10), 0.7, [0.0, 0.0, 0.0], [1, ], 1])
     ]
 )
 def test_autoaugment(policy, fill):
@@ -748,7 +592,7 @@
     random_erasing = T.RandomErasing(value=(0.1, 0.2, 0.3, 0.4), p=1.0)
     with pytest.raises(ValueError, match="If value is a sequence, it should have either a single value or 3"):
         random_erasing(img)
-=======
+
 @pytest.mark.parametrize('device', cpu_and_gpu())
 def test_normalize(device):
     fn = T.Normalize((0.5, 0.5, 0.5), (0.5, 0.5, 0.5))
@@ -800,8 +644,6 @@
 def test_compose(device):
     tensor, _ = _create_data(26, 34, device=device)
     tensor = tensor.to(dtype=torch.float32) / 255.0
->>>>>>> 50468715
-
     transforms = T.Compose([
         T.CenterCrop(10),
         T.Normalize((0.485, 0.456, 0.406), (0.229, 0.224, 0.225)),
