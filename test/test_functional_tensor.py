--- conflicted
+++ resolved
@@ -579,21 +579,11 @@
         F.resize(tensor, size=(5, 5), interpolation=interpolation, antialias=True)
 
 
-<<<<<<< HEAD
 @pytest.mark.parametrize('device', cpu_and_gpu())
 @pytest.mark.parametrize('dt', [torch.float32, torch.float64, torch.float16])
 @pytest.mark.parametrize('size', [[10, 7], [10, 42], [42, 7]])
 @pytest.mark.parametrize('interpolation', [BILINEAR, BICUBIC])
 def test_interpolate_antialias_backward(device, dt, size, interpolation):
-=======
-@pytest.mark.parametrize('dt', [torch.float32, torch.float64, torch.float16])
-@pytest.mark.parametrize('size', [[10, 7], [10, 42], [42, 7]])
-@pytest.mark.parametrize('interpolation', [BILINEAR, BICUBIC])
-def test_interpolate_antialias_backward(dt, size, interpolation):
-
-    # temporarily hard-code device as CPU, CUDA support will be done later
-    device = "cpu"
->>>>>>> e2dbadbf
 
     if dt == torch.float16 and device == "cpu":
         # skip float16 on CPU case
