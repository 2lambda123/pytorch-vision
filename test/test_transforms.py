--- conflicted
+++ resolved
@@ -403,143 +403,6 @@
         with self.assertRaisesRegex(ValueError, r"Required crop size .+ is larger then input image size .+"):
             t(img)
 
-<<<<<<< HEAD
-    @unittest.skipIf(stats is None, 'scipy.stats not available')
-    def test_random_apply(self):
-        random_state = random.getstate()
-        random.seed(42)
-        random_apply_transform = transforms.RandomApply(
-            [
-                transforms.RandomRotation((-45, 45)),
-                transforms.RandomHorizontalFlip(),
-                transforms.RandomVerticalFlip(),
-            ], p=0.75
-        )
-        img = transforms.ToPILImage()(torch.rand(3, 10, 10))
-        num_samples = 250
-        num_applies = 0
-        for _ in range(num_samples):
-            out = random_apply_transform(img)
-            if out != img:
-                num_applies += 1
-
-        p_value = stats.binom_test(num_applies, num_samples, p=0.75)
-        random.setstate(random_state)
-        self.assertGreater(p_value, 0.0001)
-
-        # Checking if RandomApply can be printed as string
-        random_apply_transform.__repr__()
-
-    @unittest.skipIf(stats is None, 'scipy.stats not available')
-    def test_random_choice(self):
-        random_state = random.getstate()
-        random.seed(42)
-        random_choice_transform = transforms.RandomChoice(
-            [
-                transforms.Resize(15),
-                transforms.Resize(20),
-                transforms.CenterCrop(10)
-            ]
-        )
-        img = transforms.ToPILImage()(torch.rand(3, 25, 25))
-        num_samples = 250
-        num_resize_15 = 0
-        num_resize_20 = 0
-        num_crop_10 = 0
-        for _ in range(num_samples):
-            out = random_choice_transform(img)
-            if out.size == (15, 15):
-                num_resize_15 += 1
-            elif out.size == (20, 20):
-                num_resize_20 += 1
-            elif out.size == (10, 10):
-                num_crop_10 += 1
-
-        p_value = stats.binom_test(num_resize_15, num_samples, p=0.33333)
-        self.assertGreater(p_value, 0.0001)
-        p_value = stats.binom_test(num_resize_20, num_samples, p=0.33333)
-        self.assertGreater(p_value, 0.0001)
-        p_value = stats.binom_test(num_crop_10, num_samples, p=0.33333)
-        self.assertGreater(p_value, 0.0001)
-
-        random.setstate(random_state)
-        # Checking if RandomChoice can be printed as string
-        random_choice_transform.__repr__()
-
-    @unittest.skipIf(stats is None, 'scipy.stats not available')
-    def test_random_order(self):
-        random_state = random.getstate()
-        random.seed(42)
-        random_order_transform = transforms.RandomOrder(
-            [
-                transforms.Resize(20),
-                transforms.CenterCrop(10)
-            ]
-        )
-        img = transforms.ToPILImage()(torch.rand(3, 25, 25))
-        num_samples = 250
-        num_normal_order = 0
-        resize_crop_out = transforms.CenterCrop(10)(transforms.Resize(20)(img))
-        for _ in range(num_samples):
-            out = random_order_transform(img)
-            if out == resize_crop_out:
-                num_normal_order += 1
-
-        p_value = stats.binom_test(num_normal_order, num_samples, p=0.5)
-        random.setstate(random_state)
-        self.assertGreater(p_value, 0.0001)
-
-        # Checking if RandomOrder can be printed as string
-        random_order_transform.__repr__()
-=======
-    def test_to_tensor(self):
-        test_channels = [1, 3, 4]
-        height, width = 4, 4
-        trans = transforms.ToTensor()
-
-        with self.assertRaises(TypeError):
-            trans(np.random.rand(1, height, width).tolist())
-
-        with self.assertRaises(ValueError):
-            trans(np.random.rand(height))
-            trans(np.random.rand(1, 1, height, width))
-
-        for channels in test_channels:
-            input_data = torch.ByteTensor(channels, height, width).random_(0, 255).float().div_(255)
-            img = transforms.ToPILImage()(input_data)
-            output = trans(img)
-            torch.testing.assert_close(output, input_data, check_stride=False)
-
-            ndarray = np.random.randint(low=0, high=255, size=(height, width, channels)).astype(np.uint8)
-            output = trans(ndarray)
-            expected_output = ndarray.transpose((2, 0, 1)) / 255.0
-            torch.testing.assert_close(output.numpy(), expected_output, check_stride=False, check_dtype=False)
-
-            ndarray = np.random.rand(height, width, channels).astype(np.float32)
-            output = trans(ndarray)
-            expected_output = ndarray.transpose((2, 0, 1))
-            torch.testing.assert_close(output.numpy(), expected_output, check_stride=False, check_dtype=False)
-
-        # separate test for mode '1' PIL images
-        input_data = torch.ByteTensor(1, height, width).bernoulli_()
-        img = transforms.ToPILImage()(input_data.mul(255)).convert('1')
-        output = trans(img)
-        torch.testing.assert_close(input_data, output, check_dtype=False, check_stride=False)
-
-    def test_to_tensor_with_other_default_dtypes(self):
-        current_def_dtype = torch.get_default_dtype()
-
-        t = transforms.ToTensor()
-        np_arr = np.random.randint(0, 255, (32, 32, 3), dtype=np.uint8)
-        img = Image.fromarray(np_arr)
-
-        for dtype in [torch.float16, torch.float, torch.double]:
-            torch.set_default_dtype(dtype)
-            res = t(img)
-            self.assertTrue(res.dtype == dtype, msg=f"{res.dtype} vs {dtype}")
-
-        torch.set_default_dtype(current_def_dtype)
->>>>>>> 744e37d7
 
     def test_max_value(self):
         for dtype in int_dtypes():
