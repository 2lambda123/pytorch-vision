import itertools
import os
import torch
import torchvision.transforms as transforms
import torchvision.transforms.functional as F
import torchvision.transforms.functional_tensor as F_t
from torch._utils_internal import get_file_path_2
from numpy.testing import assert_array_almost_equal
import unittest
import math
import random
import numpy as np
import pytest
from PIL import Image
try:
    import accimage
except ImportError:
    accimage = None

try:
    from scipy import stats
except ImportError:
    stats = None

from common_utils import cycle_over, int_dtypes, float_dtypes
from _assert_utils import assert_equal


GRACE_HOPPER = get_file_path_2(
    os.path.dirname(os.path.abspath(__file__)), 'assets', 'encode_jpeg', 'grace_hopper_517x606.jpg')


class Tester(unittest.TestCase):

    def test_center_crop(self):
        height = random.randint(10, 32) * 2
        width = random.randint(10, 32) * 2
        oheight = random.randint(5, (height - 2) / 2) * 2
        owidth = random.randint(5, (width - 2) / 2) * 2

        img = torch.ones(3, height, width)
        oh1 = (height - oheight) // 2
        ow1 = (width - owidth) // 2
        imgnarrow = img[:, oh1:oh1 + oheight, ow1:ow1 + owidth]
        imgnarrow.fill_(0)
        result = transforms.Compose([
            transforms.ToPILImage(),
            transforms.CenterCrop((oheight, owidth)),
            transforms.ToTensor(),
        ])(img)
        self.assertEqual(result.sum(), 0,
                         "height: {} width: {} oheight: {} owdith: {}".format(height, width, oheight, owidth))
        oheight += 1
        owidth += 1
        result = transforms.Compose([
            transforms.ToPILImage(),
            transforms.CenterCrop((oheight, owidth)),
            transforms.ToTensor(),
        ])(img)
        sum1 = result.sum()
        self.assertGreater(sum1, 1,
                           "height: {} width: {} oheight: {} owdith: {}".format(height, width, oheight, owidth))
        oheight += 1
        owidth += 1
        result = transforms.Compose([
            transforms.ToPILImage(),
            transforms.CenterCrop((oheight, owidth)),
            transforms.ToTensor(),
        ])(img)
        sum2 = result.sum()
        self.assertGreater(sum2, 0,
                           "height: {} width: {} oheight: {} owdith: {}".format(height, width, oheight, owidth))
        self.assertGreater(sum2, sum1,
                           "height: {} width: {} oheight: {} owdith: {}".format(height, width, oheight, owidth))

    def test_center_crop_2(self):
        """ Tests when center crop size is larger than image size, along any dimension"""
        even_image_size = (random.randint(10, 32) * 2, random.randint(10, 32) * 2)
        odd_image_size = (even_image_size[0] + 1, even_image_size[1] + 1)

        # Since height is independent of width, we can ignore images with odd height and even width and vice-versa.
        input_image_sizes = [even_image_size, odd_image_size]

        # Get different crop sizes
        delta = random.choice((1, 3, 5))
        crop_size_delta = [-2 * delta, -delta, 0, delta, 2 * delta]
        crop_size_params = itertools.product(input_image_sizes, crop_size_delta, crop_size_delta)

        for (input_image_size, delta_height, delta_width) in crop_size_params:
            img = torch.ones(3, *input_image_size)
            crop_size = (input_image_size[0] + delta_height, input_image_size[1] + delta_width)

            # Test both transforms, one with PIL input and one with tensor
            output_pil = transforms.Compose([
                transforms.ToPILImage(),
                transforms.CenterCrop(crop_size),
                transforms.ToTensor()],
            )(img)
            self.assertEqual(output_pil.size()[1:3], crop_size,
                             "image_size: {} crop_size: {}".format(input_image_size, crop_size))

            output_tensor = transforms.CenterCrop(crop_size)(img)
            self.assertEqual(output_tensor.size()[1:3], crop_size,
                             "image_size: {} crop_size: {}".format(input_image_size, crop_size))

            # Ensure output for PIL and Tensor are equal
            assert_equal(
                output_tensor, output_pil, check_stride=False,
                msg="image_size: {} crop_size: {}".format(input_image_size, crop_size)
            )

            # Check if content in center of both image and cropped output is same.
            center_size = (min(crop_size[0], input_image_size[0]), min(crop_size[1], input_image_size[1]))
            crop_center_tl, input_center_tl = [0, 0], [0, 0]
            for index in range(2):
                if crop_size[index] > input_image_size[index]:
                    crop_center_tl[index] = (crop_size[index] - input_image_size[index]) // 2
                else:
                    input_center_tl[index] = (input_image_size[index] - crop_size[index]) // 2

            output_center = output_pil[
                :,
                crop_center_tl[0]:crop_center_tl[0] + center_size[0],
                crop_center_tl[1]:crop_center_tl[1] + center_size[1]
            ]

            img_center = img[
                :,
                input_center_tl[0]:input_center_tl[0] + center_size[0],
                input_center_tl[1]:input_center_tl[1] + center_size[1]
            ]

            assert_equal(
                output_center, img_center, check_stride=False,
                msg="image_size: {} crop_size: {}".format(input_image_size, crop_size)
            )

    def test_five_crop(self):
        to_pil_image = transforms.ToPILImage()
        h = random.randint(5, 25)
        w = random.randint(5, 25)
        for single_dim in [True, False]:
            crop_h = random.randint(1, h)
            crop_w = random.randint(1, w)
            if single_dim:
                crop_h = min(crop_h, crop_w)
                crop_w = crop_h
                transform = transforms.FiveCrop(crop_h)
            else:
                transform = transforms.FiveCrop((crop_h, crop_w))

            img = torch.FloatTensor(3, h, w).uniform_()
            results = transform(to_pil_image(img))

            self.assertEqual(len(results), 5)
            for crop in results:
                self.assertEqual(crop.size, (crop_w, crop_h))

            to_pil_image = transforms.ToPILImage()
            tl = to_pil_image(img[:, 0:crop_h, 0:crop_w])
            tr = to_pil_image(img[:, 0:crop_h, w - crop_w:])
            bl = to_pil_image(img[:, h - crop_h:, 0:crop_w])
            br = to_pil_image(img[:, h - crop_h:, w - crop_w:])
            center = transforms.CenterCrop((crop_h, crop_w))(to_pil_image(img))
            expected_output = (tl, tr, bl, br, center)
            self.assertEqual(results, expected_output)

    def test_ten_crop(self):
        to_pil_image = transforms.ToPILImage()
        h = random.randint(5, 25)
        w = random.randint(5, 25)
        for should_vflip in [True, False]:
            for single_dim in [True, False]:
                crop_h = random.randint(1, h)
                crop_w = random.randint(1, w)
                if single_dim:
                    crop_h = min(crop_h, crop_w)
                    crop_w = crop_h
                    transform = transforms.TenCrop(crop_h,
                                                   vertical_flip=should_vflip)
                    five_crop = transforms.FiveCrop(crop_h)
                else:
                    transform = transforms.TenCrop((crop_h, crop_w),
                                                   vertical_flip=should_vflip)
                    five_crop = transforms.FiveCrop((crop_h, crop_w))

                img = to_pil_image(torch.FloatTensor(3, h, w).uniform_())
                results = transform(img)
                expected_output = five_crop(img)

                # Checking if FiveCrop and TenCrop can be printed as string
                transform.__repr__()
                five_crop.__repr__()

                if should_vflip:
                    vflipped_img = img.transpose(Image.FLIP_TOP_BOTTOM)
                    expected_output += five_crop(vflipped_img)
                else:
                    hflipped_img = img.transpose(Image.FLIP_LEFT_RIGHT)
                    expected_output += five_crop(hflipped_img)

                self.assertEqual(len(results), 10)
                self.assertEqual(results, expected_output)

    def test_randomresized_params(self):
        height = random.randint(24, 32) * 2
        width = random.randint(24, 32) * 2
        img = torch.ones(3, height, width)
        to_pil_image = transforms.ToPILImage()
        img = to_pil_image(img)
        size = 100
        epsilon = 0.05
        min_scale = 0.25
        for _ in range(10):
            scale_min = max(round(random.random(), 2), min_scale)
            scale_range = (scale_min, scale_min + round(random.random(), 2))
            aspect_min = max(round(random.random(), 2), epsilon)
            aspect_ratio_range = (aspect_min, aspect_min + round(random.random(), 2))
            randresizecrop = transforms.RandomResizedCrop(size, scale_range, aspect_ratio_range)
            i, j, h, w = randresizecrop.get_params(img, scale_range, aspect_ratio_range)
            aspect_ratio_obtained = w / h
            self.assertTrue((min(aspect_ratio_range) - epsilon <= aspect_ratio_obtained and
                             aspect_ratio_obtained <= max(aspect_ratio_range) + epsilon) or
                            aspect_ratio_obtained == 1.0)
            self.assertIsInstance(i, int)
            self.assertIsInstance(j, int)
            self.assertIsInstance(h, int)
            self.assertIsInstance(w, int)

    def test_randomperspective(self):
        for _ in range(10):
            height = random.randint(24, 32) * 2
            width = random.randint(24, 32) * 2
            img = torch.ones(3, height, width)
            to_pil_image = transforms.ToPILImage()
            img = to_pil_image(img)
            perp = transforms.RandomPerspective()
            startpoints, endpoints = perp.get_params(width, height, 0.5)
            tr_img = F.perspective(img, startpoints, endpoints)
            tr_img2 = F.to_tensor(F.perspective(tr_img, endpoints, startpoints))
            tr_img = F.to_tensor(tr_img)
            self.assertEqual(img.size[0], width)
            self.assertEqual(img.size[1], height)
            self.assertGreater(torch.nn.functional.mse_loss(tr_img, F.to_tensor(img)) + 0.3,
                               torch.nn.functional.mse_loss(tr_img2, F.to_tensor(img)))

    def test_randomperspective_fill(self):

        # assert fill being either a Sequence or a Number
        with self.assertRaises(TypeError):
            transforms.RandomPerspective(fill={})

        t = transforms.RandomPerspective(fill=None)
        self.assertTrue(t.fill == 0)

        height = 100
        width = 100
        img = torch.ones(3, height, width)
        to_pil_image = transforms.ToPILImage()
        img = to_pil_image(img)

        modes = ("L", "RGB", "F")
        nums_bands = [len(mode) for mode in modes]
        fill = 127

        for mode, num_bands in zip(modes, nums_bands):
            img_conv = img.convert(mode)
            perspective = transforms.RandomPerspective(p=1, fill=fill)
            tr_img = perspective(img_conv)
            pixel = tr_img.getpixel((0, 0))

            if not isinstance(pixel, tuple):
                pixel = (pixel,)
            self.assertTupleEqual(pixel, tuple([fill] * num_bands))

        for mode, num_bands in zip(modes, nums_bands):
            img_conv = img.convert(mode)
            startpoints, endpoints = transforms.RandomPerspective.get_params(width, height, 0.5)
            tr_img = F.perspective(img_conv, startpoints, endpoints, fill=fill)
            pixel = tr_img.getpixel((0, 0))

            if not isinstance(pixel, tuple):
                pixel = (pixel,)
            self.assertTupleEqual(pixel, tuple([fill] * num_bands))

            for wrong_num_bands in set(nums_bands) - {num_bands}:
                with self.assertRaises(ValueError):
                    F.perspective(img_conv, startpoints, endpoints, fill=tuple([fill] * wrong_num_bands))

    def test_resize(self):

        input_sizes = [
            # height, width
            # square image
            (28, 28),
            (27, 27),
            # rectangular image: h < w
            (28, 34),
            (29, 35),
            # rectangular image: h > w
            (34, 28),
            (35, 29),
        ]
        test_output_sizes_1 = [
            # single integer
            22, 27, 28, 36,
            # single integer in tuple/list
            [22, ], (27, ),
        ]
        test_output_sizes_2 = [
            # two integers
            [22, 22], [22, 28], [22, 36],
            [27, 22], [36, 22], [28, 28],
            [28, 37], [37, 27], [37, 37]
        ]

        for height, width in input_sizes:
            img = Image.new("RGB", size=(width, height), color=127)

            for osize in test_output_sizes_1:
                for max_size in (None, 37, 1000):

                    t = transforms.Resize(osize, max_size=max_size)
                    result = t(img)

                    msg = "{}, {} - {} - {}".format(height, width, osize, max_size)
                    osize = osize[0] if isinstance(osize, (list, tuple)) else osize
                    # If size is an int, smaller edge of the image will be matched to this number.
                    # i.e, if height > width, then image will be rescaled to (size * height / width, size).
                    if height < width:
                        exp_w, exp_h = (int(osize * width / height), osize)  # (w, h)
                        if max_size is not None and max_size < exp_w:
                            exp_w, exp_h = max_size, int(max_size * exp_h / exp_w)
                        self.assertEqual(result.size, (exp_w, exp_h), msg=msg)
                    elif width < height:
                        exp_w, exp_h = (osize, int(osize * height / width))  # (w, h)
                        if max_size is not None and max_size < exp_h:
                            exp_w, exp_h = int(max_size * exp_w / exp_h), max_size
                        self.assertEqual(result.size, (exp_w, exp_h), msg=msg)
                    else:
                        exp_w, exp_h = (osize, osize)  # (w, h)
                        if max_size is not None and max_size < osize:
                            exp_w, exp_h = max_size, max_size
                        self.assertEqual(result.size, (exp_w, exp_h), msg=msg)

        for height, width in input_sizes:
            img = Image.new("RGB", size=(width, height), color=127)

            for osize in test_output_sizes_2:
                oheight, owidth = osize

                t = transforms.Resize(osize)
                result = t(img)

                self.assertEqual((owidth, oheight), result.size)

        with self.assertWarnsRegex(UserWarning, r"Anti-alias option is always applied for PIL Image input"):
            t = transforms.Resize(osize, antialias=False)
            t(img)

    def test_random_crop(self):
        height = random.randint(10, 32) * 2
        width = random.randint(10, 32) * 2
        oheight = random.randint(5, (height - 2) / 2) * 2
        owidth = random.randint(5, (width - 2) / 2) * 2
        img = torch.ones(3, height, width)
        result = transforms.Compose([
            transforms.ToPILImage(),
            transforms.RandomCrop((oheight, owidth)),
            transforms.ToTensor(),
        ])(img)
        self.assertEqual(result.size(1), oheight)
        self.assertEqual(result.size(2), owidth)

        padding = random.randint(1, 20)
        result = transforms.Compose([
            transforms.ToPILImage(),
            transforms.RandomCrop((oheight, owidth), padding=padding),
            transforms.ToTensor(),
        ])(img)
        self.assertEqual(result.size(1), oheight)
        self.assertEqual(result.size(2), owidth)

        result = transforms.Compose([
            transforms.ToPILImage(),
            transforms.RandomCrop((height, width)),
            transforms.ToTensor()
        ])(img)
        self.assertEqual(result.size(1), height)
        self.assertEqual(result.size(2), width)
        torch.testing.assert_close(result, img)

        result = transforms.Compose([
            transforms.ToPILImage(),
            transforms.RandomCrop((height + 1, width + 1), pad_if_needed=True),
            transforms.ToTensor(),
        ])(img)
        self.assertEqual(result.size(1), height + 1)
        self.assertEqual(result.size(2), width + 1)

        t = transforms.RandomCrop(48)
        img = torch.ones(3, 32, 32)
        with self.assertRaisesRegex(ValueError, r"Required crop size .+ is larger then input image size .+"):
            t(img)

<<<<<<< HEAD
    def test_pad(self):
        height = random.randint(10, 32) * 2
        width = random.randint(10, 32) * 2
        img = torch.ones(3, height, width)
        padding = random.randint(1, 20)
        fill = random.randint(1, 50)
        result = transforms.Compose([
            transforms.ToPILImage(),
            transforms.Pad(padding, fill=fill),
            transforms.ToTensor(),
        ])(img)
        self.assertEqual(result.size(1), height + 2 * padding)
        self.assertEqual(result.size(2), width + 2 * padding)
        # check that all elements in the padded region correspond
        # to the pad value
        fill_v = fill / 255
        eps = 1e-5
        h_padded = result[:, :padding, :]
        w_padded = result[:, :, :padding]
        torch.testing.assert_close(
            h_padded, torch.full_like(h_padded, fill_value=fill_v), check_stride=False, rtol=0.0, atol=eps
        )
        torch.testing.assert_close(
            w_padded, torch.full_like(w_padded, fill_value=fill_v), check_stride=False, rtol=0.0, atol=eps
        )
        self.assertRaises(ValueError, transforms.Pad(padding, fill=(1, 2)),
                          transforms.ToPILImage()(img))

    def test_pad_with_tuple_of_pad_values(self):
        height = random.randint(10, 32) * 2
        width = random.randint(10, 32) * 2
        img = transforms.ToPILImage()(torch.ones(3, height, width))

        padding = tuple([random.randint(1, 20) for _ in range(2)])
        output = transforms.Pad(padding)(img)
        self.assertEqual(output.size, (width + padding[0] * 2, height + padding[1] * 2))

        padding = tuple([random.randint(1, 20) for _ in range(4)])
        output = transforms.Pad(padding)(img)
        self.assertEqual(output.size[0], width + padding[0] + padding[2])
        self.assertEqual(output.size[1], height + padding[1] + padding[3])

        # Checking if Padding can be printed as string
        transforms.Pad(padding).__repr__()

    def test_pad_with_non_constant_padding_modes(self):
        """Unit tests for edge, reflect, symmetric padding"""
        img = torch.zeros(3, 27, 27).byte()
        img[:, :, 0] = 1  # Constant value added to leftmost edge
        img = transforms.ToPILImage()(img)
        img = F.pad(img, 1, (200, 200, 200))

        # pad 3 to all sidess
        edge_padded_img = F.pad(img, 3, padding_mode='edge')
        # First 6 elements of leftmost edge in the middle of the image, values are in order:
        # edge_pad, edge_pad, edge_pad, constant_pad, constant value added to leftmost edge, 0
        edge_middle_slice = np.asarray(edge_padded_img).transpose(2, 0, 1)[0][17][:6]
        assert_equal(edge_middle_slice, np.asarray([200, 200, 200, 200, 1, 0], dtype=np.uint8), check_stride=False)
        self.assertEqual(transforms.ToTensor()(edge_padded_img).size(), (3, 35, 35))

        # Pad 3 to left/right, 2 to top/bottom
        reflect_padded_img = F.pad(img, (3, 2), padding_mode='reflect')
        # First 6 elements of leftmost edge in the middle of the image, values are in order:
        # reflect_pad, reflect_pad, reflect_pad, constant_pad, constant value added to leftmost edge, 0
        reflect_middle_slice = np.asarray(reflect_padded_img).transpose(2, 0, 1)[0][17][:6]
        assert_equal(reflect_middle_slice, np.asarray([0, 0, 1, 200, 1, 0], dtype=np.uint8), check_stride=False)
        self.assertEqual(transforms.ToTensor()(reflect_padded_img).size(), (3, 33, 35))

        # Pad 3 to left, 2 to top, 2 to right, 1 to bottom
        symmetric_padded_img = F.pad(img, (3, 2, 2, 1), padding_mode='symmetric')
        # First 6 elements of leftmost edge in the middle of the image, values are in order:
        # sym_pad, sym_pad, sym_pad, constant_pad, constant value added to leftmost edge, 0
        symmetric_middle_slice = np.asarray(symmetric_padded_img).transpose(2, 0, 1)[0][17][:6]
        assert_equal(symmetric_middle_slice, np.asarray([0, 1, 200, 200, 1, 0], dtype=np.uint8), check_stride=False)
        self.assertEqual(transforms.ToTensor()(symmetric_padded_img).size(), (3, 32, 34))

        # Check negative padding explicitly for symmetric case, since it is not
        # implemented for tensor case to compare to
        # Crop 1 to left, pad 2 to top, pad 3 to right, crop 3 to bottom
        symmetric_padded_img_neg = F.pad(img, (-1, 2, 3, -3), padding_mode='symmetric')
        symmetric_neg_middle_left = np.asarray(symmetric_padded_img_neg).transpose(2, 0, 1)[0][17][:3]
        symmetric_neg_middle_right = np.asarray(symmetric_padded_img_neg).transpose(2, 0, 1)[0][17][-4:]
        assert_equal(symmetric_neg_middle_left, np.asarray([1, 0, 0], dtype=np.uint8), check_stride=False)
        assert_equal(symmetric_neg_middle_right, np.asarray([200, 200, 0, 0], dtype=np.uint8), check_stride=False)
        self.assertEqual(transforms.ToTensor()(symmetric_padded_img_neg).size(), (3, 28, 31))

    def test_pad_raises_with_invalid_pad_sequence_len(self):
        with self.assertRaises(ValueError):
            transforms.Pad(())

        with self.assertRaises(ValueError):
            transforms.Pad((1, 2, 3))

        with self.assertRaises(ValueError):
            transforms.Pad((1, 2, 3, 4, 5))

    def test_pad_with_mode_F_images(self):
        pad = 2
        transform = transforms.Pad(pad)

        img = Image.new("F", (10, 10))
        padded_img = transform(img)
        self.assertSequenceEqual(padded_img.size, [edge_size + 2 * pad for edge_size in img.size])
=======
    def test_lambda(self):
        trans = transforms.Lambda(lambda x: x.add(10))
        x = torch.randn(10)
        y = trans(x)
        assert_equal(y, torch.add(x, 10))

        trans = transforms.Lambda(lambda x: x.add_(10))
        x = torch.randn(10)
        y = trans(x)
        assert_equal(y, x)

        # Checking if Lambda can be printed as string
        trans.__repr__()
>>>>>>> 2a52c2dc

    @unittest.skipIf(stats is None, 'scipy.stats not available')
    def test_random_apply(self):
        random_state = random.getstate()
        random.seed(42)
        random_apply_transform = transforms.RandomApply(
            [
                transforms.RandomRotation((-45, 45)),
                transforms.RandomHorizontalFlip(),
                transforms.RandomVerticalFlip(),
            ], p=0.75
        )
        img = transforms.ToPILImage()(torch.rand(3, 10, 10))
        num_samples = 250
        num_applies = 0
        for _ in range(num_samples):
            out = random_apply_transform(img)
            if out != img:
                num_applies += 1

        p_value = stats.binom_test(num_applies, num_samples, p=0.75)
        random.setstate(random_state)
        self.assertGreater(p_value, 0.0001)

        # Checking if RandomApply can be printed as string
        random_apply_transform.__repr__()

    @unittest.skipIf(stats is None, 'scipy.stats not available')
    def test_random_choice(self):
        random_state = random.getstate()
        random.seed(42)
        random_choice_transform = transforms.RandomChoice(
            [
                transforms.Resize(15),
                transforms.Resize(20),
                transforms.CenterCrop(10)
            ]
        )
        img = transforms.ToPILImage()(torch.rand(3, 25, 25))
        num_samples = 250
        num_resize_15 = 0
        num_resize_20 = 0
        num_crop_10 = 0
        for _ in range(num_samples):
            out = random_choice_transform(img)
            if out.size == (15, 15):
                num_resize_15 += 1
            elif out.size == (20, 20):
                num_resize_20 += 1
            elif out.size == (10, 10):
                num_crop_10 += 1

        p_value = stats.binom_test(num_resize_15, num_samples, p=0.33333)
        self.assertGreater(p_value, 0.0001)
        p_value = stats.binom_test(num_resize_20, num_samples, p=0.33333)
        self.assertGreater(p_value, 0.0001)
        p_value = stats.binom_test(num_crop_10, num_samples, p=0.33333)
        self.assertGreater(p_value, 0.0001)

        random.setstate(random_state)
        # Checking if RandomChoice can be printed as string
        random_choice_transform.__repr__()

    @unittest.skipIf(stats is None, 'scipy.stats not available')
    def test_random_order(self):
        random_state = random.getstate()
        random.seed(42)
        random_order_transform = transforms.RandomOrder(
            [
                transforms.Resize(20),
                transforms.CenterCrop(10)
            ]
        )
        img = transforms.ToPILImage()(torch.rand(3, 25, 25))
        num_samples = 250
        num_normal_order = 0
        resize_crop_out = transforms.CenterCrop(10)(transforms.Resize(20)(img))
        for _ in range(num_samples):
            out = random_order_transform(img)
            if out == resize_crop_out:
                num_normal_order += 1

        p_value = stats.binom_test(num_normal_order, num_samples, p=0.5)
        random.setstate(random_state)
        self.assertGreater(p_value, 0.0001)

        # Checking if RandomOrder can be printed as string
        random_order_transform.__repr__()

    def test_to_tensor(self):
        test_channels = [1, 3, 4]
        height, width = 4, 4
        trans = transforms.ToTensor()

        with self.assertRaises(TypeError):
            trans(np.random.rand(1, height, width).tolist())

        with self.assertRaises(ValueError):
            trans(np.random.rand(height))
            trans(np.random.rand(1, 1, height, width))

        for channels in test_channels:
            input_data = torch.ByteTensor(channels, height, width).random_(0, 255).float().div_(255)
            img = transforms.ToPILImage()(input_data)
            output = trans(img)
            torch.testing.assert_close(output, input_data, check_stride=False)

            ndarray = np.random.randint(low=0, high=255, size=(height, width, channels)).astype(np.uint8)
            output = trans(ndarray)
            expected_output = ndarray.transpose((2, 0, 1)) / 255.0
            torch.testing.assert_close(output.numpy(), expected_output, check_stride=False, check_dtype=False)

            ndarray = np.random.rand(height, width, channels).astype(np.float32)
            output = trans(ndarray)
            expected_output = ndarray.transpose((2, 0, 1))
            torch.testing.assert_close(output.numpy(), expected_output, check_stride=False, check_dtype=False)

        # separate test for mode '1' PIL images
        input_data = torch.ByteTensor(1, height, width).bernoulli_()
        img = transforms.ToPILImage()(input_data.mul(255)).convert('1')
        output = trans(img)
        torch.testing.assert_close(input_data, output, check_dtype=False, check_stride=False)

    def test_to_tensor_with_other_default_dtypes(self):
        current_def_dtype = torch.get_default_dtype()

        t = transforms.ToTensor()
        np_arr = np.random.randint(0, 255, (32, 32, 3), dtype=np.uint8)
        img = Image.fromarray(np_arr)

        for dtype in [torch.float16, torch.float, torch.double]:
            torch.set_default_dtype(dtype)
            res = t(img)
            self.assertTrue(res.dtype == dtype, msg=f"{res.dtype} vs {dtype}")

        torch.set_default_dtype(current_def_dtype)

    def test_max_value(self):
        for dtype in int_dtypes():
            self.assertEqual(F_t._max_value(dtype), torch.iinfo(dtype).max)

        # remove float testing as it can lead to errors such as
        # runtime error: 5.7896e+76 is outside the range of representable values of type 'float'
        # for dtype in float_dtypes():
        #     self.assertGreater(F_t._max_value(dtype), torch.finfo(dtype).max)

    def test_convert_image_dtype_float_to_float(self):
        for input_dtype, output_dtypes in cycle_over(float_dtypes()):
            input_image = torch.tensor((0.0, 1.0), dtype=input_dtype)
            for output_dtype in output_dtypes:
                with self.subTest(input_dtype=input_dtype, output_dtype=output_dtype):
                    transform = transforms.ConvertImageDtype(output_dtype)
                    transform_script = torch.jit.script(F.convert_image_dtype)

                    output_image = transform(input_image)
                    output_image_script = transform_script(input_image, output_dtype)

                    torch.testing.assert_close(output_image_script, output_image, rtol=0.0, atol=1e-6)

                    actual_min, actual_max = output_image.tolist()
                    desired_min, desired_max = 0.0, 1.0

                    self.assertAlmostEqual(actual_min, desired_min)
                    self.assertAlmostEqual(actual_max, desired_max)

    def test_convert_image_dtype_float_to_int(self):
        for input_dtype in float_dtypes():
            input_image = torch.tensor((0.0, 1.0), dtype=input_dtype)
            for output_dtype in int_dtypes():
                with self.subTest(input_dtype=input_dtype, output_dtype=output_dtype):
                    transform = transforms.ConvertImageDtype(output_dtype)
                    transform_script = torch.jit.script(F.convert_image_dtype)

                    if (input_dtype == torch.float32 and output_dtype in (torch.int32, torch.int64)) or (
                            input_dtype == torch.float64 and output_dtype == torch.int64
                    ):
                        with self.assertRaises(RuntimeError):
                            transform(input_image)
                    else:
                        output_image = transform(input_image)
                        output_image_script = transform_script(input_image, output_dtype)

                        torch.testing.assert_close(output_image_script, output_image, rtol=0.0, atol=1e-6)

                        actual_min, actual_max = output_image.tolist()
                        desired_min, desired_max = 0, torch.iinfo(output_dtype).max

                        self.assertEqual(actual_min, desired_min)
                        self.assertEqual(actual_max, desired_max)

    def test_convert_image_dtype_int_to_float(self):
        for input_dtype in int_dtypes():
            input_image = torch.tensor((0, torch.iinfo(input_dtype).max), dtype=input_dtype)
            for output_dtype in float_dtypes():
                with self.subTest(input_dtype=input_dtype, output_dtype=output_dtype):
                    transform = transforms.ConvertImageDtype(output_dtype)
                    transform_script = torch.jit.script(F.convert_image_dtype)

                    output_image = transform(input_image)
                    output_image_script = transform_script(input_image, output_dtype)

                    torch.testing.assert_close(output_image_script, output_image, rtol=0.0, atol=1e-6)

                    actual_min, actual_max = output_image.tolist()
                    desired_min, desired_max = 0.0, 1.0

                    self.assertAlmostEqual(actual_min, desired_min)
                    self.assertGreaterEqual(actual_min, desired_min)
                    self.assertAlmostEqual(actual_max, desired_max)
                    self.assertLessEqual(actual_max, desired_max)

    def test_convert_image_dtype_int_to_int(self):
        for input_dtype, output_dtypes in cycle_over(int_dtypes()):
            input_max = torch.iinfo(input_dtype).max
            input_image = torch.tensor((0, input_max), dtype=input_dtype)
            for output_dtype in output_dtypes:
                output_max = torch.iinfo(output_dtype).max

                with self.subTest(input_dtype=input_dtype, output_dtype=output_dtype):
                    transform = transforms.ConvertImageDtype(output_dtype)
                    transform_script = torch.jit.script(F.convert_image_dtype)

                    output_image = transform(input_image)
                    output_image_script = transform_script(input_image, output_dtype)

                    torch.testing.assert_close(
                        output_image_script,
                        output_image,
                        rtol=0.0,
                        atol=1e-6,
                        msg="{} vs {}".format(output_image_script, output_image),
                    )

                    actual_min, actual_max = output_image.tolist()
                    desired_min, desired_max = 0, output_max

                    # see https://github.com/pytorch/vision/pull/2078#issuecomment-641036236 for details
                    if input_max >= output_max:
                        error_term = 0
                    else:
                        error_term = 1 - (torch.iinfo(output_dtype).max + 1) // (torch.iinfo(input_dtype).max + 1)

                    self.assertEqual(actual_min, desired_min)
                    self.assertEqual(actual_max, desired_max + error_term)

    def test_convert_image_dtype_int_to_int_consistency(self):
        for input_dtype, output_dtypes in cycle_over(int_dtypes()):
            input_max = torch.iinfo(input_dtype).max
            input_image = torch.tensor((0, input_max), dtype=input_dtype)
            for output_dtype in output_dtypes:
                output_max = torch.iinfo(output_dtype).max
                if output_max <= input_max:
                    continue

                with self.subTest(input_dtype=input_dtype, output_dtype=output_dtype):
                    transform = transforms.ConvertImageDtype(output_dtype)
                    inverse_transfrom = transforms.ConvertImageDtype(input_dtype)
                    output_image = inverse_transfrom(transform(input_image))

                    actual_min, actual_max = output_image.tolist()
                    desired_min, desired_max = 0, input_max

                    self.assertEqual(actual_min, desired_min)
                    self.assertEqual(actual_max, desired_max)

    @unittest.skipIf(accimage is None, 'accimage not available')
    def test_accimage_to_tensor(self):
        trans = transforms.ToTensor()

        expected_output = trans(Image.open(GRACE_HOPPER).convert('RGB'))
        output = trans(accimage.Image(GRACE_HOPPER))

        torch.testing.assert_close(output, expected_output)

    def test_pil_to_tensor(self):
        test_channels = [1, 3, 4]
        height, width = 4, 4
        trans = transforms.PILToTensor()

        with self.assertRaises(TypeError):
            trans(np.random.rand(1, height, width).tolist())
            trans(np.random.rand(1, height, width))

        for channels in test_channels:
            input_data = torch.ByteTensor(channels, height, width).random_(0, 255)
            img = transforms.ToPILImage()(input_data)
            output = trans(img)
            torch.testing.assert_close(input_data, output, check_stride=False)

            input_data = np.random.randint(low=0, high=255, size=(height, width, channels)).astype(np.uint8)
            img = transforms.ToPILImage()(input_data)
            output = trans(img)
            expected_output = input_data.transpose((2, 0, 1))
            torch.testing.assert_close(output.numpy(), expected_output)

            input_data = torch.as_tensor(np.random.rand(channels, height, width).astype(np.float32))
            img = transforms.ToPILImage()(input_data)  # CHW -> HWC and (* 255).byte()
            output = trans(img)  # HWC -> CHW
            expected_output = (input_data * 255).byte()
            torch.testing.assert_close(output, expected_output, check_stride=False)

        # separate test for mode '1' PIL images
        input_data = torch.ByteTensor(1, height, width).bernoulli_()
        img = transforms.ToPILImage()(input_data.mul(255)).convert('1')
        output = trans(img).view(torch.uint8).bool().to(torch.uint8)
        torch.testing.assert_close(input_data, output, check_stride=False)

    @unittest.skipIf(accimage is None, 'accimage not available')
    def test_accimage_pil_to_tensor(self):
        trans = transforms.PILToTensor()

        expected_output = trans(Image.open(GRACE_HOPPER).convert('RGB'))
        output = trans(accimage.Image(GRACE_HOPPER))

        self.assertEqual(expected_output.size(), output.size())
        torch.testing.assert_close(output, expected_output, check_stride=False)

    @unittest.skipIf(accimage is None, 'accimage not available')
    def test_accimage_resize(self):
        trans = transforms.Compose([
            transforms.Resize(256, interpolation=Image.LINEAR),
            transforms.ToTensor(),
        ])

        # Checking if Compose, Resize and ToTensor can be printed as string
        trans.__repr__()

        expected_output = trans(Image.open(GRACE_HOPPER).convert('RGB'))
        output = trans(accimage.Image(GRACE_HOPPER))

        self.assertEqual(expected_output.size(), output.size())
        self.assertLess(np.abs((expected_output - output).mean()), 1e-3)
        self.assertLess((expected_output - output).var(), 1e-5)
        # note the high absolute tolerance
        self.assertTrue(np.allclose(output.numpy(), expected_output.numpy(), atol=5e-2))

    @unittest.skipIf(accimage is None, 'accimage not available')
    def test_accimage_crop(self):
        trans = transforms.Compose([
            transforms.CenterCrop(256),
            transforms.ToTensor(),
        ])

        # Checking if Compose, CenterCrop and ToTensor can be printed as string
        trans.__repr__()

        expected_output = trans(Image.open(GRACE_HOPPER).convert('RGB'))
        output = trans(accimage.Image(GRACE_HOPPER))

        self.assertEqual(expected_output.size(), output.size())
        torch.testing.assert_close(output, expected_output)

    def test_1_channel_tensor_to_pil_image(self):
        to_tensor = transforms.ToTensor()

        img_data_float = torch.Tensor(1, 4, 4).uniform_()
        img_data_byte = torch.ByteTensor(1, 4, 4).random_(0, 255)
        img_data_short = torch.ShortTensor(1, 4, 4).random_()
        img_data_int = torch.IntTensor(1, 4, 4).random_()

        inputs = [img_data_float, img_data_byte, img_data_short, img_data_int]
        expected_outputs = [img_data_float.mul(255).int().float().div(255).numpy(),
                            img_data_byte.float().div(255.0).numpy(),
                            img_data_short.numpy(),
                            img_data_int.numpy()]
        expected_modes = ['L', 'L', 'I;16', 'I']

        for img_data, expected_output, mode in zip(inputs, expected_outputs, expected_modes):
            for transform in [transforms.ToPILImage(), transforms.ToPILImage(mode=mode)]:
                img = transform(img_data)
                self.assertEqual(img.mode, mode)
                torch.testing.assert_close(expected_output, to_tensor(img).numpy(), check_stride=False)
        # 'F' mode for torch.FloatTensor
        img_F_mode = transforms.ToPILImage(mode='F')(img_data_float)
        self.assertEqual(img_F_mode.mode, 'F')
        torch.testing.assert_close(
            np.array(Image.fromarray(img_data_float.squeeze(0).numpy(), mode='F')), np.array(img_F_mode)
        )

    def test_1_channel_ndarray_to_pil_image(self):
        img_data_float = torch.Tensor(4, 4, 1).uniform_().numpy()
        img_data_byte = torch.ByteTensor(4, 4, 1).random_(0, 255).numpy()
        img_data_short = torch.ShortTensor(4, 4, 1).random_().numpy()
        img_data_int = torch.IntTensor(4, 4, 1).random_().numpy()

        inputs = [img_data_float, img_data_byte, img_data_short, img_data_int]
        expected_modes = ['F', 'L', 'I;16', 'I']
        for img_data, mode in zip(inputs, expected_modes):
            for transform in [transforms.ToPILImage(), transforms.ToPILImage(mode=mode)]:
                img = transform(img_data)
                self.assertEqual(img.mode, mode)
                # note: we explicitly convert img's dtype because pytorch doesn't support uint16
                # and otherwise assert_close wouldn't be able to construct a tensor from the uint16 array
                torch.testing.assert_close(img_data[:, :, 0], np.asarray(img).astype(img_data.dtype))

    def test_2_channel_ndarray_to_pil_image(self):
        def verify_img_data(img_data, mode):
            if mode is None:
                img = transforms.ToPILImage()(img_data)
                self.assertEqual(img.mode, 'LA')  # default should assume LA
            else:
                img = transforms.ToPILImage(mode=mode)(img_data)
                self.assertEqual(img.mode, mode)
            split = img.split()
            for i in range(2):
                torch.testing.assert_close(img_data[:, :, i], np.asarray(split[i]), check_stride=False)

        img_data = torch.ByteTensor(4, 4, 2).random_(0, 255).numpy()
        for mode in [None, 'LA']:
            verify_img_data(img_data, mode)

        transforms.ToPILImage().__repr__()

        with self.assertRaises(ValueError):
            # should raise if we try a mode for 4 or 1 or 3 channel images
            transforms.ToPILImage(mode='RGBA')(img_data)
            transforms.ToPILImage(mode='P')(img_data)
            transforms.ToPILImage(mode='RGB')(img_data)

    def test_2_channel_tensor_to_pil_image(self):
        def verify_img_data(img_data, expected_output, mode):
            if mode is None:
                img = transforms.ToPILImage()(img_data)
                self.assertEqual(img.mode, 'LA')  # default should assume LA
            else:
                img = transforms.ToPILImage(mode=mode)(img_data)
                self.assertEqual(img.mode, mode)
            split = img.split()
            for i in range(2):
                self.assertTrue(np.allclose(expected_output[i].numpy(), F.to_tensor(split[i]).numpy()))

        img_data = torch.Tensor(2, 4, 4).uniform_()
        expected_output = img_data.mul(255).int().float().div(255)
        for mode in [None, 'LA']:
            verify_img_data(img_data, expected_output, mode=mode)

        with self.assertRaises(ValueError):
            # should raise if we try a mode for 4 or 1 or 3 channel images
            transforms.ToPILImage(mode='RGBA')(img_data)
            transforms.ToPILImage(mode='P')(img_data)
            transforms.ToPILImage(mode='RGB')(img_data)

    def test_3_channel_tensor_to_pil_image(self):
        def verify_img_data(img_data, expected_output, mode):
            if mode is None:
                img = transforms.ToPILImage()(img_data)
                self.assertEqual(img.mode, 'RGB')  # default should assume RGB
            else:
                img = transforms.ToPILImage(mode=mode)(img_data)
                self.assertEqual(img.mode, mode)
            split = img.split()
            for i in range(3):
                self.assertTrue(np.allclose(expected_output[i].numpy(), F.to_tensor(split[i]).numpy()))

        img_data = torch.Tensor(3, 4, 4).uniform_()
        expected_output = img_data.mul(255).int().float().div(255)
        for mode in [None, 'RGB', 'HSV', 'YCbCr']:
            verify_img_data(img_data, expected_output, mode=mode)

        with self.assertRaises(ValueError):
            # should raise if we try a mode for 4 or 1 or 2 channel images
            transforms.ToPILImage(mode='RGBA')(img_data)
            transforms.ToPILImage(mode='P')(img_data)
            transforms.ToPILImage(mode='LA')(img_data)

        with self.assertRaises(ValueError):
            transforms.ToPILImage()(torch.Tensor(1, 3, 4, 4).uniform_())

    def test_3_channel_ndarray_to_pil_image(self):
        def verify_img_data(img_data, mode):
            if mode is None:
                img = transforms.ToPILImage()(img_data)
                self.assertEqual(img.mode, 'RGB')  # default should assume RGB
            else:
                img = transforms.ToPILImage(mode=mode)(img_data)
                self.assertEqual(img.mode, mode)
            split = img.split()
            for i in range(3):
                torch.testing.assert_close(img_data[:, :, i], np.asarray(split[i]), check_stride=False)

        img_data = torch.ByteTensor(4, 4, 3).random_(0, 255).numpy()
        for mode in [None, 'RGB', 'HSV', 'YCbCr']:
            verify_img_data(img_data, mode)

        # Checking if ToPILImage can be printed as string
        transforms.ToPILImage().__repr__()

        with self.assertRaises(ValueError):
            # should raise if we try a mode for 4 or 1 or 2 channel images
            transforms.ToPILImage(mode='RGBA')(img_data)
            transforms.ToPILImage(mode='P')(img_data)
            transforms.ToPILImage(mode='LA')(img_data)

    def test_4_channel_tensor_to_pil_image(self):
        def verify_img_data(img_data, expected_output, mode):
            if mode is None:
                img = transforms.ToPILImage()(img_data)
                self.assertEqual(img.mode, 'RGBA')  # default should assume RGBA
            else:
                img = transforms.ToPILImage(mode=mode)(img_data)
                self.assertEqual(img.mode, mode)

            split = img.split()
            for i in range(4):
                self.assertTrue(np.allclose(expected_output[i].numpy(), F.to_tensor(split[i]).numpy()))

        img_data = torch.Tensor(4, 4, 4).uniform_()
        expected_output = img_data.mul(255).int().float().div(255)
        for mode in [None, 'RGBA', 'CMYK', 'RGBX']:
            verify_img_data(img_data, expected_output, mode)

        with self.assertRaises(ValueError):
            # should raise if we try a mode for 3 or 1 or 2 channel images
            transforms.ToPILImage(mode='RGB')(img_data)
            transforms.ToPILImage(mode='P')(img_data)
            transforms.ToPILImage(mode='LA')(img_data)

    def test_4_channel_ndarray_to_pil_image(self):
        def verify_img_data(img_data, mode):
            if mode is None:
                img = transforms.ToPILImage()(img_data)
                self.assertEqual(img.mode, 'RGBA')  # default should assume RGBA
            else:
                img = transforms.ToPILImage(mode=mode)(img_data)
                self.assertEqual(img.mode, mode)
            split = img.split()
            for i in range(4):
                torch.testing.assert_close(img_data[:, :, i], np.asarray(split[i]), check_stride=False)

        img_data = torch.ByteTensor(4, 4, 4).random_(0, 255).numpy()
        for mode in [None, 'RGBA', 'CMYK', 'RGBX']:
            verify_img_data(img_data, mode)

        with self.assertRaises(ValueError):
            # should raise if we try a mode for 3 or 1 or 2 channel images
            transforms.ToPILImage(mode='RGB')(img_data)
            transforms.ToPILImage(mode='P')(img_data)
            transforms.ToPILImage(mode='LA')(img_data)

    def test_2d_tensor_to_pil_image(self):
        to_tensor = transforms.ToTensor()

        img_data_float = torch.Tensor(4, 4).uniform_()
        img_data_byte = torch.ByteTensor(4, 4).random_(0, 255)
        img_data_short = torch.ShortTensor(4, 4).random_()
        img_data_int = torch.IntTensor(4, 4).random_()

        inputs = [img_data_float, img_data_byte, img_data_short, img_data_int]
        expected_outputs = [img_data_float.mul(255).int().float().div(255).numpy(),
                            img_data_byte.float().div(255.0).numpy(),
                            img_data_short.numpy(),
                            img_data_int.numpy()]
        expected_modes = ['L', 'L', 'I;16', 'I']

        for img_data, expected_output, mode in zip(inputs, expected_outputs, expected_modes):
            for transform in [transforms.ToPILImage(), transforms.ToPILImage(mode=mode)]:
                img = transform(img_data)
                self.assertEqual(img.mode, mode)
                np.testing.assert_allclose(expected_output, to_tensor(img).numpy()[0])

    def test_2d_ndarray_to_pil_image(self):
        img_data_float = torch.Tensor(4, 4).uniform_().numpy()
        img_data_byte = torch.ByteTensor(4, 4).random_(0, 255).numpy()
        img_data_short = torch.ShortTensor(4, 4).random_().numpy()
        img_data_int = torch.IntTensor(4, 4).random_().numpy()

        inputs = [img_data_float, img_data_byte, img_data_short, img_data_int]
        expected_modes = ['F', 'L', 'I;16', 'I']
        for img_data, mode in zip(inputs, expected_modes):
            for transform in [transforms.ToPILImage(), transforms.ToPILImage(mode=mode)]:
                img = transform(img_data)
                self.assertEqual(img.mode, mode)
                np.testing.assert_allclose(img_data, img)

    def test_tensor_bad_types_to_pil_image(self):
        with self.assertRaisesRegex(ValueError, r'pic should be 2/3 dimensional. Got \d+ dimensions.'):
            transforms.ToPILImage()(torch.ones(1, 3, 4, 4))
        with self.assertRaisesRegex(ValueError, r'pic should not have > 4 channels. Got \d+ channels.'):
            transforms.ToPILImage()(torch.ones(6, 4, 4))

    def test_ndarray_bad_types_to_pil_image(self):
        trans = transforms.ToPILImage()
        reg_msg = r'Input type \w+ is not supported'
        with self.assertRaisesRegex(TypeError, reg_msg):
            trans(np.ones([4, 4, 1], np.int64))
        with self.assertRaisesRegex(TypeError, reg_msg):
            trans(np.ones([4, 4, 1], np.uint16))
        with self.assertRaisesRegex(TypeError, reg_msg):
            trans(np.ones([4, 4, 1], np.uint32))
        with self.assertRaisesRegex(TypeError, reg_msg):
            trans(np.ones([4, 4, 1], np.float64))

        with self.assertRaisesRegex(ValueError, r'pic should be 2/3 dimensional. Got \d+ dimensions.'):
            transforms.ToPILImage()(np.ones([1, 4, 4, 3]))
        with self.assertRaisesRegex(ValueError, r'pic should not have > 4 channels. Got \d+ channels.'):
            transforms.ToPILImage()(np.ones([4, 4, 6]))

    @unittest.skipIf(stats is None, 'scipy.stats not available')
    def test_random_vertical_flip(self):
        random_state = random.getstate()
        random.seed(42)
        img = transforms.ToPILImage()(torch.rand(3, 10, 10))
        vimg = img.transpose(Image.FLIP_TOP_BOTTOM)

        num_samples = 250
        num_vertical = 0
        for _ in range(num_samples):
            out = transforms.RandomVerticalFlip()(img)
            if out == vimg:
                num_vertical += 1

        p_value = stats.binom_test(num_vertical, num_samples, p=0.5)
        random.setstate(random_state)
        self.assertGreater(p_value, 0.0001)

        num_samples = 250
        num_vertical = 0
        for _ in range(num_samples):
            out = transforms.RandomVerticalFlip(p=0.7)(img)
            if out == vimg:
                num_vertical += 1

        p_value = stats.binom_test(num_vertical, num_samples, p=0.7)
        random.setstate(random_state)
        self.assertGreater(p_value, 0.0001)

        # Checking if RandomVerticalFlip can be printed as string
        transforms.RandomVerticalFlip().__repr__()

    @unittest.skipIf(stats is None, 'scipy.stats not available')
    def test_random_horizontal_flip(self):
        random_state = random.getstate()
        random.seed(42)
        img = transforms.ToPILImage()(torch.rand(3, 10, 10))
        himg = img.transpose(Image.FLIP_LEFT_RIGHT)

        num_samples = 250
        num_horizontal = 0
        for _ in range(num_samples):
            out = transforms.RandomHorizontalFlip()(img)
            if out == himg:
                num_horizontal += 1

        p_value = stats.binom_test(num_horizontal, num_samples, p=0.5)
        random.setstate(random_state)
        self.assertGreater(p_value, 0.0001)

        num_samples = 250
        num_horizontal = 0
        for _ in range(num_samples):
            out = transforms.RandomHorizontalFlip(p=0.7)(img)
            if out == himg:
                num_horizontal += 1

        p_value = stats.binom_test(num_horizontal, num_samples, p=0.7)
        random.setstate(random_state)
        self.assertGreater(p_value, 0.0001)

        # Checking if RandomHorizontalFlip can be printed as string
        transforms.RandomHorizontalFlip().__repr__()

    @unittest.skipIf(stats is None, 'scipy.stats is not available')
    def test_normalize(self):
        def samples_from_standard_normal(tensor):
            p_value = stats.kstest(list(tensor.view(-1)), 'norm', args=(0, 1)).pvalue
            return p_value > 0.0001

        random_state = random.getstate()
        random.seed(42)
        for channels in [1, 3]:
            img = torch.rand(channels, 10, 10)
            mean = [img[c].mean() for c in range(channels)]
            std = [img[c].std() for c in range(channels)]
            normalized = transforms.Normalize(mean, std)(img)
            self.assertTrue(samples_from_standard_normal(normalized))
        random.setstate(random_state)

        # Checking if Normalize can be printed as string
        transforms.Normalize(mean, std).__repr__()

        # Checking the optional in-place behaviour
        tensor = torch.rand((1, 16, 16))
        tensor_inplace = transforms.Normalize((0.5,), (0.5,), inplace=True)(tensor)
        assert_equal(tensor, tensor_inplace)

    def test_normalize_different_dtype(self):
        for dtype1 in [torch.float32, torch.float64]:
            img = torch.rand(3, 10, 10, dtype=dtype1)
            for dtype2 in [torch.int64, torch.float32, torch.float64]:
                mean = torch.tensor([1, 2, 3], dtype=dtype2)
                std = torch.tensor([1, 2, 1], dtype=dtype2)
                # checks that it doesn't crash
                transforms.functional.normalize(img, mean, std)

    def test_normalize_3d_tensor(self):
        torch.manual_seed(28)
        n_channels = 3
        img_size = 10
        mean = torch.rand(n_channels)
        std = torch.rand(n_channels)
        img = torch.rand(n_channels, img_size, img_size)
        target = F.normalize(img, mean, std)

        mean_unsqueezed = mean.view(-1, 1, 1)
        std_unsqueezed = std.view(-1, 1, 1)
        result1 = F.normalize(img, mean_unsqueezed, std_unsqueezed)
        result2 = F.normalize(img,
                              mean_unsqueezed.repeat(1, img_size, img_size),
                              std_unsqueezed.repeat(1, img_size, img_size))
        torch.testing.assert_close(target, result1)
        torch.testing.assert_close(target, result2)

    def test_color_jitter(self):
        color_jitter = transforms.ColorJitter(2, 2, 2, 0.1)

        x_shape = [2, 2, 3]
        x_data = [0, 5, 13, 54, 135, 226, 37, 8, 234, 90, 255, 1]
        x_np = np.array(x_data, dtype=np.uint8).reshape(x_shape)
        x_pil = Image.fromarray(x_np, mode='RGB')
        x_pil_2 = x_pil.convert('L')

        for i in range(10):
            y_pil = color_jitter(x_pil)
            self.assertEqual(y_pil.mode, x_pil.mode)

            y_pil_2 = color_jitter(x_pil_2)
            self.assertEqual(y_pil_2.mode, x_pil_2.mode)

        # Checking if ColorJitter can be printed as string
        color_jitter.__repr__()

    def test_linear_transformation(self):
        num_samples = 1000
        x = torch.randn(num_samples, 3, 10, 10)
        flat_x = x.view(x.size(0), x.size(1) * x.size(2) * x.size(3))
        # compute principal components
        sigma = torch.mm(flat_x.t(), flat_x) / flat_x.size(0)
        u, s, _ = np.linalg.svd(sigma.numpy())
        zca_epsilon = 1e-10  # avoid division by 0
        d = torch.Tensor(np.diag(1. / np.sqrt(s + zca_epsilon)))
        u = torch.Tensor(u)
        principal_components = torch.mm(torch.mm(u, d), u.t())
        mean_vector = (torch.sum(flat_x, dim=0) / flat_x.size(0))
        # initialize whitening matrix
        whitening = transforms.LinearTransformation(principal_components, mean_vector)
        # estimate covariance and mean using weak law of large number
        num_features = flat_x.size(1)
        cov = 0.0
        mean = 0.0
        for i in x:
            xwhite = whitening(i)
            xwhite = xwhite.view(1, -1).numpy()
            cov += np.dot(xwhite, xwhite.T) / num_features
            mean += np.sum(xwhite) / num_features
        # if rtol for std = 1e-3 then rtol for cov = 2e-3 as std**2 = cov
        torch.testing.assert_close(cov / num_samples, np.identity(1), rtol=2e-3, atol=1e-8, check_dtype=False,
                                   msg="cov not close to 1")
        torch.testing.assert_close(mean / num_samples, 0, rtol=1e-3, atol=1e-8, check_dtype=False,
                                   msg="mean not close to 0")

        # Checking if LinearTransformation can be printed as string
        whitening.__repr__()

    def test_affine(self):
        input_img = np.zeros((40, 40, 3), dtype=np.uint8)
        cnt = [20, 20]
        for pt in [(16, 16), (20, 16), (20, 20)]:
            for i in range(-5, 5):
                for j in range(-5, 5):
                    input_img[pt[0] + i, pt[1] + j, :] = [255, 155, 55]

        with self.assertRaises(TypeError, msg="Argument translate should be a sequence"):
            F.affine(input_img, 10, translate=0, scale=1, shear=1)

        pil_img = F.to_pil_image(input_img)

        def _to_3x3_inv(inv_result_matrix):
            result_matrix = np.zeros((3, 3))
            result_matrix[:2, :] = np.array(inv_result_matrix).reshape((2, 3))
            result_matrix[2, 2] = 1
            return np.linalg.inv(result_matrix)

        def _test_transformation(a, t, s, sh):
            a_rad = math.radians(a)
            s_rad = [math.radians(sh_) for sh_ in sh]
            cx, cy = cnt
            tx, ty = t
            sx, sy = s_rad
            rot = a_rad

            # 1) Check transformation matrix:
            C = np.array([[1, 0, cx],
                          [0, 1, cy],
                          [0, 0, 1]])
            T = np.array([[1, 0, tx],
                          [0, 1, ty],
                          [0, 0, 1]])
            Cinv = np.linalg.inv(C)

            RS = np.array(
                [[s * math.cos(rot), -s * math.sin(rot), 0],
                 [s * math.sin(rot), s * math.cos(rot), 0],
                 [0, 0, 1]])

            SHx = np.array([[1, -math.tan(sx), 0],
                            [0, 1, 0],
                            [0, 0, 1]])

            SHy = np.array([[1, 0, 0],
                            [-math.tan(sy), 1, 0],
                            [0, 0, 1]])

            RSS = np.matmul(RS, np.matmul(SHy, SHx))

            true_matrix = np.matmul(T, np.matmul(C, np.matmul(RSS, Cinv)))

            result_matrix = _to_3x3_inv(F._get_inverse_affine_matrix(center=cnt, angle=a,
                                                                     translate=t, scale=s, shear=sh))
            self.assertLess(np.sum(np.abs(true_matrix - result_matrix)), 1e-10)
            # 2) Perform inverse mapping:
            true_result = np.zeros((40, 40, 3), dtype=np.uint8)
            inv_true_matrix = np.linalg.inv(true_matrix)
            for y in range(true_result.shape[0]):
                for x in range(true_result.shape[1]):
                    # Same as for PIL:
                    # https://github.com/python-pillow/Pillow/blob/71f8ec6a0cfc1008076a023c0756542539d057ab/
                    # src/libImaging/Geometry.c#L1060
                    input_pt = np.array([x + 0.5, y + 0.5, 1.0])
                    res = np.floor(np.dot(inv_true_matrix, input_pt)).astype(np.int)
                    _x, _y = res[:2]
                    if 0 <= _x < input_img.shape[1] and 0 <= _y < input_img.shape[0]:
                        true_result[y, x, :] = input_img[_y, _x, :]

            result = F.affine(pil_img, angle=a, translate=t, scale=s, shear=sh)
            self.assertEqual(result.size, pil_img.size)
            # Compute number of different pixels:
            np_result = np.array(result)
            n_diff_pixels = np.sum(np_result != true_result) / 3
            # Accept 3 wrong pixels
            self.assertLess(n_diff_pixels, 3,
                            "a={}, t={}, s={}, sh={}\n".format(a, t, s, sh) +
                            "n diff pixels={}\n".format(n_diff_pixels))

        # Test rotation
        a = 45
        _test_transformation(a=a, t=(0, 0), s=1.0, sh=(0.0, 0.0))

        # Test translation
        t = [10, 15]
        _test_transformation(a=0.0, t=t, s=1.0, sh=(0.0, 0.0))

        # Test scale
        s = 1.2
        _test_transformation(a=0.0, t=(0.0, 0.0), s=s, sh=(0.0, 0.0))

        # Test shear
        sh = [45.0, 25.0]
        _test_transformation(a=0.0, t=(0.0, 0.0), s=1.0, sh=sh)

        # Test rotation, scale, translation, shear
        for a in range(-90, 90, 36):
            for t1 in range(-10, 10, 5):
                for s in [0.77, 1.0, 1.27]:
                    for sh in range(-15, 15, 5):
                        _test_transformation(a=a, t=(t1, t1), s=s, sh=(sh, sh))

    def test_random_rotation(self):

        with self.assertRaises(ValueError):
            transforms.RandomRotation(-0.7)
            transforms.RandomRotation([-0.7])
            transforms.RandomRotation([-0.7, 0, 0.7])

        # assert fill being either a Sequence or a Number
        with self.assertRaises(TypeError):
            transforms.RandomRotation(0, fill={})

        t = transforms.RandomRotation(0, fill=None)
        self.assertTrue(t.fill == 0)

        t = transforms.RandomRotation(10)
        angle = t.get_params(t.degrees)
        self.assertTrue(angle > -10 and angle < 10)

        t = transforms.RandomRotation((-10, 10))
        angle = t.get_params(t.degrees)
        self.assertTrue(-10 < angle < 10)

        # Checking if RandomRotation can be printed as string
        t.__repr__()

        # assert deprecation warning and non-BC
        with self.assertWarnsRegex(UserWarning, r"Argument resample is deprecated and will be removed"):
            t = transforms.RandomRotation((-10, 10), resample=2)
            self.assertEqual(t.interpolation, transforms.InterpolationMode.BILINEAR)

        # assert changed type warning
        with self.assertWarnsRegex(UserWarning, r"Argument interpolation should be of type InterpolationMode"):
            t = transforms.RandomRotation((-10, 10), interpolation=2)
            self.assertEqual(t.interpolation, transforms.InterpolationMode.BILINEAR)

    def test_random_affine(self):

        with self.assertRaises(ValueError):
            transforms.RandomAffine(-0.7)
            transforms.RandomAffine([-0.7])
            transforms.RandomAffine([-0.7, 0, 0.7])

            transforms.RandomAffine([-90, 90], translate=2.0)
            transforms.RandomAffine([-90, 90], translate=[-1.0, 1.0])
            transforms.RandomAffine([-90, 90], translate=[-1.0, 0.0, 1.0])

            transforms.RandomAffine([-90, 90], translate=[0.2, 0.2], scale=[0.0])
            transforms.RandomAffine([-90, 90], translate=[0.2, 0.2], scale=[-1.0, 1.0])
            transforms.RandomAffine([-90, 90], translate=[0.2, 0.2], scale=[0.5, -0.5])
            transforms.RandomAffine([-90, 90], translate=[0.2, 0.2], scale=[0.5, 3.0, -0.5])

            transforms.RandomAffine([-90, 90], translate=[0.2, 0.2], scale=[0.5, 0.5], shear=-7)
            transforms.RandomAffine([-90, 90], translate=[0.2, 0.2], scale=[0.5, 0.5], shear=[-10])
            transforms.RandomAffine([-90, 90], translate=[0.2, 0.2], scale=[0.5, 0.5], shear=[-10, 0, 10])
            transforms.RandomAffine([-90, 90], translate=[0.2, 0.2], scale=[0.5, 0.5], shear=[-10, 0, 10, 0, 10])

        # assert fill being either a Sequence or a Number
        with self.assertRaises(TypeError):
            transforms.RandomAffine(0, fill={})

        t = transforms.RandomAffine(0, fill=None)
        self.assertTrue(t.fill == 0)

        x = np.zeros((100, 100, 3), dtype=np.uint8)
        img = F.to_pil_image(x)

        t = transforms.RandomAffine(10, translate=[0.5, 0.3], scale=[0.7, 1.3], shear=[-10, 10, 20, 40])
        for _ in range(100):
            angle, translations, scale, shear = t.get_params(t.degrees, t.translate, t.scale, t.shear,
                                                             img_size=img.size)
            self.assertTrue(-10 < angle < 10)
            self.assertTrue(-img.size[0] * 0.5 <= translations[0] <= img.size[0] * 0.5,
                            "{} vs {}".format(translations[0], img.size[0] * 0.5))
            self.assertTrue(-img.size[1] * 0.5 <= translations[1] <= img.size[1] * 0.5,
                            "{} vs {}".format(translations[1], img.size[1] * 0.5))
            self.assertTrue(0.7 < scale < 1.3)
            self.assertTrue(-10 < shear[0] < 10)
            self.assertTrue(-20 < shear[1] < 40)

        # Checking if RandomAffine can be printed as string
        t.__repr__()

        t = transforms.RandomAffine(10, interpolation=transforms.InterpolationMode.BILINEAR)
        self.assertIn("bilinear", t.__repr__())

        # assert deprecation warning and non-BC
        with self.assertWarnsRegex(UserWarning, r"Argument resample is deprecated and will be removed"):
            t = transforms.RandomAffine(10, resample=2)
            self.assertEqual(t.interpolation, transforms.InterpolationMode.BILINEAR)

        with self.assertWarnsRegex(UserWarning, r"Argument fillcolor is deprecated and will be removed"):
            t = transforms.RandomAffine(10, fillcolor=10)
            self.assertEqual(t.fill, 10)

        # assert changed type warning
        with self.assertWarnsRegex(UserWarning, r"Argument interpolation should be of type InterpolationMode"):
            t = transforms.RandomAffine(10, interpolation=2)
            self.assertEqual(t.interpolation, transforms.InterpolationMode.BILINEAR)

    def test_to_grayscale(self):
        """Unit tests for grayscale transform"""

        x_shape = [2, 2, 3]
        x_data = [0, 5, 13, 54, 135, 226, 37, 8, 234, 90, 255, 1]
        x_np = np.array(x_data, dtype=np.uint8).reshape(x_shape)
        x_pil = Image.fromarray(x_np, mode='RGB')
        x_pil_2 = x_pil.convert('L')
        gray_np = np.array(x_pil_2)

        # Test Set: Grayscale an image with desired number of output channels
        # Case 1: RGB -> 1 channel grayscale
        trans1 = transforms.Grayscale(num_output_channels=1)
        gray_pil_1 = trans1(x_pil)
        gray_np_1 = np.array(gray_pil_1)
        self.assertEqual(gray_pil_1.mode, 'L', 'mode should be L')
        self.assertEqual(gray_np_1.shape, tuple(x_shape[0:2]), 'should be 1 channel')
        assert_equal(gray_np, gray_np_1)

        # Case 2: RGB -> 3 channel grayscale
        trans2 = transforms.Grayscale(num_output_channels=3)
        gray_pil_2 = trans2(x_pil)
        gray_np_2 = np.array(gray_pil_2)
        self.assertEqual(gray_pil_2.mode, 'RGB', 'mode should be RGB')
        self.assertEqual(gray_np_2.shape, tuple(x_shape), 'should be 3 channel')
        assert_equal(gray_np_2[:, :, 0], gray_np_2[:, :, 1])
        assert_equal(gray_np_2[:, :, 1], gray_np_2[:, :, 2])
        assert_equal(gray_np, gray_np_2[:, :, 0], check_stride=False)

        # Case 3: 1 channel grayscale -> 1 channel grayscale
        trans3 = transforms.Grayscale(num_output_channels=1)
        gray_pil_3 = trans3(x_pil_2)
        gray_np_3 = np.array(gray_pil_3)
        self.assertEqual(gray_pil_3.mode, 'L', 'mode should be L')
        self.assertEqual(gray_np_3.shape, tuple(x_shape[0:2]), 'should be 1 channel')
        assert_equal(gray_np, gray_np_3)

        # Case 4: 1 channel grayscale -> 3 channel grayscale
        trans4 = transforms.Grayscale(num_output_channels=3)
        gray_pil_4 = trans4(x_pil_2)
        gray_np_4 = np.array(gray_pil_4)
        self.assertEqual(gray_pil_4.mode, 'RGB', 'mode should be RGB')
        self.assertEqual(gray_np_4.shape, tuple(x_shape), 'should be 3 channel')
        assert_equal(gray_np_4[:, :, 0], gray_np_4[:, :, 1])
        assert_equal(gray_np_4[:, :, 1], gray_np_4[:, :, 2])
        assert_equal(gray_np, gray_np_4[:, :, 0], check_stride=False)

        # Checking if Grayscale can be printed as string
        trans4.__repr__()

    @unittest.skipIf(stats is None, 'scipy.stats not available')
    def test_random_grayscale(self):
        """Unit tests for random grayscale transform"""

        # Test Set 1: RGB -> 3 channel grayscale
        random_state = random.getstate()
        random.seed(42)
        x_shape = [2, 2, 3]
        x_np = np.random.randint(0, 256, x_shape, np.uint8)
        x_pil = Image.fromarray(x_np, mode='RGB')
        x_pil_2 = x_pil.convert('L')
        gray_np = np.array(x_pil_2)

        num_samples = 250
        num_gray = 0
        for _ in range(num_samples):
            gray_pil_2 = transforms.RandomGrayscale(p=0.5)(x_pil)
            gray_np_2 = np.array(gray_pil_2)
            if np.array_equal(gray_np_2[:, :, 0], gray_np_2[:, :, 1]) and \
                    np.array_equal(gray_np_2[:, :, 1], gray_np_2[:, :, 2]) and \
                    np.array_equal(gray_np, gray_np_2[:, :, 0]):
                num_gray = num_gray + 1

        p_value = stats.binom_test(num_gray, num_samples, p=0.5)
        random.setstate(random_state)
        self.assertGreater(p_value, 0.0001)

        # Test Set 2: grayscale -> 1 channel grayscale
        random_state = random.getstate()
        random.seed(42)
        x_shape = [2, 2, 3]
        x_np = np.random.randint(0, 256, x_shape, np.uint8)
        x_pil = Image.fromarray(x_np, mode='RGB')
        x_pil_2 = x_pil.convert('L')
        gray_np = np.array(x_pil_2)

        num_samples = 250
        num_gray = 0
        for _ in range(num_samples):
            gray_pil_3 = transforms.RandomGrayscale(p=0.5)(x_pil_2)
            gray_np_3 = np.array(gray_pil_3)
            if np.array_equal(gray_np, gray_np_3):
                num_gray = num_gray + 1

        p_value = stats.binom_test(num_gray, num_samples, p=1.0)  # Note: grayscale is always unchanged
        random.setstate(random_state)
        self.assertGreater(p_value, 0.0001)

        # Test set 3: Explicit tests
        x_shape = [2, 2, 3]
        x_data = [0, 5, 13, 54, 135, 226, 37, 8, 234, 90, 255, 1]
        x_np = np.array(x_data, dtype=np.uint8).reshape(x_shape)
        x_pil = Image.fromarray(x_np, mode='RGB')
        x_pil_2 = x_pil.convert('L')
        gray_np = np.array(x_pil_2)

        # Case 3a: RGB -> 3 channel grayscale (grayscaled)
        trans2 = transforms.RandomGrayscale(p=1.0)
        gray_pil_2 = trans2(x_pil)
        gray_np_2 = np.array(gray_pil_2)
        self.assertEqual(gray_pil_2.mode, 'RGB', 'mode should be RGB')
        self.assertEqual(gray_np_2.shape, tuple(x_shape), 'should be 3 channel')
        assert_equal(gray_np_2[:, :, 0], gray_np_2[:, :, 1])
        assert_equal(gray_np_2[:, :, 1], gray_np_2[:, :, 2])
        assert_equal(gray_np, gray_np_2[:, :, 0], check_stride=False)

        # Case 3b: RGB -> 3 channel grayscale (unchanged)
        trans2 = transforms.RandomGrayscale(p=0.0)
        gray_pil_2 = trans2(x_pil)
        gray_np_2 = np.array(gray_pil_2)
        self.assertEqual(gray_pil_2.mode, 'RGB', 'mode should be RGB')
        self.assertEqual(gray_np_2.shape, tuple(x_shape), 'should be 3 channel')
        assert_equal(x_np, gray_np_2)

        # Case 3c: 1 channel grayscale -> 1 channel grayscale (grayscaled)
        trans3 = transforms.RandomGrayscale(p=1.0)
        gray_pil_3 = trans3(x_pil_2)
        gray_np_3 = np.array(gray_pil_3)
        self.assertEqual(gray_pil_3.mode, 'L', 'mode should be L')
        self.assertEqual(gray_np_3.shape, tuple(x_shape[0:2]), 'should be 1 channel')
        assert_equal(gray_np, gray_np_3)

        # Case 3d: 1 channel grayscale -> 1 channel grayscale (unchanged)
        trans3 = transforms.RandomGrayscale(p=0.0)
        gray_pil_3 = trans3(x_pil_2)
        gray_np_3 = np.array(gray_pil_3)
        self.assertEqual(gray_pil_3.mode, 'L', 'mode should be L')
        self.assertEqual(gray_np_3.shape, tuple(x_shape[0:2]), 'should be 1 channel')
        assert_equal(gray_np, gray_np_3)

        # Checking if RandomGrayscale can be printed as string
        trans3.__repr__()

<<<<<<< HEAD
    def _test_randomness(self, fn, trans, configs):
        random_state = random.getstate()
        random.seed(42)
        img = transforms.ToPILImage()(torch.rand(3, 16, 18))

        for p in [0.5, 0.7]:
            for config in configs:
                inv_img = fn(img, **config)

                num_samples = 250
                counts = 0
                for _ in range(num_samples):
                    tranformation = trans(p=p, **config)
                    tranformation.__repr__()
                    out = tranformation(img)
                    if out == inv_img:
                        counts += 1

                p_value = stats.binom_test(counts, num_samples, p=p)
                random.setstate(random_state)
                self.assertGreater(p_value, 0.0001)

    @unittest.skipIf(stats is None, 'scipy.stats not available')
    def test_random_invert(self):
        self._test_randomness(
            F.invert,
            transforms.RandomInvert,
            [{}]
        )

    @unittest.skipIf(stats is None, 'scipy.stats not available')
    def test_random_posterize(self):
        self._test_randomness(
            F.posterize,
            transforms.RandomPosterize,
            [{"bits": 4}]
        )

    @unittest.skipIf(stats is None, 'scipy.stats not available')
    def test_random_solarize(self):
        self._test_randomness(
            F.solarize,
            transforms.RandomSolarize,
            [{"threshold": 192}]
        )

    @unittest.skipIf(stats is None, 'scipy.stats not available')
    def test_random_adjust_sharpness(self):
        self._test_randomness(
            F.adjust_sharpness,
            transforms.RandomAdjustSharpness,
            [{"sharpness_factor": 2.0}]
        )

    @unittest.skipIf(stats is None, 'scipy.stats not available')
    def test_random_autocontrast(self):
        self._test_randomness(
            F.autocontrast,
            transforms.RandomAutocontrast,
            [{}]
        )

    @unittest.skipIf(stats is None, 'scipy.stats not available')
    def test_random_equalize(self):
        self._test_randomness(
            F.equalize,
            transforms.RandomEqualize,
            [{}]
        )
=======
    def test_gaussian_blur_asserts(self):
        np_img = np.ones((100, 100, 3), dtype=np.uint8) * 255
        img = F.to_pil_image(np_img, "RGB")

        with self.assertRaisesRegex(ValueError, r"If kernel_size is a sequence its length should be 2"):
            F.gaussian_blur(img, [3])

        with self.assertRaisesRegex(ValueError, r"If kernel_size is a sequence its length should be 2"):
            F.gaussian_blur(img, [3, 3, 3])
        with self.assertRaisesRegex(ValueError, r"Kernel size should be a tuple/list of two integers"):
            transforms.GaussianBlur([3, 3, 3])

        with self.assertRaisesRegex(ValueError, r"kernel_size should have odd and positive integers"):
            F.gaussian_blur(img, [4, 4])
        with self.assertRaisesRegex(ValueError, r"Kernel size value should be an odd and positive number"):
            transforms.GaussianBlur([4, 4])

        with self.assertRaisesRegex(ValueError, r"kernel_size should have odd and positive integers"):
            F.gaussian_blur(img, [-3, -3])
        with self.assertRaisesRegex(ValueError, r"Kernel size value should be an odd and positive number"):
            transforms.GaussianBlur([-3, -3])

        with self.assertRaisesRegex(ValueError, r"If sigma is a sequence, its length should be 2"):
            F.gaussian_blur(img, 3, [1, 1, 1])
        with self.assertRaisesRegex(ValueError, r"sigma should be a single number or a list/tuple with length 2"):
            transforms.GaussianBlur(3, [1, 1, 1])

        with self.assertRaisesRegex(ValueError, r"sigma should have positive values"):
            F.gaussian_blur(img, 3, -1.0)
        with self.assertRaisesRegex(ValueError, r"If sigma is a single number, it must be positive"):
            transforms.GaussianBlur(3, -1.0)

        with self.assertRaisesRegex(TypeError, r"kernel_size should be int or a sequence of integers"):
            F.gaussian_blur(img, "kernel_size_string")
        with self.assertRaisesRegex(ValueError, r"Kernel size should be a tuple/list of two integers"):
            transforms.GaussianBlur("kernel_size_string")

        with self.assertRaisesRegex(TypeError, r"sigma should be either float or sequence of floats"):
            F.gaussian_blur(img, 3, "sigma_string")
        with self.assertRaisesRegex(ValueError, r"sigma should be a single number or a list/tuple with length 2"):
            transforms.GaussianBlur(3, "sigma_string")
>>>>>>> 2a52c2dc

    def test_autoaugment(self):
        for policy in transforms.AutoAugmentPolicy:
            for fill in [None, 85, (128, 128, 128)]:
                random.seed(42)
                img = Image.open(GRACE_HOPPER)
                transform = transforms.AutoAugment(policy=policy, fill=fill)
                for _ in range(100):
                    img = transform(img)
                transform.__repr__()

    @unittest.skipIf(stats is None, 'scipy.stats not available')
    def test_random_erasing(self):
        img = torch.ones(3, 128, 128)

        t = transforms.RandomErasing(scale=(0.1, 0.1), ratio=(1 / 3, 3.))
        y, x, h, w, v = t.get_params(img, t.scale, t.ratio, [t.value, ])
        aspect_ratio = h / w
        # Add some tolerance due to the rounding and int conversion used in the transform
        tol = 0.05
        self.assertTrue(1 / 3 - tol <= aspect_ratio <= 3 + tol)

        aspect_ratios = []
        random.seed(42)
        trial = 1000
        for _ in range(trial):
            y, x, h, w, v = t.get_params(img, t.scale, t.ratio, [t.value, ])
            aspect_ratios.append(h / w)

        count_bigger_then_ones = len([1 for aspect_ratio in aspect_ratios if aspect_ratio > 1])
        p_value = stats.binom_test(count_bigger_then_ones, trial, p=0.5)
        self.assertGreater(p_value, 0.0001)

        # Checking if RandomErasing can be printed as string
        t.__repr__()


class TestPad:

    def test_pad(self):
        height = random.randint(10, 32) * 2
        width = random.randint(10, 32) * 2
        img = torch.ones(3, height, width)
        padding = random.randint(1, 20)
        fill = random.randint(1, 50)
        result = transforms.Compose([
            transforms.ToPILImage(),
            transforms.Pad(padding, fill=fill),
            transforms.ToTensor(),
        ])(img)
        assert result.size(1) == height + 2 * padding
        assert result.size(2) == width + 2 * padding
        # check that all elements in the padded region correspond
        # to the pad value
        fill_v = fill / 255
        eps = 1e-5
        h_padded = result[:, :padding, :]
        w_padded = result[:, :, :padding]
        torch.testing.assert_close(
            h_padded, torch.full_like(h_padded, fill_value=fill_v), check_stride=False, rtol=0.0, atol=eps
        )
        torch.testing.assert_close(
            w_padded, torch.full_like(w_padded, fill_value=fill_v), check_stride=False, rtol=0.0, atol=eps
        )
        pytest.raises(ValueError, transforms.Pad(padding, fill=(1, 2)),
                      transforms.ToPILImage()(img))

    def test_pad_with_tuple_of_pad_values(self):
        height = random.randint(10, 32) * 2
        width = random.randint(10, 32) * 2
        img = transforms.ToPILImage()(torch.ones(3, height, width))

        padding = tuple([random.randint(1, 20) for _ in range(2)])
        output = transforms.Pad(padding)(img)
        assert output.size == (width + padding[0] * 2, height + padding[1] * 2)

        padding = tuple([random.randint(1, 20) for _ in range(4)])
        output = transforms.Pad(padding)(img)
        assert output.size[0] == width + padding[0] + padding[2]
        assert output.size[1] == height + padding[1] + padding[3]

        # Checking if Padding can be printed as string
        transforms.Pad(padding).__repr__()

    def test_pad_with_non_constant_padding_modes(self):
        """Unit tests for edge, reflect, symmetric padding"""
        img = torch.zeros(3, 27, 27).byte()
        img[:, :, 0] = 1  # Constant value added to leftmost edge
        img = transforms.ToPILImage()(img)
        img = F.pad(img, 1, (200, 200, 200))

        # pad 3 to all sidess
        edge_padded_img = F.pad(img, 3, padding_mode='edge')
        # First 6 elements of leftmost edge in the middle of the image, values are in order:
        # edge_pad, edge_pad, edge_pad, constant_pad, constant value added to leftmost edge, 0
        edge_middle_slice = np.asarray(edge_padded_img).transpose(2, 0, 1)[0][17][:6]
        assert_equal(edge_middle_slice, np.asarray([200, 200, 200, 200, 1, 0], dtype=np.uint8), check_stride=False)
        assert transforms.ToTensor()(edge_padded_img).size() == (3, 35, 35)

        # Pad 3 to left/right, 2 to top/bottom
        reflect_padded_img = F.pad(img, (3, 2), padding_mode='reflect')
        # First 6 elements of leftmost edge in the middle of the image, values are in order:
        # reflect_pad, reflect_pad, reflect_pad, constant_pad, constant value added to leftmost edge, 0
        reflect_middle_slice = np.asarray(reflect_padded_img).transpose(2, 0, 1)[0][17][:6]
        assert_equal(reflect_middle_slice, np.asarray([0, 0, 1, 200, 1, 0], dtype=np.uint8), check_stride=False)
        assert transforms.ToTensor()(reflect_padded_img).size() == (3, 33, 35)

        # Pad 3 to left, 2 to top, 2 to right, 1 to bottom
        symmetric_padded_img = F.pad(img, (3, 2, 2, 1), padding_mode='symmetric')
        # First 6 elements of leftmost edge in the middle of the image, values are in order:
        # sym_pad, sym_pad, sym_pad, constant_pad, constant value added to leftmost edge, 0
        symmetric_middle_slice = np.asarray(symmetric_padded_img).transpose(2, 0, 1)[0][17][:6]
        assert_equal(symmetric_middle_slice, np.asarray([0, 1, 200, 200, 1, 0], dtype=np.uint8), check_stride=False)
        assert transforms.ToTensor()(symmetric_padded_img).size() == (3, 32, 34)

        # Check negative padding explicitly for symmetric case, since it is not
        # implemented for tensor case to compare to
        # Crop 1 to left, pad 2 to top, pad 3 to right, crop 3 to bottom
        symmetric_padded_img_neg = F.pad(img, (-1, 2, 3, -3), padding_mode='symmetric')
        symmetric_neg_middle_left = np.asarray(symmetric_padded_img_neg).transpose(2, 0, 1)[0][17][:3]
        symmetric_neg_middle_right = np.asarray(symmetric_padded_img_neg).transpose(2, 0, 1)[0][17][-4:]
        assert_equal(symmetric_neg_middle_left, np.asarray([1, 0, 0], dtype=np.uint8), check_stride=False)
        assert_equal(symmetric_neg_middle_right, np.asarray([200, 200, 0, 0], dtype=np.uint8), check_stride=False)
        assert transforms.ToTensor()(symmetric_padded_img_neg).size() == (3, 28, 31)

    def test_pad_raises_with_invalid_pad_sequence_len(self):
        with pytest.raises(ValueError):
            transforms.Pad(())

        with pytest.raises(ValueError):
            transforms.Pad((1, 2, 3))

        with pytest.raises(ValueError):
            transforms.Pad((1, 2, 3, 4, 5))

    def test_pad_with_mode_F_images(self):
        pad = 2
        transform = transforms.Pad(pad)

        img = Image.new("F", (10, 10))
        padded_img = transform(img)
        assert_equal(padded_img.size, [edge_size + 2 * pad for edge_size in img.size], check_stride=False)


@pytest.mark.skipif(stats is None, reason="scipy.stats not available")
@pytest.mark.parametrize('fn, trans, config', [
                        (F.invert, transforms.RandomInvert, {}),
                        (F.posterize, transforms.RandomPosterize, {"bits": 4}),
                        (F.solarize, transforms.RandomSolarize, {"threshold": 192}),
                        (F.adjust_sharpness, transforms.RandomAdjustSharpness, {"sharpness_factor": 2.0}),
                        (F.autocontrast, transforms.RandomAutocontrast, {}),
                        (F.equalize, transforms.RandomEqualize, {})])
@pytest.mark.parametrize('p', (.5, .7))
def test_randomness(fn, trans, config, p):
    random_state = random.getstate()
    random.seed(42)
    img = transforms.ToPILImage()(torch.rand(3, 16, 18))

    inv_img = fn(img, **config)

    num_samples = 250
    counts = 0
    for _ in range(num_samples):
        tranformation = trans(p=p, **config)
        tranformation.__repr__()
        out = tranformation(img)
        if out == inv_img:
            counts += 1

    p_value = stats.binom_test(counts, num_samples, p=p)
    random.setstate(random_state)
    assert p_value > 0.0001


def test_adjust_brightness():
    x_shape = [2, 2, 3]
    x_data = [0, 5, 13, 54, 135, 226, 37, 8, 234, 90, 255, 1]
    x_np = np.array(x_data, dtype=np.uint8).reshape(x_shape)
    x_pil = Image.fromarray(x_np, mode='RGB')

    # test 0
    y_pil = F.adjust_brightness(x_pil, 1)
    y_np = np.array(y_pil)
    torch.testing.assert_close(y_np, x_np)

    # test 1
    y_pil = F.adjust_brightness(x_pil, 0.5)
    y_np = np.array(y_pil)
    y_ans = [0, 2, 6, 27, 67, 113, 18, 4, 117, 45, 127, 0]
    y_ans = np.array(y_ans, dtype=np.uint8).reshape(x_shape)
    torch.testing.assert_close(y_np, y_ans)

    # test 2
    y_pil = F.adjust_brightness(x_pil, 2)
    y_np = np.array(y_pil)
    y_ans = [0, 10, 26, 108, 255, 255, 74, 16, 255, 180, 255, 2]
    y_ans = np.array(y_ans, dtype=np.uint8).reshape(x_shape)
    torch.testing.assert_close(y_np, y_ans)


def test_adjust_contrast():
    x_shape = [2, 2, 3]
    x_data = [0, 5, 13, 54, 135, 226, 37, 8, 234, 90, 255, 1]
    x_np = np.array(x_data, dtype=np.uint8).reshape(x_shape)
    x_pil = Image.fromarray(x_np, mode='RGB')

    # test 0
    y_pil = F.adjust_contrast(x_pil, 1)
    y_np = np.array(y_pil)
    torch.testing.assert_close(y_np, x_np)

    # test 1
    y_pil = F.adjust_contrast(x_pil, 0.5)
    y_np = np.array(y_pil)
    y_ans = [43, 45, 49, 70, 110, 156, 61, 47, 160, 88, 170, 43]
    y_ans = np.array(y_ans, dtype=np.uint8).reshape(x_shape)
    torch.testing.assert_close(y_np, y_ans)

    # test 2
    y_pil = F.adjust_contrast(x_pil, 2)
    y_np = np.array(y_pil)
    y_ans = [0, 0, 0, 22, 184, 255, 0, 0, 255, 94, 255, 0]
    y_ans = np.array(y_ans, dtype=np.uint8).reshape(x_shape)
    torch.testing.assert_close(y_np, y_ans)


@pytest.mark.skipif(Image.__version__ >= '7', reason="Temporarily disabled")
def test_adjust_saturation():
    x_shape = [2, 2, 3]
    x_data = [0, 5, 13, 54, 135, 226, 37, 8, 234, 90, 255, 1]
    x_np = np.array(x_data, dtype=np.uint8).reshape(x_shape)
    x_pil = Image.fromarray(x_np, mode='RGB')

    # test 0
    y_pil = F.adjust_saturation(x_pil, 1)
    y_np = np.array(y_pil)
    torch.testing.assert_close(y_np, x_np)

    # test 1
    y_pil = F.adjust_saturation(x_pil, 0.5)
    y_np = np.array(y_pil)
    y_ans = [2, 4, 8, 87, 128, 173, 39, 25, 138, 133, 215, 88]
    y_ans = np.array(y_ans, dtype=np.uint8).reshape(x_shape)
    torch.testing.assert_close(y_np, y_ans)

    # test 2
    y_pil = F.adjust_saturation(x_pil, 2)
    y_np = np.array(y_pil)
    y_ans = [0, 6, 22, 0, 149, 255, 32, 0, 255, 4, 255, 0]
    y_ans = np.array(y_ans, dtype=np.uint8).reshape(x_shape)
    torch.testing.assert_close(y_np, y_ans)


def test_adjust_hue():
    x_shape = [2, 2, 3]
    x_data = [0, 5, 13, 54, 135, 226, 37, 8, 234, 90, 255, 1]
    x_np = np.array(x_data, dtype=np.uint8).reshape(x_shape)
    x_pil = Image.fromarray(x_np, mode='RGB')

    with pytest.raises(ValueError):
        F.adjust_hue(x_pil, -0.7)
        F.adjust_hue(x_pil, 1)

    # test 0: almost same as x_data but not exact.
    # probably because hsv <-> rgb floating point ops
    y_pil = F.adjust_hue(x_pil, 0)
    y_np = np.array(y_pil)
    y_ans = [0, 5, 13, 54, 139, 226, 35, 8, 234, 91, 255, 1]
    y_ans = np.array(y_ans, dtype=np.uint8).reshape(x_shape)
    torch.testing.assert_close(y_np, y_ans)

    # test 1
    y_pil = F.adjust_hue(x_pil, 0.25)
    y_np = np.array(y_pil)
    y_ans = [13, 0, 12, 224, 54, 226, 234, 8, 99, 1, 222, 255]
    y_ans = np.array(y_ans, dtype=np.uint8).reshape(x_shape)
    torch.testing.assert_close(y_np, y_ans)

    # test 2
    y_pil = F.adjust_hue(x_pil, -0.25)
    y_np = np.array(y_pil)
    y_ans = [0, 13, 2, 54, 226, 58, 8, 234, 152, 255, 43, 1]
    y_ans = np.array(y_ans, dtype=np.uint8).reshape(x_shape)
    torch.testing.assert_close(y_np, y_ans)


def test_adjust_sharpness():
    x_shape = [4, 4, 3]
    x_data = [75, 121, 114, 105, 97, 107, 105, 32, 66, 111, 117, 114, 99, 104, 97, 0,
              0, 65, 108, 101, 120, 97, 110, 100, 101, 114, 32, 86, 114, 121, 110, 105,
              111, 116, 105, 115, 0, 0, 73, 32, 108, 111, 118, 101, 32, 121, 111, 117]
    x_np = np.array(x_data, dtype=np.uint8).reshape(x_shape)
    x_pil = Image.fromarray(x_np, mode='RGB')

    # test 0
    y_pil = F.adjust_sharpness(x_pil, 1)
    y_np = np.array(y_pil)
    torch.testing.assert_close(y_np, x_np)

    # test 1
    y_pil = F.adjust_sharpness(x_pil, 0.5)
    y_np = np.array(y_pil)
    y_ans = [75, 121, 114, 105, 97, 107, 105, 32, 66, 111, 117, 114, 99, 104, 97, 30,
             30, 74, 103, 96, 114, 97, 110, 100, 101, 114, 32, 81, 103, 108, 102, 101,
             107, 116, 105, 115, 0, 0, 73, 32, 108, 111, 118, 101, 32, 121, 111, 117]
    y_ans = np.array(y_ans, dtype=np.uint8).reshape(x_shape)
    torch.testing.assert_close(y_np, y_ans)

    # test 2
    y_pil = F.adjust_sharpness(x_pil, 2)
    y_np = np.array(y_pil)
    y_ans = [75, 121, 114, 105, 97, 107, 105, 32, 66, 111, 117, 114, 99, 104, 97, 0,
             0, 46, 118, 111, 132, 97, 110, 100, 101, 114, 32, 95, 135, 146, 126, 112,
             119, 116, 105, 115, 0, 0, 73, 32, 108, 111, 118, 101, 32, 121, 111, 117]
    y_ans = np.array(y_ans, dtype=np.uint8).reshape(x_shape)
    torch.testing.assert_close(y_np, y_ans)

    # test 3
    x_shape = [2, 2, 3]
    x_data = [0, 5, 13, 54, 135, 226, 37, 8, 234, 90, 255, 1]
    x_np = np.array(x_data, dtype=np.uint8).reshape(x_shape)
    x_pil = Image.fromarray(x_np, mode='RGB')
    x_th = torch.tensor(x_np.transpose(2, 0, 1))
    y_pil = F.adjust_sharpness(x_pil, 2)
    y_np = np.array(y_pil).transpose(2, 0, 1)
    y_th = F.adjust_sharpness(x_th, 2)
    torch.testing.assert_close(y_np, y_th.numpy())


def test_adjust_gamma():
    x_shape = [2, 2, 3]
    x_data = [0, 5, 13, 54, 135, 226, 37, 8, 234, 90, 255, 1]
    x_np = np.array(x_data, dtype=np.uint8).reshape(x_shape)
    x_pil = Image.fromarray(x_np, mode='RGB')

    # test 0
    y_pil = F.adjust_gamma(x_pil, 1)
    y_np = np.array(y_pil)
    torch.testing.assert_close(y_np, x_np)

    # test 1
    y_pil = F.adjust_gamma(x_pil, 0.5)
    y_np = np.array(y_pil)
    y_ans = [0, 35, 57, 117, 186, 241, 97, 45, 245, 152, 255, 16]
    y_ans = np.array(y_ans, dtype=np.uint8).reshape(x_shape)
    torch.testing.assert_close(y_np, y_ans)

    # test 2
    y_pil = F.adjust_gamma(x_pil, 2)
    y_np = np.array(y_pil)
    y_ans = [0, 0, 0, 11, 71, 201, 5, 0, 215, 31, 255, 0]
    y_ans = np.array(y_ans, dtype=np.uint8).reshape(x_shape)
    torch.testing.assert_close(y_np, y_ans)


def test_adjusts_L_mode():
    x_shape = [2, 2, 3]
    x_data = [0, 5, 13, 54, 135, 226, 37, 8, 234, 90, 255, 1]
    x_np = np.array(x_data, dtype=np.uint8).reshape(x_shape)
    x_rgb = Image.fromarray(x_np, mode='RGB')

    x_l = x_rgb.convert('L')
    assert F.adjust_brightness(x_l, 2).mode == 'L'
    assert F.adjust_saturation(x_l, 2).mode == 'L'
    assert F.adjust_contrast(x_l, 2).mode == 'L'
    assert F.adjust_hue(x_l, 0.4).mode == 'L'
    assert F.adjust_sharpness(x_l, 2).mode == 'L'
    assert F.adjust_gamma(x_l, 0.5).mode == 'L'


def test_rotate():
    x = np.zeros((100, 100, 3), dtype=np.uint8)
    x[40, 40] = [255, 255, 255]

    with pytest.raises(TypeError, match=r"img should be PIL Image"):
        F.rotate(x, 10)

    img = F.to_pil_image(x)

    result = F.rotate(img, 45)
    assert result.size == (100, 100)
    r, c, ch = np.where(result)
    assert all(x in r for x in [49, 50])
    assert all(x in c for x in [36])
    assert all(x in ch for x in [0, 1, 2])

    result = F.rotate(img, 45, expand=True)
    assert result.size == (142, 142)
    r, c, ch = np.where(result)
    assert all(x in r for x in [70, 71])
    assert all(x in c for x in [57])
    assert all(x in ch for x in [0, 1, 2])

    result = F.rotate(img, 45, center=(40, 40))
    assert result.size == (100, 100)
    r, c, ch = np.where(result)
    assert all(x in r for x in [40])
    assert all(x in c for x in [40])
    assert all(x in ch for x in [0, 1, 2])

    result_a = F.rotate(img, 90)
    result_b = F.rotate(img, -270)

    assert_equal(np.array(result_a), np.array(result_b))


@pytest.mark.parametrize('mode', ["L", "RGB", "F"])
def test_rotate_fill(mode):
    img = F.to_pil_image(np.ones((100, 100, 3), dtype=np.uint8) * 255, "RGB")

    num_bands = len(mode)
    wrong_num_bands = num_bands + 1
    fill = 127

    img_conv = img.convert(mode)
    img_rot = F.rotate(img_conv, 45.0, fill=fill)
    pixel = img_rot.getpixel((0, 0))

    if not isinstance(pixel, tuple):
        pixel = (pixel,)
    assert pixel == tuple([fill] * num_bands)

    with pytest.raises(ValueError):
        F.rotate(img_conv, 45.0, fill=tuple([fill] * wrong_num_bands))


def test_gaussian_blur_asserts():
    np_img = np.ones((100, 100, 3), dtype=np.uint8) * 255
    img = F.to_pil_image(np_img, "RGB")

    with pytest.raises(ValueError, match=r"If kernel_size is a sequence its length should be 2"):
        F.gaussian_blur(img, [3])
    with pytest.raises(ValueError, match=r"If kernel_size is a sequence its length should be 2"):
        F.gaussian_blur(img, [3, 3, 3])
    with pytest.raises(ValueError, match=r"Kernel size should be a tuple/list of two integers"):
        transforms.GaussianBlur([3, 3, 3])

    with pytest.raises(ValueError, match=r"kernel_size should have odd and positive integers"):
        F.gaussian_blur(img, [4, 4])
    with pytest.raises(ValueError, match=r"Kernel size value should be an odd and positive number"):
        transforms.GaussianBlur([4, 4])

    with pytest.raises(ValueError, match=r"kernel_size should have odd and positive integers"):
        F.gaussian_blur(img, [-3, -3])
    with pytest.raises(ValueError, match=r"Kernel size value should be an odd and positive number"):
        transforms.GaussianBlur([-3, -3])

    with pytest.raises(ValueError, match=r"If sigma is a sequence, its length should be 2"):
        F.gaussian_blur(img, 3, [1, 1, 1])
    with pytest.raises(ValueError, match=r"sigma should be a single number or a list/tuple with length 2"):
        transforms.GaussianBlur(3, [1, 1, 1])

    with pytest.raises(ValueError, match=r"sigma should have positive values"):
        F.gaussian_blur(img, 3, -1.0)
    with pytest.raises(ValueError, match=r"If sigma is a single number, it must be positive"):
        transforms.GaussianBlur(3, -1.0)

    with pytest.raises(TypeError, match=r"kernel_size should be int or a sequence of integers"):
        F.gaussian_blur(img, "kernel_size_string")
    with pytest.raises(ValueError, match=r"Kernel size should be a tuple/list of two integers"):
        transforms.GaussianBlur("kernel_size_string")

    with pytest.raises(TypeError, match=r"sigma should be either float or sequence of floats"):
        F.gaussian_blur(img, 3, "sigma_string")
    with pytest.raises(ValueError, match=r"sigma should be a single number or a list/tuple with length 2"):
        transforms.GaussianBlur(3, "sigma_string")


def test_lambda():
    trans = transforms.Lambda(lambda x: x.add(10))
    x = torch.randn(10)
    y = trans(x)
    assert_equal(y, torch.add(x, 10))

    trans = transforms.Lambda(lambda x: x.add_(10))
    x = torch.randn(10)
    y = trans(x)
    assert_equal(y, x)

    # Checking if Lambda can be printed as string
    trans.__repr__()


if __name__ == '__main__':
    unittest.main()<|MERGE_RESOLUTION|>--- conflicted
+++ resolved
@@ -403,126 +403,6 @@
         with self.assertRaisesRegex(ValueError, r"Required crop size .+ is larger then input image size .+"):
             t(img)
 
-<<<<<<< HEAD
-    def test_pad(self):
-        height = random.randint(10, 32) * 2
-        width = random.randint(10, 32) * 2
-        img = torch.ones(3, height, width)
-        padding = random.randint(1, 20)
-        fill = random.randint(1, 50)
-        result = transforms.Compose([
-            transforms.ToPILImage(),
-            transforms.Pad(padding, fill=fill),
-            transforms.ToTensor(),
-        ])(img)
-        self.assertEqual(result.size(1), height + 2 * padding)
-        self.assertEqual(result.size(2), width + 2 * padding)
-        # check that all elements in the padded region correspond
-        # to the pad value
-        fill_v = fill / 255
-        eps = 1e-5
-        h_padded = result[:, :padding, :]
-        w_padded = result[:, :, :padding]
-        torch.testing.assert_close(
-            h_padded, torch.full_like(h_padded, fill_value=fill_v), check_stride=False, rtol=0.0, atol=eps
-        )
-        torch.testing.assert_close(
-            w_padded, torch.full_like(w_padded, fill_value=fill_v), check_stride=False, rtol=0.0, atol=eps
-        )
-        self.assertRaises(ValueError, transforms.Pad(padding, fill=(1, 2)),
-                          transforms.ToPILImage()(img))
-
-    def test_pad_with_tuple_of_pad_values(self):
-        height = random.randint(10, 32) * 2
-        width = random.randint(10, 32) * 2
-        img = transforms.ToPILImage()(torch.ones(3, height, width))
-
-        padding = tuple([random.randint(1, 20) for _ in range(2)])
-        output = transforms.Pad(padding)(img)
-        self.assertEqual(output.size, (width + padding[0] * 2, height + padding[1] * 2))
-
-        padding = tuple([random.randint(1, 20) for _ in range(4)])
-        output = transforms.Pad(padding)(img)
-        self.assertEqual(output.size[0], width + padding[0] + padding[2])
-        self.assertEqual(output.size[1], height + padding[1] + padding[3])
-
-        # Checking if Padding can be printed as string
-        transforms.Pad(padding).__repr__()
-
-    def test_pad_with_non_constant_padding_modes(self):
-        """Unit tests for edge, reflect, symmetric padding"""
-        img = torch.zeros(3, 27, 27).byte()
-        img[:, :, 0] = 1  # Constant value added to leftmost edge
-        img = transforms.ToPILImage()(img)
-        img = F.pad(img, 1, (200, 200, 200))
-
-        # pad 3 to all sidess
-        edge_padded_img = F.pad(img, 3, padding_mode='edge')
-        # First 6 elements of leftmost edge in the middle of the image, values are in order:
-        # edge_pad, edge_pad, edge_pad, constant_pad, constant value added to leftmost edge, 0
-        edge_middle_slice = np.asarray(edge_padded_img).transpose(2, 0, 1)[0][17][:6]
-        assert_equal(edge_middle_slice, np.asarray([200, 200, 200, 200, 1, 0], dtype=np.uint8), check_stride=False)
-        self.assertEqual(transforms.ToTensor()(edge_padded_img).size(), (3, 35, 35))
-
-        # Pad 3 to left/right, 2 to top/bottom
-        reflect_padded_img = F.pad(img, (3, 2), padding_mode='reflect')
-        # First 6 elements of leftmost edge in the middle of the image, values are in order:
-        # reflect_pad, reflect_pad, reflect_pad, constant_pad, constant value added to leftmost edge, 0
-        reflect_middle_slice = np.asarray(reflect_padded_img).transpose(2, 0, 1)[0][17][:6]
-        assert_equal(reflect_middle_slice, np.asarray([0, 0, 1, 200, 1, 0], dtype=np.uint8), check_stride=False)
-        self.assertEqual(transforms.ToTensor()(reflect_padded_img).size(), (3, 33, 35))
-
-        # Pad 3 to left, 2 to top, 2 to right, 1 to bottom
-        symmetric_padded_img = F.pad(img, (3, 2, 2, 1), padding_mode='symmetric')
-        # First 6 elements of leftmost edge in the middle of the image, values are in order:
-        # sym_pad, sym_pad, sym_pad, constant_pad, constant value added to leftmost edge, 0
-        symmetric_middle_slice = np.asarray(symmetric_padded_img).transpose(2, 0, 1)[0][17][:6]
-        assert_equal(symmetric_middle_slice, np.asarray([0, 1, 200, 200, 1, 0], dtype=np.uint8), check_stride=False)
-        self.assertEqual(transforms.ToTensor()(symmetric_padded_img).size(), (3, 32, 34))
-
-        # Check negative padding explicitly for symmetric case, since it is not
-        # implemented for tensor case to compare to
-        # Crop 1 to left, pad 2 to top, pad 3 to right, crop 3 to bottom
-        symmetric_padded_img_neg = F.pad(img, (-1, 2, 3, -3), padding_mode='symmetric')
-        symmetric_neg_middle_left = np.asarray(symmetric_padded_img_neg).transpose(2, 0, 1)[0][17][:3]
-        symmetric_neg_middle_right = np.asarray(symmetric_padded_img_neg).transpose(2, 0, 1)[0][17][-4:]
-        assert_equal(symmetric_neg_middle_left, np.asarray([1, 0, 0], dtype=np.uint8), check_stride=False)
-        assert_equal(symmetric_neg_middle_right, np.asarray([200, 200, 0, 0], dtype=np.uint8), check_stride=False)
-        self.assertEqual(transforms.ToTensor()(symmetric_padded_img_neg).size(), (3, 28, 31))
-
-    def test_pad_raises_with_invalid_pad_sequence_len(self):
-        with self.assertRaises(ValueError):
-            transforms.Pad(())
-
-        with self.assertRaises(ValueError):
-            transforms.Pad((1, 2, 3))
-
-        with self.assertRaises(ValueError):
-            transforms.Pad((1, 2, 3, 4, 5))
-
-    def test_pad_with_mode_F_images(self):
-        pad = 2
-        transform = transforms.Pad(pad)
-
-        img = Image.new("F", (10, 10))
-        padded_img = transform(img)
-        self.assertSequenceEqual(padded_img.size, [edge_size + 2 * pad for edge_size in img.size])
-=======
-    def test_lambda(self):
-        trans = transforms.Lambda(lambda x: x.add(10))
-        x = torch.randn(10)
-        y = trans(x)
-        assert_equal(y, torch.add(x, 10))
-
-        trans = transforms.Lambda(lambda x: x.add_(10))
-        x = torch.randn(10)
-        y = trans(x)
-        assert_equal(y, x)
-
-        # Checking if Lambda can be printed as string
-        trans.__repr__()
->>>>>>> 2a52c2dc
-
     @unittest.skipIf(stats is None, 'scipy.stats not available')
     def test_random_apply(self):
         random_state = random.getstate()
@@ -1630,120 +1510,6 @@
         # Checking if RandomGrayscale can be printed as string
         trans3.__repr__()
 
-<<<<<<< HEAD
-    def _test_randomness(self, fn, trans, configs):
-        random_state = random.getstate()
-        random.seed(42)
-        img = transforms.ToPILImage()(torch.rand(3, 16, 18))
-
-        for p in [0.5, 0.7]:
-            for config in configs:
-                inv_img = fn(img, **config)
-
-                num_samples = 250
-                counts = 0
-                for _ in range(num_samples):
-                    tranformation = trans(p=p, **config)
-                    tranformation.__repr__()
-                    out = tranformation(img)
-                    if out == inv_img:
-                        counts += 1
-
-                p_value = stats.binom_test(counts, num_samples, p=p)
-                random.setstate(random_state)
-                self.assertGreater(p_value, 0.0001)
-
-    @unittest.skipIf(stats is None, 'scipy.stats not available')
-    def test_random_invert(self):
-        self._test_randomness(
-            F.invert,
-            transforms.RandomInvert,
-            [{}]
-        )
-
-    @unittest.skipIf(stats is None, 'scipy.stats not available')
-    def test_random_posterize(self):
-        self._test_randomness(
-            F.posterize,
-            transforms.RandomPosterize,
-            [{"bits": 4}]
-        )
-
-    @unittest.skipIf(stats is None, 'scipy.stats not available')
-    def test_random_solarize(self):
-        self._test_randomness(
-            F.solarize,
-            transforms.RandomSolarize,
-            [{"threshold": 192}]
-        )
-
-    @unittest.skipIf(stats is None, 'scipy.stats not available')
-    def test_random_adjust_sharpness(self):
-        self._test_randomness(
-            F.adjust_sharpness,
-            transforms.RandomAdjustSharpness,
-            [{"sharpness_factor": 2.0}]
-        )
-
-    @unittest.skipIf(stats is None, 'scipy.stats not available')
-    def test_random_autocontrast(self):
-        self._test_randomness(
-            F.autocontrast,
-            transforms.RandomAutocontrast,
-            [{}]
-        )
-
-    @unittest.skipIf(stats is None, 'scipy.stats not available')
-    def test_random_equalize(self):
-        self._test_randomness(
-            F.equalize,
-            transforms.RandomEqualize,
-            [{}]
-        )
-=======
-    def test_gaussian_blur_asserts(self):
-        np_img = np.ones((100, 100, 3), dtype=np.uint8) * 255
-        img = F.to_pil_image(np_img, "RGB")
-
-        with self.assertRaisesRegex(ValueError, r"If kernel_size is a sequence its length should be 2"):
-            F.gaussian_blur(img, [3])
-
-        with self.assertRaisesRegex(ValueError, r"If kernel_size is a sequence its length should be 2"):
-            F.gaussian_blur(img, [3, 3, 3])
-        with self.assertRaisesRegex(ValueError, r"Kernel size should be a tuple/list of two integers"):
-            transforms.GaussianBlur([3, 3, 3])
-
-        with self.assertRaisesRegex(ValueError, r"kernel_size should have odd and positive integers"):
-            F.gaussian_blur(img, [4, 4])
-        with self.assertRaisesRegex(ValueError, r"Kernel size value should be an odd and positive number"):
-            transforms.GaussianBlur([4, 4])
-
-        with self.assertRaisesRegex(ValueError, r"kernel_size should have odd and positive integers"):
-            F.gaussian_blur(img, [-3, -3])
-        with self.assertRaisesRegex(ValueError, r"Kernel size value should be an odd and positive number"):
-            transforms.GaussianBlur([-3, -3])
-
-        with self.assertRaisesRegex(ValueError, r"If sigma is a sequence, its length should be 2"):
-            F.gaussian_blur(img, 3, [1, 1, 1])
-        with self.assertRaisesRegex(ValueError, r"sigma should be a single number or a list/tuple with length 2"):
-            transforms.GaussianBlur(3, [1, 1, 1])
-
-        with self.assertRaisesRegex(ValueError, r"sigma should have positive values"):
-            F.gaussian_blur(img, 3, -1.0)
-        with self.assertRaisesRegex(ValueError, r"If sigma is a single number, it must be positive"):
-            transforms.GaussianBlur(3, -1.0)
-
-        with self.assertRaisesRegex(TypeError, r"kernel_size should be int or a sequence of integers"):
-            F.gaussian_blur(img, "kernel_size_string")
-        with self.assertRaisesRegex(ValueError, r"Kernel size should be a tuple/list of two integers"):
-            transforms.GaussianBlur("kernel_size_string")
-
-        with self.assertRaisesRegex(TypeError, r"sigma should be either float or sequence of floats"):
-            F.gaussian_blur(img, 3, "sigma_string")
-        with self.assertRaisesRegex(ValueError, r"sigma should be a single number or a list/tuple with length 2"):
-            transforms.GaussianBlur(3, "sigma_string")
->>>>>>> 2a52c2dc
-
     def test_autoaugment(self):
         for policy in transforms.AutoAugmentPolicy:
             for fill in [None, 85, (128, 128, 128)]:
