--- conflicted
+++ resolved
@@ -664,7 +664,56 @@
         cov = np.dot(xwhite, xwhite.T) / x.size(0)
         assert np.allclose(cov, np.identity(1), rtol=1e-3)
 
-<<<<<<< HEAD
+    def test_rotate(self):
+        x = np.zeros((100, 100, 3), dtype=np.uint8)
+        x[40, 40] = [255, 255, 255]
+
+        with self.assertRaises(TypeError):
+            F.rotate(x, 10)
+
+        img = F.to_pil_image(x)
+
+        result = F.rotate(img, 45)
+        assert result.size == (100, 100)
+        r, c, ch = np.where(result)
+        assert all(x in r for x in [49, 50])
+        assert all(x in c for x in [36])
+        assert all(x in ch for x in [0, 1, 2])
+
+        result = F.rotate(img, 45, expand=True)
+        assert result.size == (142, 142)
+        r, c, ch = np.where(result)
+        assert all(x in r for x in [70, 71])
+        assert all(x in c for x in [57])
+        assert all(x in ch for x in [0, 1, 2])
+
+        result = F.rotate(img, 45, center=(40, 40))
+        assert result.size == (100, 100)
+        r, c, ch = np.where(result)
+        assert all(x in r for x in [40])
+        assert all(x in c for x in [40])
+        assert all(x in ch for x in [0, 1, 2])
+
+        result_a = F.rotate(img, 90)
+        result_b = F.rotate(img, -270)
+
+        assert np.all(np.array(result_a) == np.array(result_b))
+
+    def test_random_rotation(self):
+
+        with self.assertRaises(ValueError):
+            transforms.RandomRotation(-0.7)
+            transforms.RandomRotation([-0.7])
+            transforms.RandomRotation([-0.7, 0, 0.7])
+
+        t = transforms.RandomRotation(10)
+        angle = t.get_params(t.degrees)
+        assert angle > -10 and angle < 10
+
+        t = transforms.RandomRotation((-10, 10))
+        angle = t.get_params(t.degrees)
+        assert angle > -10 and angle < 10
+
     def test_to_grayscale(self):
 
         x_shape = [2, 2, 3]
@@ -745,57 +794,6 @@
         assert gray_pil_3.mode == 'L', 'mode should be L'
         assert gray_np_3.shape == tuple(x_shape[0:2]), 'should be 1 channel'
         np.testing.assert_equal(gray_np, gray_np_3)
-=======
-    def test_rotate(self):
-        x = np.zeros((100, 100, 3), dtype=np.uint8)
-        x[40, 40] = [255, 255, 255]
-
-        with self.assertRaises(TypeError):
-            F.rotate(x, 10)
-
-        img = F.to_pil_image(x)
-
-        result = F.rotate(img, 45)
-        assert result.size == (100, 100)
-        r, c, ch = np.where(result)
-        assert all(x in r for x in [49, 50])
-        assert all(x in c for x in [36])
-        assert all(x in ch for x in [0, 1, 2])
-
-        result = F.rotate(img, 45, expand=True)
-        assert result.size == (142, 142)
-        r, c, ch = np.where(result)
-        assert all(x in r for x in [70, 71])
-        assert all(x in c for x in [57])
-        assert all(x in ch for x in [0, 1, 2])
-
-        result = F.rotate(img, 45, center=(40, 40))
-        assert result.size == (100, 100)
-        r, c, ch = np.where(result)
-        assert all(x in r for x in [40])
-        assert all(x in c for x in [40])
-        assert all(x in ch for x in [0, 1, 2])
-
-        result_a = F.rotate(img, 90)
-        result_b = F.rotate(img, -270)
-
-        assert np.all(np.array(result_a) == np.array(result_b))
-
-    def test_random_rotation(self):
-
-        with self.assertRaises(ValueError):
-            transforms.RandomRotation(-0.7)
-            transforms.RandomRotation([-0.7])
-            transforms.RandomRotation([-0.7, 0, 0.7])
-
-        t = transforms.RandomRotation(10)
-        angle = t.get_params(t.degrees)
-        assert angle > -10 and angle < 10
-
-        t = transforms.RandomRotation((-10, 10))
-        angle = t.get_params(t.degrees)
-        assert angle > -10 and angle < 10
->>>>>>> 64978528
 
 
 if __name__ == '__main__':
