--- conflicted
+++ resolved
@@ -421,17 +421,12 @@
         eps = 1e-5
         h_padded = result[:, :padding, :]
         w_padded = result[:, :, :padding]
-<<<<<<< HEAD
-        torch.testing.assert_close(h_padded, torch.full_like(h_padded, fill_value=fill_v), check_stride=False, rtol=0.0, atol=eps)
-        torch.testing.assert_close(w_padded, torch.full_like(w_padded, fill_value=fill_v), check_stride=False, rtol=0.0, atol=eps)
-=======
         torch.testing.assert_close(
             h_padded, torch.full_like(h_padded, fill_value=fill_v), check_stride=False, rtol=0.0, atol=eps
         )
         torch.testing.assert_close(
             w_padded, torch.full_like(w_padded, fill_value=fill_v), check_stride=False, rtol=0.0, atol=eps
         )
->>>>>>> 93614f0f
         self.assertRaises(ValueError, transforms.Pad(padding, fill=(1, 2)),
                           transforms.ToPILImage()(img))
 
@@ -830,13 +825,8 @@
         # separate test for mode '1' PIL images
         input_data = torch.ByteTensor(1, height, width).bernoulli_()
         img = transforms.ToPILImage()(input_data.mul(255)).convert('1')
-<<<<<<< HEAD
-        output = trans(img)
-        torch.testing.assert_close(input_data, output, check_stride=False, check_dtype=False)
-=======
         output = trans(img).view(torch.uint8).bool().to(torch.uint8)
         torch.testing.assert_close(input_data, output, check_stride=False)
->>>>>>> 93614f0f
 
     @unittest.skipIf(accimage is None, 'accimage not available')
     def test_accimage_pil_to_tensor(self):
