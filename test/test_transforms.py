--- conflicted
+++ resolved
@@ -1,25 +1,15 @@
 import math
 import os
 import random
-<<<<<<< HEAD
 from collections import defaultdict
-=======
-import re
 import warnings
->>>>>>> f9d1883e
 from functools import partial
 
 import numpy as np
 import pytest
 import torch
-<<<<<<< HEAD
-import torchvision.prototype.transforms as transforms
-import torchvision.prototype.transforms.functional as F
-import torchvision.transforms._pil_constants as _pil_constants
-=======
 import torchvision.transforms as transforms
 import torchvision.transforms.functional as F
->>>>>>> f9d1883e
 import torchvision.transforms.functional_tensor as F_t
 from PIL import Image
 from torch._utils_internal import get_file_path_2
@@ -250,11 +240,8 @@
         trans = transforms.ToTensor()
         np_rng = np.random.RandomState(0)
 
-        # TODO: Doesn't raise anymore, but still fails on the other ones below
-        # with pytest.raises(TypeError):
-        #     trans(np_rng.rand(1, height, width).tolist())
-        out = trans(np_rng.rand(1, height, width).tolist())
-        assert isinstance(out, list)
+        with pytest.raises(TypeError):
+            trans(np_rng.rand(1, height, width).tolist())
 
         with pytest.raises(ValueError):
             trans(np_rng.rand(height))
@@ -311,16 +298,11 @@
         trans = transforms.PILToTensor()
         np_rng = np.random.RandomState(0)
 
-        # TODO: these don't fail anymore, they're pass-through. Is that a good thing?
-        # with pytest.raises(TypeError):
-        #     trans(np_rng.rand(1, height, width).tolist())
-        out = trans(np_rng.rand(1, height, width).tolist())
-        assert isinstance(out, list)
-
-        # with pytest.raises(TypeError):
-        #     trans(np_rng.rand(1, height, width))
-        out = trans(np_rng.rand(1, height, width))
-        assert isinstance(out, np.ndarray)
+        with pytest.raises(TypeError):
+            trans(np_rng.rand(1, height, width).tolist())
+
+        with pytest.raises(TypeError):
+            trans(np_rng.rand(1, height, width))
 
 
 def test_randomresized_params():
@@ -337,14 +319,9 @@
         scale_range = (scale_min, scale_min + round(random.random(), 2))
         aspect_min = max(round(random.random(), 2), epsilon)
         aspect_ratio_range = (aspect_min, aspect_min + round(random.random(), 2))
-<<<<<<< HEAD
-        randresizecrop = transforms.RandomResizedCrop(size, scale_range, aspect_ratio_range)
+        randresizecrop = transforms.RandomResizedCrop(size, scale_range, aspect_ratio_range, antialias=True)
         # TODO: get_params() broken on instances
         i, j, h, w = randresizecrop.__class__.get_params(img, scale_range, aspect_ratio_range)
-=======
-        randresizecrop = transforms.RandomResizedCrop(size, scale_range, aspect_ratio_range, antialias=True)
-        i, j, h, w = randresizecrop.get_params(img, scale_range, aspect_ratio_range)
->>>>>>> f9d1883e
         aspect_ratio_obtained = w / h
         assert (
             min(aspect_ratio_range) - epsilon <= aspect_ratio_obtained
@@ -1254,7 +1231,7 @@
     x = np.zeros((100, 100, 3), dtype=np.uint8)
     x[40, 40] = [255, 255, 255]
 
-    with pytest.raises(TypeError, match=r"Input can either be"):
+    with pytest.raises(TypeError, match=r"img should be PIL"):
         F.rotate(x, 10)
 
     img = F.to_pil_image(x)
@@ -1329,10 +1306,7 @@
 
     with pytest.raises(ValueError, match=r"If sigma is a sequence, its length should be 2"):
         F.gaussian_blur(img, 3, [1, 1, 1])
-    # TODO: Not critical, but is it really better to distinguish between
-    # TypeError and ValueError?  Would it be easier to treat any user-provided
-    # input failure as ValueError?
-    with pytest.raises(TypeError, match=r"sigma should be a single "):
+    with pytest.raises(ValueError, match=r"sigma should be a single "):
         transforms.GaussianBlur(3, [1, 1, 1])
 
     with pytest.raises(ValueError, match=r"sigma should have positive values"):
@@ -1340,14 +1314,17 @@
     with pytest.raises(ValueError, match=r"If sigma is a single number, it must be positive"):
         transforms.GaussianBlur(3, -1.0)
 
-    with pytest.raises(ValueError, match=r"If kernel_size is a sequence"):
+    # TODO: Not critical, but is it really better to distinguish between
+    # TypeError and ValueError?  Would it be easier to treat any user-provided
+    # input failure as ValueError?
+    with pytest.raises(TypeError, match=r"kernel_size should be int"):
         F.gaussian_blur(img, "kernel_size_string")
     with pytest.raises(ValueError, match=r"Kernel size should be a tuple/list of two integers"):
         transforms.GaussianBlur("kernel_size_string")
 
     with pytest.raises(TypeError, match=r"sigma should be "):
         F.gaussian_blur(img, 3, "sigma_string")
-    with pytest.raises(TypeError, match=r"sigma should be "):
+    with pytest.raises(ValueError, match=r"sigma should be "):
         transforms.GaussianBlur(3, "sigma_string")
 
 
@@ -2275,15 +2252,12 @@
     with pytest.raises(ValueError, match=r"If sigma is a sequence"):
         transforms.ElasticTransform(alpha=2.0, sigma=[1.0, 0.0, 1.0])
 
-<<<<<<< HEAD
     # TODO: we don't support ints anymore. Strictly speaking, this is BC-breaking
     # with pytest.warns(UserWarning, match=r"Argument interpolation should be of type InterpolationMode"):
     #     t = transforms.ElasticTransform(alpha=2.0, sigma=2.0, interpolation=2)
     #     assert t.interpolation == transforms.InterpolationMode.BILINEAR
-=======
     t = transforms.transforms.ElasticTransform(alpha=2.0, sigma=2.0, interpolation=Image.BILINEAR)
     assert t.interpolation == transforms.InterpolationMode.BILINEAR
->>>>>>> f9d1883e
 
     with pytest.raises(TypeError, match=r"Got inappropriate fill arg"):
         # Had to change {} to a str because {} is actually valid now
