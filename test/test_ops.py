--- conflicted
+++ resolved
@@ -1,7 +1,3 @@
-<<<<<<< HEAD
-=======
-from common_utils import needs_cuda, cpu_and_gpu, assert_equal
->>>>>>> 90a2402b
 import math
 from abc import ABC, abstractmethod
 from functools import lru_cache
@@ -16,8 +12,7 @@
 from torch.nn.modules.utils import _pair
 from torchvision import ops
 
-from _assert_utils import assert_equal
-from common_utils import cpu_and_gpu, needs_cuda
+from common_utils import assert_equal, cpu_and_gpu, needs_cuda
 
 
 class RoIOpTester(ABC):
