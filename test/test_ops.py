--- conflicted
+++ resolved
@@ -7,21 +7,12 @@
 import numpy as np
 import pytest
 import torch
-<<<<<<< HEAD
 from functools import lru_cache
 from torch import nn, Tensor
 from torch.autograd import gradcheck
 from torch.nn.modules.utils import _pair
 from torchvision import models, ops
 from typing import Tuple
-=======
-from common_utils import needs_cuda, cpu_and_gpu, assert_equal
-from PIL import Image
-from torch import Tensor
-from torch.autograd import gradcheck
-from torch.nn.modules.utils import _pair
-from torchvision import ops
->>>>>>> 0c0a6a44
 
 
 class RoIOpTester(ABC):
@@ -1185,7 +1176,6 @@
         assert p_value > 0.0001
 
 
-<<<<<<< HEAD
 class TestUtils:
     @pytest.mark.parametrize('norm_layer', [None, nn.BatchNorm2d, nn.LayerNorm])
     def test_split_normalization_params(self, norm_layer):
@@ -1197,7 +1187,4 @@
 
 
 if __name__ == '__main__':
-=======
-if __name__ == "__main__":
->>>>>>> 0c0a6a44
     pytest.main([__file__])