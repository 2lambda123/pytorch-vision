import contextlib
import sys
import os
import unittest
from unittest import mock
import numpy as np
import PIL
from PIL import Image
from torch._utils_internal import get_file_path_2
import torchvision
from torchvision.datasets import utils
from common_utils import get_tmp_dir
from fakedata_generation import mnist_root, imagenet_root, \
    cityscapes_root, svhn_root, places365_root, widerface_root, stl10_root
import xml.etree.ElementTree as ET
from urllib.request import Request, urlopen
import itertools
import datasets_utils
import pathlib
import pickle
from torchvision import datasets
import torch
import shutil
import json
import random
import string
import io


try:
    import scipy
    HAS_SCIPY = True
except ImportError:
    HAS_SCIPY = False

try:
    import av
    HAS_PYAV = True
except ImportError:
    HAS_PYAV = False


class DatasetTestcase(unittest.TestCase):
    def generic_classification_dataset_test(self, dataset, num_images=1):
        self.assertEqual(len(dataset), num_images)
        img, target = dataset[0]
        self.assertTrue(isinstance(img, PIL.Image.Image))
        self.assertTrue(isinstance(target, int))

    def generic_segmentation_dataset_test(self, dataset, num_images=1):
        self.assertEqual(len(dataset), num_images)
        img, target = dataset[0]
        self.assertTrue(isinstance(img, PIL.Image.Image))
        self.assertTrue(isinstance(target, PIL.Image.Image))


class Tester(DatasetTestcase):
    def test_imagefolder(self):
        # TODO: create the fake data on-the-fly
        FAKEDATA_DIR = get_file_path_2(
            os.path.dirname(os.path.abspath(__file__)), 'assets', 'fakedata')

        with get_tmp_dir(src=os.path.join(FAKEDATA_DIR, 'imagefolder')) as root:
            classes = sorted(['a', 'b'])
            class_a_image_files = [
                os.path.join(root, 'a', file) for file in ('a1.png', 'a2.png', 'a3.png')
            ]
            class_b_image_files = [
                os.path.join(root, 'b', file) for file in ('b1.png', 'b2.png', 'b3.png', 'b4.png')
            ]
            dataset = torchvision.datasets.ImageFolder(root, loader=lambda x: x)

            # test if all classes are present
            self.assertEqual(classes, sorted(dataset.classes))

            # test if combination of classes and class_to_index functions correctly
            for cls in classes:
                self.assertEqual(cls, dataset.classes[dataset.class_to_idx[cls]])

            # test if all images were detected correctly
            class_a_idx = dataset.class_to_idx['a']
            class_b_idx = dataset.class_to_idx['b']
            imgs_a = [(img_file, class_a_idx) for img_file in class_a_image_files]
            imgs_b = [(img_file, class_b_idx) for img_file in class_b_image_files]
            imgs = sorted(imgs_a + imgs_b)
            self.assertEqual(imgs, dataset.imgs)

            # test if the datasets outputs all images correctly
            outputs = sorted([dataset[i] for i in range(len(dataset))])
            self.assertEqual(imgs, outputs)

            # redo all tests with specified valid image files
            dataset = torchvision.datasets.ImageFolder(
                root, loader=lambda x: x, is_valid_file=lambda x: '3' in x)
            self.assertEqual(classes, sorted(dataset.classes))

            class_a_idx = dataset.class_to_idx['a']
            class_b_idx = dataset.class_to_idx['b']
            imgs_a = [(img_file, class_a_idx) for img_file in class_a_image_files
                      if '3' in img_file]
            imgs_b = [(img_file, class_b_idx) for img_file in class_b_image_files
                      if '3' in img_file]
            imgs = sorted(imgs_a + imgs_b)
            self.assertEqual(imgs, dataset.imgs)

            outputs = sorted([dataset[i] for i in range(len(dataset))])
            self.assertEqual(imgs, outputs)

    def test_imagefolder_empty(self):
        with get_tmp_dir() as root:
            with self.assertRaises(RuntimeError):
                torchvision.datasets.ImageFolder(root, loader=lambda x: x)

            with self.assertRaises(RuntimeError):
                torchvision.datasets.ImageFolder(
                    root, loader=lambda x: x, is_valid_file=lambda x: False
                )

    @mock.patch('torchvision.datasets.mnist.download_and_extract_archive')
    def test_mnist(self, mock_download_extract):
        num_examples = 30
        with mnist_root(num_examples, "MNIST") as root:
            dataset = torchvision.datasets.MNIST(root, download=True)
            self.generic_classification_dataset_test(dataset, num_images=num_examples)
            img, target = dataset[0]
            self.assertEqual(dataset.class_to_idx[dataset.classes[0]], target)

    @mock.patch('torchvision.datasets.mnist.download_and_extract_archive')
    def test_kmnist(self, mock_download_extract):
        num_examples = 30
        with mnist_root(num_examples, "KMNIST") as root:
            dataset = torchvision.datasets.KMNIST(root, download=True)
            self.generic_classification_dataset_test(dataset, num_images=num_examples)
            img, target = dataset[0]
            self.assertEqual(dataset.class_to_idx[dataset.classes[0]], target)

    @mock.patch('torchvision.datasets.mnist.download_and_extract_archive')
    def test_fashionmnist(self, mock_download_extract):
        num_examples = 30
        with mnist_root(num_examples, "FashionMNIST") as root:
            dataset = torchvision.datasets.FashionMNIST(root, download=True)
            self.generic_classification_dataset_test(dataset, num_images=num_examples)
            img, target = dataset[0]
            self.assertEqual(dataset.class_to_idx[dataset.classes[0]], target)

    @mock.patch('torchvision.datasets.imagenet._verify_archive')
    @unittest.skipIf(not HAS_SCIPY, "scipy unavailable")
    def test_imagenet(self, mock_verify):
        with imagenet_root() as root:
            dataset = torchvision.datasets.ImageNet(root, split='train')
            self.generic_classification_dataset_test(dataset)

            dataset = torchvision.datasets.ImageNet(root, split='val')
            self.generic_classification_dataset_test(dataset)

    @mock.patch('torchvision.datasets.WIDERFace._check_integrity')
    @unittest.skipIf('win' in sys.platform, 'temporarily disabled on Windows')
    def test_widerface(self, mock_check_integrity):
        mock_check_integrity.return_value = True
        with widerface_root() as root:
            dataset = torchvision.datasets.WIDERFace(root, split='train')
            self.assertEqual(len(dataset), 1)
            img, target = dataset[0]
            self.assertTrue(isinstance(img, PIL.Image.Image))

            dataset = torchvision.datasets.WIDERFace(root, split='val')
            self.assertEqual(len(dataset), 1)
            img, target = dataset[0]
            self.assertTrue(isinstance(img, PIL.Image.Image))

            dataset = torchvision.datasets.WIDERFace(root, split='test')
            self.assertEqual(len(dataset), 1)
            img, target = dataset[0]
            self.assertTrue(isinstance(img, PIL.Image.Image))

    @unittest.skipIf('win' in sys.platform, 'temporarily disabled on Windows')
    def test_cityscapes(self):
        with cityscapes_root() as root:

            for mode in ['coarse', 'fine']:

                if mode == 'coarse':
                    splits = ['train', 'train_extra', 'val']
                else:
                    splits = ['train', 'val', 'test']

                for split in splits:
                    for target_type in ['semantic', 'instance']:
                        dataset = torchvision.datasets.Cityscapes(
                            root, split=split, target_type=target_type, mode=mode)
                        self.generic_segmentation_dataset_test(dataset, num_images=2)

                    color_dataset = torchvision.datasets.Cityscapes(
                        root, split=split, target_type='color', mode=mode)
                    color_img, color_target = color_dataset[0]
                    self.assertTrue(isinstance(color_img, PIL.Image.Image))
                    self.assertTrue(np.array(color_target).shape[2] == 4)

                    polygon_dataset = torchvision.datasets.Cityscapes(
                        root, split=split, target_type='polygon', mode=mode)
                    polygon_img, polygon_target = polygon_dataset[0]
                    self.assertTrue(isinstance(polygon_img, PIL.Image.Image))
                    self.assertTrue(isinstance(polygon_target, dict))
                    self.assertTrue(isinstance(polygon_target['imgHeight'], int))
                    self.assertTrue(isinstance(polygon_target['objects'], list))

                    # Test multiple target types
                    targets_combo = ['semantic', 'polygon', 'color']
                    multiple_types_dataset = torchvision.datasets.Cityscapes(
                        root, split=split, target_type=targets_combo, mode=mode)
                    output = multiple_types_dataset[0]
                    self.assertTrue(isinstance(output, tuple))
                    self.assertTrue(len(output) == 2)
                    self.assertTrue(isinstance(output[0], PIL.Image.Image))
                    self.assertTrue(isinstance(output[1], tuple))
                    self.assertTrue(len(output[1]) == 3)
                    self.assertTrue(isinstance(output[1][0], PIL.Image.Image))  # semantic
                    self.assertTrue(isinstance(output[1][1], dict))  # polygon
                    self.assertTrue(isinstance(output[1][2], PIL.Image.Image))  # color

    @mock.patch('torchvision.datasets.SVHN._check_integrity')
    @unittest.skipIf(not HAS_SCIPY, "scipy unavailable")
    def test_svhn(self, mock_check):
        mock_check.return_value = True
        with svhn_root() as root:
            dataset = torchvision.datasets.SVHN(root, split="train")
            self.generic_classification_dataset_test(dataset, num_images=2)

            dataset = torchvision.datasets.SVHN(root, split="test")
            self.generic_classification_dataset_test(dataset, num_images=2)

            dataset = torchvision.datasets.SVHN(root, split="extra")
            self.generic_classification_dataset_test(dataset, num_images=2)

    def test_places365(self):
        for split, small in itertools.product(("train-standard", "train-challenge", "val"), (False, True)):
            with places365_root(split=split, small=small) as places365:
                root, data = places365

                dataset = torchvision.datasets.Places365(root, split=split, small=small, download=True)
                self.generic_classification_dataset_test(dataset, num_images=len(data["imgs"]))

    def test_places365_transforms(self):
        expected_image = "image"
        expected_target = "target"

        def transform(image):
            return expected_image

        def target_transform(target):
            return expected_target

        with places365_root() as places365:
            root, data = places365

            dataset = torchvision.datasets.Places365(
                root, transform=transform, target_transform=target_transform, download=True
            )
            actual_image, actual_target = dataset[0]

            self.assertEqual(actual_image, expected_image)
            self.assertEqual(actual_target, expected_target)

    def test_places365_devkit_download(self):
        for split in ("train-standard", "train-challenge", "val"):
            with self.subTest(split=split):
                with places365_root(split=split) as places365:
                    root, data = places365

                    dataset = torchvision.datasets.Places365(root, split=split, download=True)

                    with self.subTest("classes"):
                        self.assertSequenceEqual(dataset.classes, data["classes"])

                    with self.subTest("class_to_idx"):
                        self.assertDictEqual(dataset.class_to_idx, data["class_to_idx"])

                    with self.subTest("imgs"):
                        self.assertSequenceEqual(dataset.imgs, data["imgs"])

    def test_places365_devkit_no_download(self):
        for split in ("train-standard", "train-challenge", "val"):
            with self.subTest(split=split):
                with places365_root(split=split) as places365:
                    root, data = places365

                    with self.assertRaises(RuntimeError):
                        torchvision.datasets.Places365(root, split=split, download=False)

    def test_places365_images_download(self):
        for split, small in itertools.product(("train-standard", "train-challenge", "val"), (False, True)):
            with self.subTest(split=split, small=small):
                with places365_root(split=split, small=small) as places365:
                    root, data = places365

                    dataset = torchvision.datasets.Places365(root, split=split, small=small, download=True)

                    assert all(os.path.exists(item[0]) for item in dataset.imgs)

    def test_places365_images_download_preexisting(self):
        split = "train-standard"
        small = False
        images_dir = "data_large_standard"

        with places365_root(split=split, small=small) as places365:
            root, data = places365
            os.mkdir(os.path.join(root, images_dir))

            with self.assertRaises(RuntimeError):
                torchvision.datasets.Places365(root, split=split, small=small, download=True)

    def test_places365_repr_smoke(self):
        with places365_root() as places365:
            root, data = places365

            dataset = torchvision.datasets.Places365(root, download=True)
            self.assertIsInstance(repr(dataset), str)


class STL10Tester(DatasetTestcase):
    @contextlib.contextmanager
    def mocked_root(self):
        with stl10_root() as (root, data):
            yield root, data

    @contextlib.contextmanager
    def mocked_dataset(self, pre_extract=False, download=True, **kwargs):
        with self.mocked_root() as (root, data):
            if pre_extract:
                utils.extract_archive(os.path.join(root, data["archive"]))
            dataset = torchvision.datasets.STL10(root, download=download, **kwargs)
            yield dataset, data

    def test_not_found(self):
        with self.assertRaises(RuntimeError):
            with self.mocked_dataset(download=False):
                pass

    def test_splits(self):
        for split in ('train', 'train+unlabeled', 'unlabeled', 'test'):
            with self.mocked_dataset(split=split) as (dataset, data):
                num_images = sum([data["num_images_in_split"][part] for part in split.split("+")])
                self.generic_classification_dataset_test(dataset, num_images=num_images)

    def test_folds(self):
        for fold in range(10):
            with self.mocked_dataset(split="train", folds=fold) as (dataset, data):
                num_images = data["num_images_in_folds"][fold]
                self.assertEqual(len(dataset), num_images)

    def test_invalid_folds1(self):
        with self.assertRaises(ValueError):
            with self.mocked_dataset(folds=10):
                pass

    def test_invalid_folds2(self):
        with self.assertRaises(ValueError):
            with self.mocked_dataset(folds="0"):
                pass

    def test_transforms(self):
        expected_image = "image"
        expected_target = "target"

        def transform(image):
            return expected_image

        def target_transform(target):
            return expected_target

        with self.mocked_dataset(transform=transform, target_transform=target_transform) as (dataset, _):
            actual_image, actual_target = dataset[0]

            self.assertEqual(actual_image, expected_image)
            self.assertEqual(actual_target, expected_target)

    def test_unlabeled(self):
        with self.mocked_dataset(split="unlabeled") as (dataset, _):
            labels = [dataset[idx][1] for idx in range(len(dataset))]
            self.assertTrue(all([label == -1 for label in labels]))

    @unittest.mock.patch("torchvision.datasets.stl10.download_and_extract_archive")
    def test_download_preexisting(self, mock):
        with self.mocked_dataset(pre_extract=True) as (dataset, data):
            mock.assert_not_called()

    def test_repr_smoke(self):
        with self.mocked_dataset() as (dataset, _):
            self.assertIsInstance(repr(dataset), str)


class Caltech101TestCase(datasets_utils.ImageDatasetTestCase):
    DATASET_CLASS = datasets.Caltech101
    FEATURE_TYPES = (PIL.Image.Image, (int, np.ndarray, tuple))

    CONFIGS = datasets_utils.combinations_grid(target_type=("category", "annotation", ["category", "annotation"]))
    REQUIRED_PACKAGES = ("scipy",)

    def inject_fake_data(self, tmpdir, config):
        root = pathlib.Path(tmpdir) / "caltech101"
        images = root / "101_ObjectCategories"
        annotations = root / "Annotations"

        categories = (("Faces", "Faces_2"), ("helicopter", "helicopter"), ("ying_yang", "ying_yang"))
        num_images_per_category = 2

        for image_category, annotation_category in categories:
            datasets_utils.create_image_folder(
                root=images,
                name=image_category,
                file_name_fn=lambda idx: f"image_{idx + 1:04d}.jpg",
                num_examples=num_images_per_category,
            )
            self._create_annotation_folder(
                root=annotations,
                name=annotation_category,
                file_name_fn=lambda idx: f"annotation_{idx + 1:04d}.mat",
                num_examples=num_images_per_category,
            )

        # This is included in the original archive, but is removed by the dataset. Thus, an empty directory suffices.
        os.makedirs(images / "BACKGROUND_Google")

        return num_images_per_category * len(categories)

    def _create_annotation_folder(self, root, name, file_name_fn, num_examples):
        root = pathlib.Path(root) / name
        os.makedirs(root)

        for idx in range(num_examples):
            self._create_annotation_file(root, file_name_fn(idx))

    def _create_annotation_file(self, root, name):
        mdict = dict(obj_contour=torch.rand((2, torch.randint(3, 6, size=())), dtype=torch.float64).numpy())
        datasets_utils.lazy_importer.scipy.io.savemat(str(pathlib.Path(root) / name), mdict)

    def test_combined_targets(self):
        target_types = ["category", "annotation"]

        individual_targets = []
        for target_type in target_types:
            with self.create_dataset(target_type=target_type) as (dataset, _):
                _, target = dataset[0]
                individual_targets.append(target)

        with self.create_dataset(target_type=target_types) as (dataset, _):
            _, combined_targets = dataset[0]

        actual = len(individual_targets)
        expected = len(combined_targets)
        self.assertEqual(
            actual,
            expected,
            f"The number of the returned combined targets does not match the the number targets if requested "
            f"individually: {actual} != {expected}",
        )

        for target_type, combined_target, individual_target in zip(target_types, combined_targets, individual_targets):
            with self.subTest(target_type=target_type):
                actual = type(combined_target)
                expected = type(individual_target)
                self.assertIs(
                    actual,
                    expected,
                    f"Type of the combined target does not match the type of the corresponding individual target: "
                    f"{actual} is not {expected}",
                )


class Caltech256TestCase(datasets_utils.ImageDatasetTestCase):
    DATASET_CLASS = datasets.Caltech256

    def inject_fake_data(self, tmpdir, config):
        tmpdir = pathlib.Path(tmpdir) / "caltech256" / "256_ObjectCategories"

        categories = ((1, "ak47"), (127, "laptop-101"), (257, "clutter"))
        num_images_per_category = 2

        for idx, category in categories:
            datasets_utils.create_image_folder(
                tmpdir,
                name=f"{idx:03d}.{category}",
                file_name_fn=lambda image_idx: f"{idx:03d}_{image_idx + 1:04d}.jpg",
                num_examples=num_images_per_category,
            )

        return num_images_per_category * len(categories)


class CIFAR10TestCase(datasets_utils.ImageDatasetTestCase):
    DATASET_CLASS = datasets.CIFAR10
    CONFIGS = datasets_utils.combinations_grid(train=(True, False))

    _VERSION_CONFIG = dict(
        base_folder="cifar-10-batches-py",
        train_files=tuple(f"data_batch_{idx}" for idx in range(1, 6)),
        test_files=("test_batch",),
        labels_key="labels",
        meta_file="batches.meta",
        num_categories=10,
        categories_key="label_names",
    )

    def inject_fake_data(self, tmpdir, config):
        tmpdir = pathlib.Path(tmpdir) / self._VERSION_CONFIG["base_folder"]
        os.makedirs(tmpdir)

        num_images_per_file = 1
        for name in itertools.chain(self._VERSION_CONFIG["train_files"], self._VERSION_CONFIG["test_files"]):
            self._create_batch_file(tmpdir, name, num_images_per_file)

        categories = self._create_meta_file(tmpdir)

        return dict(
            num_examples=num_images_per_file
            * len(self._VERSION_CONFIG["train_files"] if config["train"] else self._VERSION_CONFIG["test_files"]),
            categories=categories,
        )

    def _create_batch_file(self, root, name, num_images):
        data = datasets_utils.create_image_or_video_tensor((num_images, 32 * 32 * 3))
        labels = np.random.randint(0, self._VERSION_CONFIG["num_categories"], size=num_images).tolist()
        self._create_binary_file(root, name, {"data": data, self._VERSION_CONFIG["labels_key"]: labels})

    def _create_meta_file(self, root):
        categories = [
            f"{idx:0{len(str(self._VERSION_CONFIG['num_categories'] - 1))}d}"
            for idx in range(self._VERSION_CONFIG["num_categories"])
        ]
        self._create_binary_file(
            root, self._VERSION_CONFIG["meta_file"], {self._VERSION_CONFIG["categories_key"]: categories}
        )
        return categories

    def _create_binary_file(self, root, name, content):
        with open(pathlib.Path(root) / name, "wb") as fh:
            pickle.dump(content, fh)

    def test_class_to_idx(self):
        with self.create_dataset() as (dataset, info):
            expected = {category: label for label, category in enumerate(info["categories"])}
            actual = dataset.class_to_idx
            self.assertEqual(actual, expected)


class CIFAR100(CIFAR10TestCase):
    DATASET_CLASS = datasets.CIFAR100

    _VERSION_CONFIG = dict(
        base_folder="cifar-100-python",
        train_files=("train",),
        test_files=("test",),
        labels_key="fine_labels",
        meta_file="meta",
        num_categories=100,
        categories_key="fine_label_names",
    )


class CelebATestCase(datasets_utils.ImageDatasetTestCase):
    DATASET_CLASS = datasets.CelebA
    FEATURE_TYPES = (PIL.Image.Image, (torch.Tensor, int, tuple, type(None)))

    CONFIGS = datasets_utils.combinations_grid(
        split=("train", "valid", "test", "all"),
        target_type=("attr", "identity", "bbox", "landmarks", ["attr", "identity"]),
    )
    REQUIRED_PACKAGES = ("pandas",)

    _SPLIT_TO_IDX = dict(train=0, valid=1, test=2)

    def inject_fake_data(self, tmpdir, config):
        base_folder = pathlib.Path(tmpdir) / "celeba"
        os.makedirs(base_folder)

        num_images, num_images_per_split = self._create_split_txt(base_folder)

        datasets_utils.create_image_folder(
            base_folder, "img_align_celeba", lambda idx: f"{idx + 1:06d}.jpg", num_images
        )
        attr_names = self._create_attr_txt(base_folder, num_images)
        self._create_identity_txt(base_folder, num_images)
        self._create_bbox_txt(base_folder, num_images)
        self._create_landmarks_txt(base_folder, num_images)

        return dict(num_examples=num_images_per_split[config["split"]], attr_names=attr_names)

    def _create_split_txt(self, root):
        num_images_per_split = dict(train=3, valid=2, test=1)

        data = [
            [self._SPLIT_TO_IDX[split]] for split, num_images in num_images_per_split.items() for _ in range(num_images)
        ]
        self._create_txt(root, "list_eval_partition.txt", data)

        num_images_per_split["all"] = num_images = sum(num_images_per_split.values())
        return num_images, num_images_per_split

    def _create_attr_txt(self, root, num_images):
        header = ("5_o_Clock_Shadow", "Young")
        data = torch.rand((num_images, len(header))).ge(0.5).int().mul(2).sub(1).tolist()
        self._create_txt(root, "list_attr_celeba.txt", data, header=header, add_num_examples=True)
        return header

    def _create_identity_txt(self, root, num_images):
        data = torch.randint(1, 4, size=(num_images, 1)).tolist()
        self._create_txt(root, "identity_CelebA.txt", data)

    def _create_bbox_txt(self, root, num_images):
        header = ("x_1", "y_1", "width", "height")
        data = torch.randint(10, size=(num_images, len(header))).tolist()
        self._create_txt(
            root, "list_bbox_celeba.txt", data, header=header, add_num_examples=True, add_image_id_to_header=True
        )

    def _create_landmarks_txt(self, root, num_images):
        header = ("lefteye_x", "rightmouth_y")
        data = torch.randint(10, size=(num_images, len(header))).tolist()
        self._create_txt(root, "list_landmarks_align_celeba.txt", data, header=header, add_num_examples=True)

    def _create_txt(self, root, name, data, header=None, add_num_examples=False, add_image_id_to_header=False):
        with open(pathlib.Path(root) / name, "w") as fh:
            if add_num_examples:
                fh.write(f"{len(data)}\n")

            if header:
                if add_image_id_to_header:
                    header = ("image_id", *header)
                fh.write(f"{' '.join(header)}\n")

            for idx, line in enumerate(data, 1):
                fh.write(f"{' '.join((f'{idx:06d}.jpg', *[str(value) for value in line]))}\n")

    def test_combined_targets(self):
        target_types = ["attr", "identity", "bbox", "landmarks"]

        individual_targets = []
        for target_type in target_types:
            with self.create_dataset(target_type=target_type) as (dataset, _):
                _, target = dataset[0]
                individual_targets.append(target)

        with self.create_dataset(target_type=target_types) as (dataset, _):
            _, combined_targets = dataset[0]

        actual = len(individual_targets)
        expected = len(combined_targets)
        self.assertEqual(
            actual,
            expected,
            f"The number of the returned combined targets does not match the the number targets if requested "
            f"individually: {actual} != {expected}",
        )

        for target_type, combined_target, individual_target in zip(target_types, combined_targets, individual_targets):
            with self.subTest(target_type=target_type):
                actual = type(combined_target)
                expected = type(individual_target)
                self.assertIs(
                    actual,
                    expected,
                    f"Type of the combined target does not match the type of the corresponding individual target: "
                    f"{actual} is not {expected}",
                )

    def test_no_target(self):
        with self.create_dataset(target_type=[]) as (dataset, _):
            _, target = dataset[0]

        self.assertIsNone(target)

    def test_attr_names(self):
        with self.create_dataset() as (dataset, info):
            self.assertEqual(tuple(dataset.attr_names), info["attr_names"])


class VOCSegmentationTestCase(datasets_utils.ImageDatasetTestCase):
    DATASET_CLASS = datasets.VOCSegmentation
    FEATURE_TYPES = (PIL.Image.Image, PIL.Image.Image)

    CONFIGS = (
        *datasets_utils.combinations_grid(
            year=[f"20{year:02d}" for year in range(7, 13)], image_set=("train", "val", "trainval")
        ),
        dict(year="2007", image_set="test"),
        dict(year="2007-test", image_set="test"),
    )

    def inject_fake_data(self, tmpdir, config):
        year, is_test_set = (
            ("2007", True)
            if config["year"] == "2007-test" or config["image_set"] == "test"
            else (config["year"], False)
        )
        image_set = config["image_set"]

        base_dir = pathlib.Path(tmpdir)
        if year == "2011":
            base_dir /= "TrainVal"
        base_dir = base_dir / "VOCdevkit" / f"VOC{year}"
        os.makedirs(base_dir)

        num_images, num_images_per_image_set = self._create_image_set_files(base_dir, "ImageSets", is_test_set)
        datasets_utils.create_image_folder(base_dir, "JPEGImages", lambda idx: f"{idx:06d}.jpg", num_images)

        datasets_utils.create_image_folder(base_dir, "SegmentationClass", lambda idx: f"{idx:06d}.png", num_images)
        annotation = self._create_annotation_files(base_dir, "Annotations", num_images)

        return dict(num_examples=num_images_per_image_set[image_set], annotation=annotation)

    def _create_image_set_files(self, root, name, is_test_set):
        root = pathlib.Path(root) / name
        src = pathlib.Path(root) / "Main"
        os.makedirs(src, exist_ok=True)

        idcs = dict(train=(0, 1, 2), val=(3, 4), test=(5,))
        idcs["trainval"] = (*idcs["train"], *idcs["val"])

        for image_set in ("test",) if is_test_set else ("train", "val", "trainval"):
            self._create_image_set_file(src, image_set, idcs[image_set])

        shutil.copytree(src, root / "Segmentation")

        num_images = max(itertools.chain(*idcs.values())) + 1
        num_images_per_image_set = dict([(image_set, len(idcs_)) for image_set, idcs_ in idcs.items()])
        return num_images, num_images_per_image_set

    def _create_image_set_file(self, root, image_set, idcs):
        with open(pathlib.Path(root) / f"{image_set}.txt", "w") as fh:
            fh.writelines([f"{idx:06d}\n" for idx in idcs])

    def _create_annotation_files(self, root, name, num_images):
        root = pathlib.Path(root) / name
        os.makedirs(root)

        for idx in range(num_images):
            annotation = self._create_annotation_file(root, f"{idx:06d}.xml")

        return annotation

    def _create_annotation_file(self, root, name):
        def add_child(parent, name, text=None):
            child = ET.SubElement(parent, name)
            child.text = text
            return child

        def add_name(obj, name="dog"):
            add_child(obj, "name", name)
            return name

        def add_bndbox(obj, bndbox=None):
            if bndbox is None:
                bndbox = {"xmin": "1", "xmax": "2", "ymin": "3", "ymax": "4"}

            obj = add_child(obj, "bndbox")
            for name, text in bndbox.items():
                add_child(obj, name, text)

            return bndbox

        annotation = ET.Element("annotation")
        obj = add_child(annotation, "object")
        data = dict(name=add_name(obj), bndbox=add_bndbox(obj))

        with open(pathlib.Path(root) / name, "wb") as fh:
            fh.write(ET.tostring(annotation))

        return data


class VOCDetectionTestCase(VOCSegmentationTestCase):
    DATASET_CLASS = datasets.VOCDetection
    FEATURE_TYPES = (PIL.Image.Image, dict)

    def test_annotations(self):
        with self.create_dataset() as (dataset, info):
            _, target = dataset[0]

            self.assertIn("annotation", target)
            annotation = target["annotation"]

            self.assertIn("object", annotation)
            objects = annotation["object"]

            self.assertEqual(len(objects), 1)
            object = objects[0]

            self.assertEqual(object, info["annotation"])


class CocoDetectionTestCase(datasets_utils.ImageDatasetTestCase):
    DATASET_CLASS = datasets.CocoDetection
    FEATURE_TYPES = (PIL.Image.Image, list)

    REQUIRED_PACKAGES = ("pycocotools",)

    _IMAGE_FOLDER = "images"
    _ANNOTATIONS_FOLDER = "annotations"
    _ANNOTATIONS_FILE = "annotations.json"

    def dataset_args(self, tmpdir, config):
        tmpdir = pathlib.Path(tmpdir)
        root = tmpdir / self._IMAGE_FOLDER
        annotation_file = tmpdir / self._ANNOTATIONS_FOLDER / self._ANNOTATIONS_FILE
        return root, annotation_file

    def inject_fake_data(self, tmpdir, config):
        tmpdir = pathlib.Path(tmpdir)

        num_images = 3
        num_annotations_per_image = 2

        files = datasets_utils.create_image_folder(
            tmpdir, name=self._IMAGE_FOLDER, file_name_fn=lambda idx: f"{idx:012d}.jpg", num_examples=num_images
        )
        file_names = [file.relative_to(tmpdir / self._IMAGE_FOLDER) for file in files]

        annotation_folder = tmpdir / self._ANNOTATIONS_FOLDER
        os.makedirs(annotation_folder)
        info = self._create_annotation_file(
            annotation_folder, self._ANNOTATIONS_FILE, file_names, num_annotations_per_image
        )

        info["num_examples"] = num_images
        return info

    def _create_annotation_file(self, root, name, file_names, num_annotations_per_image):
        image_ids = [int(file_name.stem) for file_name in file_names]
        images = [dict(file_name=str(file_name), id=id) for file_name, id in zip(file_names, image_ids)]

        annotations, info = self._create_annotations(image_ids, num_annotations_per_image)
        self._create_json(root, name, dict(images=images, annotations=annotations))

        return info

    def _create_annotations(self, image_ids, num_annotations_per_image):
        annotations = datasets_utils.combinations_grid(
            image_id=image_ids, bbox=([1.0, 2.0, 3.0, 4.0],) * num_annotations_per_image
        )
        for id, annotation in enumerate(annotations):
            annotation["id"] = id
        return annotations, dict()

    def _create_json(self, root, name, content):
        file = pathlib.Path(root) / name
        with open(file, "w") as fh:
            json.dump(content, fh)
        return file


class CocoCaptionsTestCase(CocoDetectionTestCase):
    DATASET_CLASS = datasets.CocoCaptions

    def _create_annotations(self, image_ids, num_annotations_per_image):
        captions = [str(idx) for idx in range(num_annotations_per_image)]
        annotations = datasets_utils.combinations_grid(image_id=image_ids, caption=captions)
        for id, annotation in enumerate(annotations):
            annotation["id"] = id
        return annotations, dict(captions=captions)

    def test_captions(self):
        with self.create_dataset() as (dataset, info):
            _, captions = dataset[0]
            self.assertEqual(tuple(captions), tuple(info["captions"]))


class UCF101TestCase(datasets_utils.VideoDatasetTestCase):
    DATASET_CLASS = datasets.UCF101

    CONFIGS = datasets_utils.combinations_grid(fold=(1, 2, 3), train=(True, False))

    _VIDEO_FOLDER = "videos"
    _ANNOTATIONS_FOLDER = "annotations"

    def dataset_args(self, tmpdir, config):
        tmpdir = pathlib.Path(tmpdir)
        root = tmpdir / self._VIDEO_FOLDER
        annotation_path = tmpdir / self._ANNOTATIONS_FOLDER
        return root, annotation_path

    def inject_fake_data(self, tmpdir, config):
        tmpdir = pathlib.Path(tmpdir)

        video_folder = tmpdir / self._VIDEO_FOLDER
        os.makedirs(video_folder)
        video_files = self._create_videos(video_folder)

        annotations_folder = tmpdir / self._ANNOTATIONS_FOLDER
        os.makedirs(annotations_folder)
        num_examples = self._create_annotation_files(annotations_folder, video_files, config["fold"], config["train"])

        return num_examples

    def _create_videos(self, root, num_examples_per_class=3):
        def file_name_fn(cls, idx, clips_per_group=2):
            return f"v_{cls}_g{(idx // clips_per_group) + 1:02d}_c{(idx % clips_per_group) + 1:02d}.avi"

        video_files = [
            datasets_utils.create_video_folder(root, cls, lambda idx: file_name_fn(cls, idx), num_examples_per_class)
            for cls in ("ApplyEyeMakeup", "YoYo")
        ]
        return [path.relative_to(root) for path in itertools.chain(*video_files)]

    def _create_annotation_files(self, root, video_files, fold, train):
        current_videos = random.sample(video_files, random.randrange(1, len(video_files) - 1))
        current_annotation = self._annotation_file_name(fold, train)
        self._create_annotation_file(root, current_annotation, current_videos)

        other_videos = set(video_files) - set(current_videos)
        other_annotations = [
            self._annotation_file_name(fold, train) for fold, train in itertools.product((1, 2, 3), (True, False))
        ]
        other_annotations.remove(current_annotation)
        for name in other_annotations:
            self._create_annotation_file(root, name, other_videos)

        return len(current_videos)

    def _annotation_file_name(self, fold, train):
        return f"{'train' if train else 'test'}list{fold:02d}.txt"

    def _create_annotation_file(self, root, name, video_files):
        with open(pathlib.Path(root) / name, "w") as fh:
            fh.writelines(f"{file}\n" for file in sorted(video_files))


<<<<<<< HEAD
class HMDB51TestCase(datasets_utils.VideoDatasetTestCase):
    DATASET_CLASS = datasets.HMDB51

    CONFIGS = datasets_utils.combinations_grid(fold=(1, 2, 3), train=(True, False))

    _VIDEO_FOLDER = "videos"
    _SPLITS_FOLDER = "splits"
    _CLASSES = ("brush_hair", "wave")

    def dataset_args(self, tmpdir, config):
        tmpdir = pathlib.Path(tmpdir)
        root = tmpdir / self._VIDEO_FOLDER
        annotation_path = tmpdir / self._SPLITS_FOLDER
        return root, annotation_path

    def inject_fake_data(self, tmpdir, config):
        tmpdir = pathlib.Path(tmpdir)

        video_folder = tmpdir / self._VIDEO_FOLDER
        os.makedirs(video_folder)
        video_files = self._create_videos(video_folder)

        splits_folder = tmpdir / self._SPLITS_FOLDER
        os.makedirs(splits_folder)
        num_examples = self._create_split_files(splits_folder, video_files, config["fold"], config["train"])

        return num_examples

    def _create_videos(self, root, num_examples_per_class=3):
        def file_name_fn(cls, idx, clips_per_group=2):
            return f"{cls}_{(idx // clips_per_group) + 1:d}_{(idx % clips_per_group) + 1:d}.avi"

        return [
            (
                cls,
                datasets_utils.create_video_folder(
                    root,
                    cls,
                    lambda idx: file_name_fn(cls, idx),
                    num_examples_per_class,
                ),
            )
            for cls in self._CLASSES
        ]

    def _create_split_files(self, root, video_files, fold, train):
        num_videos = num_train_videos = 0

        for cls, videos in video_files:
            num_videos += len(videos)

            train_videos = set(random.sample(videos, random.randrange(1, len(videos) - 1)))
            num_train_videos += len(train_videos)

            with open(pathlib.Path(root) / f"{cls}_test_split{fold}.txt", "w") as fh:
                fh.writelines(f"{file.name} {1 if file in train_videos else 2}\n" for file in videos)

        return num_train_videos if train else (num_videos - num_train_videos)
=======
class LSUNTestCase(datasets_utils.ImageDatasetTestCase):
    DATASET_CLASS = datasets.LSUN

    REQUIRED_PACKAGES = ("lmdb",)
    CONFIGS = datasets_utils.combinations_grid(
        classes=("train", "test", "val", ["bedroom_train", "church_outdoor_train"])
    )

    _CATEGORIES = (
        "bedroom",
        "bridge",
        "church_outdoor",
        "classroom",
        "conference_room",
        "dining_room",
        "kitchen",
        "living_room",
        "restaurant",
        "tower",
    )

    def inject_fake_data(self, tmpdir, config):
        root = pathlib.Path(tmpdir)

        num_images = 0
        for cls in self._parse_classes(config["classes"]):
            num_images += self._create_lmdb(root, cls)

        return num_images

    @contextlib.contextmanager
    def create_dataset(
        self,
        *args, **kwargs
    ):
        with super().create_dataset(*args, **kwargs) as output:
            yield output
            # Currently datasets.LSUN caches the keys in the current directory rather than in the root directory. Thus,
            # this creates a number of unique _cache_* files in the current directory that will not be removed together
            # with the temporary directory
            for file in os.listdir(os.getcwd()):
                if file.startswith("_cache_"):
                    os.remove(file)

    def _parse_classes(self, classes):
        if not isinstance(classes, str):
            return classes

        split = classes
        if split == "test":
            return [split]

        return [f"{category}_{split}" for category in self._CATEGORIES]

    def _create_lmdb(self, root, cls):
        lmdb = datasets_utils.lazy_importer.lmdb
        hexdigits_lowercase = string.digits + string.ascii_lowercase[:6]

        folder = f"{cls}_lmdb"

        num_images = torch.randint(1, 4, size=()).item()
        format = "webp"
        files = datasets_utils.create_image_folder(root, folder, lambda idx: f"{idx}.{format}", num_images)

        with lmdb.open(str(root / folder)) as env, env.begin(write=True) as txn:
            for file in files:
                key = "".join(random.choice(hexdigits_lowercase) for _ in range(40)).encode()

                buffer = io.BytesIO()
                Image.open(file).save(buffer, format)
                buffer.seek(0)
                value = buffer.read()

                txn.put(key, value)

                os.remove(file)

        return num_images

    def test_not_found_or_corrupted(self):
        # LSUN does not raise built-in exception, but a custom one. It is expressive enough to not 'cast' it to
        # RuntimeError or FileNotFoundError that are normally checked by this test.
        with self.assertRaises(datasets_utils.lazy_importer.lmdb.Error):
            super().test_not_found_or_corrupted()


class Kinetics400TestCase(datasets_utils.VideoDatasetTestCase):
    DATASET_CLASS = datasets.Kinetics400

    def inject_fake_data(self, tmpdir, config):
        classes = ("Abseiling", "Zumba")
        num_videos_per_class = 2

        digits = string.ascii_letters + string.digits + "-_"
        for cls in classes:
            datasets_utils.create_video_folder(
                tmpdir,
                cls,
                lambda _: f"{datasets_utils.create_random_string(11, digits)}.avi",
                num_videos_per_class,
            )

        return num_videos_per_class * len(classes)

    def test_not_found_or_corrupted(self):
        self.skipTest("Dataset currently does not handle the case of no found videos.")
>>>>>>> 1826e92d


if __name__ == "__main__":
    unittest.main()<|MERGE_RESOLUTION|>--- conflicted
+++ resolved
@@ -924,66 +924,6 @@
             fh.writelines(f"{file}\n" for file in sorted(video_files))
 
 
-<<<<<<< HEAD
-class HMDB51TestCase(datasets_utils.VideoDatasetTestCase):
-    DATASET_CLASS = datasets.HMDB51
-
-    CONFIGS = datasets_utils.combinations_grid(fold=(1, 2, 3), train=(True, False))
-
-    _VIDEO_FOLDER = "videos"
-    _SPLITS_FOLDER = "splits"
-    _CLASSES = ("brush_hair", "wave")
-
-    def dataset_args(self, tmpdir, config):
-        tmpdir = pathlib.Path(tmpdir)
-        root = tmpdir / self._VIDEO_FOLDER
-        annotation_path = tmpdir / self._SPLITS_FOLDER
-        return root, annotation_path
-
-    def inject_fake_data(self, tmpdir, config):
-        tmpdir = pathlib.Path(tmpdir)
-
-        video_folder = tmpdir / self._VIDEO_FOLDER
-        os.makedirs(video_folder)
-        video_files = self._create_videos(video_folder)
-
-        splits_folder = tmpdir / self._SPLITS_FOLDER
-        os.makedirs(splits_folder)
-        num_examples = self._create_split_files(splits_folder, video_files, config["fold"], config["train"])
-
-        return num_examples
-
-    def _create_videos(self, root, num_examples_per_class=3):
-        def file_name_fn(cls, idx, clips_per_group=2):
-            return f"{cls}_{(idx // clips_per_group) + 1:d}_{(idx % clips_per_group) + 1:d}.avi"
-
-        return [
-            (
-                cls,
-                datasets_utils.create_video_folder(
-                    root,
-                    cls,
-                    lambda idx: file_name_fn(cls, idx),
-                    num_examples_per_class,
-                ),
-            )
-            for cls in self._CLASSES
-        ]
-
-    def _create_split_files(self, root, video_files, fold, train):
-        num_videos = num_train_videos = 0
-
-        for cls, videos in video_files:
-            num_videos += len(videos)
-
-            train_videos = set(random.sample(videos, random.randrange(1, len(videos) - 1)))
-            num_train_videos += len(train_videos)
-
-            with open(pathlib.Path(root) / f"{cls}_test_split{fold}.txt", "w") as fh:
-                fh.writelines(f"{file.name} {1 if file in train_videos else 2}\n" for file in videos)
-
-        return num_train_videos if train else (num_videos - num_train_videos)
-=======
 class LSUNTestCase(datasets_utils.ImageDatasetTestCase):
     DATASET_CLASS = datasets.LSUN
 
@@ -1090,7 +1030,66 @@
 
     def test_not_found_or_corrupted(self):
         self.skipTest("Dataset currently does not handle the case of no found videos.")
->>>>>>> 1826e92d
+
+
+class HMDB51TestCase(datasets_utils.VideoDatasetTestCase):
+    DATASET_CLASS = datasets.HMDB51
+
+    CONFIGS = datasets_utils.combinations_grid(fold=(1, 2, 3), train=(True, False))
+
+    _VIDEO_FOLDER = "videos"
+    _SPLITS_FOLDER = "splits"
+    _CLASSES = ("brush_hair", "wave")
+
+    def dataset_args(self, tmpdir, config):
+        tmpdir = pathlib.Path(tmpdir)
+        root = tmpdir / self._VIDEO_FOLDER
+        annotation_path = tmpdir / self._SPLITS_FOLDER
+        return root, annotation_path
+
+    def inject_fake_data(self, tmpdir, config):
+        tmpdir = pathlib.Path(tmpdir)
+
+        video_folder = tmpdir / self._VIDEO_FOLDER
+        os.makedirs(video_folder)
+        video_files = self._create_videos(video_folder)
+
+        splits_folder = tmpdir / self._SPLITS_FOLDER
+        os.makedirs(splits_folder)
+        num_examples = self._create_split_files(splits_folder, video_files, config["fold"], config["train"])
+
+        return num_examples
+
+    def _create_videos(self, root, num_examples_per_class=3):
+        def file_name_fn(cls, idx, clips_per_group=2):
+            return f"{cls}_{(idx // clips_per_group) + 1:d}_{(idx % clips_per_group) + 1:d}.avi"
+
+        return [
+            (
+                cls,
+                datasets_utils.create_video_folder(
+                    root,
+                    cls,
+                    lambda idx: file_name_fn(cls, idx),
+                    num_examples_per_class,
+                ),
+            )
+            for cls in self._CLASSES
+        ]
+
+    def _create_split_files(self, root, video_files, fold, train):
+        num_videos = num_train_videos = 0
+
+        for cls, videos in video_files:
+            num_videos += len(videos)
+
+            train_videos = set(random.sample(videos, random.randrange(1, len(videos) - 1)))
+            num_train_videos += len(train_videos)
+
+            with open(pathlib.Path(root) / f"{cls}_test_split{fold}.txt", "w") as fh:
+                fh.writelines(f"{file.name} {1 if file in train_videos else 2}\n" for file in videos)
+
+        return num_train_videos if train else (num_videos - num_train_videos)
 
 
 if __name__ == "__main__":
