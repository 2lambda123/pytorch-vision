--- conflicted
+++ resolved
@@ -24,10 +24,7 @@
 import json
 import random
 import string
-<<<<<<< HEAD
-=======
 import io
->>>>>>> 1e20b9d4
 
 
 try:
@@ -927,39 +924,6 @@
             fh.writelines(f"{file}\n" for file in sorted(video_files))
 
 
-<<<<<<< HEAD
-class SBUTestCase(datasets_utils.ImageDatasetTestCase):
-    DATASET_CLASS = datasets.SBU
-    FEATURE_TYPES = (PIL.Image.Image, str)
-
-    def inject_fake_data(self, tmpdir, config):
-        num_images = 3
-
-        dataset_folder = pathlib.Path(tmpdir) / "dataset"
-        images = datasets_utils.create_image_folder(tmpdir, "dataset", self._create_file_name, num_images)
-
-        self._create_urls_txt(dataset_folder, images)
-        self._create_captions_txt(dataset_folder, num_images)
-
-        return num_images
-
-    def _create_file_name(self, idx):
-        part1 = datasets_utils.create_random_string(10, string.digits)
-        part2 = datasets_utils.create_random_string(10, string.ascii_lowercase, string.digits[:6])
-        return f"{part1}_{part2}.jpg"
-
-    def _create_urls_txt(self, root, images):
-        with open(root / "SBU_captioned_photo_dataset_urls.txt", "w") as fh:
-            for image in images:
-                fh.write(
-                    f"http://static.flickr.com/{datasets_utils.create_random_string(4, string.digits)}/{image.name}\n"
-                )
-
-    def _create_captions_txt(self, root, num_images):
-        with open(root / "SBU_captioned_photo_dataset_captions.txt", "w") as fh:
-            for _ in range(num_images):
-                fh.write(f"{datasets_utils.create_random_string(10)}\n")
-=======
 class LSUNTestCase(datasets_utils.ImageDatasetTestCase):
     DATASET_CLASS = datasets.LSUN
 
@@ -1156,7 +1120,39 @@
             )
 
         return num_images_total
->>>>>>> 1e20b9d4
+
+
+class SBUTestCase(datasets_utils.ImageDatasetTestCase):
+    DATASET_CLASS = datasets.SBU
+    FEATURE_TYPES = (PIL.Image.Image, str)
+
+    def inject_fake_data(self, tmpdir, config):
+        num_images = 3
+
+        dataset_folder = pathlib.Path(tmpdir) / "dataset"
+        images = datasets_utils.create_image_folder(tmpdir, "dataset", self._create_file_name, num_images)
+
+        self._create_urls_txt(dataset_folder, images)
+        self._create_captions_txt(dataset_folder, num_images)
+
+        return num_images
+
+    def _create_file_name(self, idx):
+        part1 = datasets_utils.create_random_string(10, string.digits)
+        part2 = datasets_utils.create_random_string(10, string.ascii_lowercase, string.digits[:6])
+        return f"{part1}_{part2}.jpg"
+
+    def _create_urls_txt(self, root, images):
+        with open(root / "SBU_captioned_photo_dataset_urls.txt", "w") as fh:
+            for image in images:
+                fh.write(
+                    f"http://static.flickr.com/{datasets_utils.create_random_string(4, string.digits)}/{image.name}\n"
+                )
+
+    def _create_captions_txt(self, root, num_images):
+        with open(root / "SBU_captioned_photo_dataset_captions.txt", "w") as fh:
+            for _ in range(num_images):
+                fh.write(f"{datasets_utils.create_random_string(10)}\n")
 
 
 if __name__ == "__main__":
