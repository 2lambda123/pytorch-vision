--- conflicted
+++ resolved
@@ -3,12 +3,12 @@
 
 import pytest
 import torch
-<<<<<<< HEAD
+from builtin_dataset_mocks import parametrize_dataset_mocks, DATASET_MOCKS
 from torch.testing._comparison import assert_equal, TensorLikePair, ObjectPair, UnsupportedInputs, ErrorMeta
 from torch.utils.data.datapipes.iter.grouping import ShardingFilterIterDataPipe as ShardingFilter
 from torch.utils.data.graph import traverse
 from torchdata.datapipes.iter import IterDataPipe, Shuffler
-from torchvision.prototype import datasets, transforms
+from torchvision.prototype import transforms
 from torchvision.prototype.utils._internal import sequence_to_str
 
 
@@ -34,55 +34,7 @@
 )
 
 
-def config_id(name, config):
-    parts = [name]
-    for name, value in config.items():
-        if isinstance(value, bool):
-            part = ("" if value else "no_") + name
-        else:
-            part = str(value)
-        parts.append(part)
-    return "-".join(parts)
-
-
-def dataset_parametrization(*names):
-    if not names:
-        # TODO: Replace this with torchvision.prototype.datasets.list() as soon as all builtin datasets are supported
-        names = (
-            "mnist",
-            "fashionmnist",
-            "kmnist",
-            "emnist",
-            "qmnist",
-            "cifar10",
-            "cifar100",
-            "caltech256",
-            "caltech101",
-            "imagenet",
-            "coco",
-        )
-
-    return pytest.mark.parametrize(
-        ("dataset", "mock_info"),
-        [
-            pytest.param(*builtin_dataset_mocks.load(name, **config), id=config_id(name, config))
-            for name in names
-            for config in datasets.info(name)._configs
-        ],
-    )
-
-
-=======
-from builtin_dataset_mocks import parametrize_dataset_mocks, DATASET_MOCKS
-from torch.utils.data.datapipes.iter.grouping import ShardingFilterIterDataPipe as ShardingFilter
-from torch.utils.data.graph import traverse
-from torchdata.datapipes.iter import IterDataPipe, Shuffler
-from torchvision.prototype import transforms
-from torchvision.prototype.utils._internal import sequence_to_str
-
-
 @parametrize_dataset_mocks(DATASET_MOCKS)
->>>>>>> d675c0c6
 class TestCommon:
     def test_smoke(self, dataset_mock, config):
         dataset, _ = dataset_mock.load(config)
@@ -122,14 +74,9 @@
                 f"{sequence_to_str(sorted(undecoded_features), separate_last='and ')} were not decoded."
             )
 
-<<<<<<< HEAD
-    @dataset_parametrization()
-    def test_no_vanilla_tensors(self, dataset, mock_info):
-=======
     def test_no_vanilla_tensors(self, dataset_mock, config):
         dataset, _ = dataset_mock.load(config)
 
->>>>>>> d675c0c6
         vanilla_tensors = {key for key, value in next(iter(dataset)).items() if type(value) is torch.Tensor}
         if vanilla_tensors:
             raise AssertionError(
@@ -162,8 +109,8 @@
         else:
             raise AssertionError(f"The dataset doesn't comprise a {annotation_dp_type.__name__}() datapipe.")
 
-    @dataset_parametrization()
-    def test_save_load(self, dataset, mock_info):
+    def test_save_load(self, dataset_mock, config):
+        dataset, _ = dataset_mock.load(config)
         sample = next(iter(dataset))
 
         with io.BytesIO() as buffer:
