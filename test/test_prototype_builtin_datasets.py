import io

import builtin_dataset_mocks
import pytest
from torch.utils.data.graph import traverse
from torchdata.datapipes.iter import IterDataPipe
from torchvision.prototype import datasets, features
from torchvision.prototype.datasets._api import DEFAULT_DECODER
from torchvision.prototype.utils._internal import sequence_to_str


def to_bytes(file):
    try:
        return file.read()
    finally:
        file.close()


def dataset_parametrization(*names, decoder=to_bytes):
    if not names:
        # TODO: Replace this with torchvision.prototype.datasets.list() as soon as all builtin datasets are supported
        names = (
            "mnist",
            "fashionmnist",
            "kmnist",
            "emnist",
            "qmnist",
            "cifar10",
            "cifar100",
            "caltech256",
            "caltech101",
            "imagenet",
        )

    params = []
    for name in names:
        for config in datasets.info(name)._configs:
            if name == "imagenet" and config.split == "test":
                print()
            id = f"{name}-{'-'.join([str(value) for value in config.values()])}"
            dataset, mock_info = builtin_dataset_mocks.load(name, decoder=decoder, **config)
            params.append(pytest.param(dataset, mock_info, id=id))

    return pytest.mark.parametrize(("dataset", "mock_info"), params)


class TestCommon:
    @dataset_parametrization()
    def test_smoke(self, dataset, mock_info):
        if not isinstance(dataset, IterDataPipe):
            raise AssertionError(f"Loading the dataset should return an IterDataPipe, but got {type(dataset)} instead.")

    @dataset_parametrization()
    def test_sample(self, dataset, mock_info):
        try:
            sample = next(iter(dataset))
        except Exception as error:
            raise AssertionError("Drawing a sample raised the error above.") from error

        if not isinstance(sample, dict):
            raise AssertionError(f"Samples should be dictionaries, but got {type(sample)} instead.")

        if not sample:
            raise AssertionError("Sample dictionary is empty.")

    @dataset_parametrization()
    def test_num_samples(self, dataset, mock_info):
        num_samples = 0
        for _ in dataset:
            num_samples += 1

        assert num_samples == mock_info["num_samples"]

    @dataset_parametrization()
    def test_decoding(self, dataset, mock_info):
        undecoded_features = {key for key, value in next(iter(dataset)).items() if isinstance(value, io.IOBase)}
        if undecoded_features:
            raise AssertionError(
                f"The values of key(s) "
                f"{sequence_to_str(sorted(undecoded_features), separate_last='and ')} were not decoded."
            )

<<<<<<< HEAD
    @builtin_datasets
    def test_traversable(self, dataset, mock_info):
        traverse(dataset)
=======
    @dataset_parametrization(decoder=DEFAULT_DECODER)
    def test_at_least_one_feature(self, dataset, mock_info):
        sample = next(iter(dataset))
        if not any(isinstance(value, features.Feature) for value in sample.values()):
            raise AssertionError("The sample contained no feature.")
>>>>>>> 29e0f66a


class TestQMNIST:
    @pytest.mark.parametrize(
        "dataset",
        [
            pytest.param(builtin_dataset_mocks.load("qmnist", split=split)[0], id=split)
            for split in ("train", "test", "test10k", "test50k", "nist")
        ],
    )
    def test_extra_label(self, dataset):
        sample = next(iter(dataset))
        for key, type in (
            ("nist_hsf_series", int),
            ("nist_writer_id", int),
            ("digit_index", int),
            ("nist_label", int),
            ("global_digit_index", int),
            ("duplicate", bool),
            ("unused", bool),
        ):
            assert key in sample and isinstance(sample[key], type)<|MERGE_RESOLUTION|>--- conflicted
+++ resolved
@@ -80,17 +80,15 @@
                 f"{sequence_to_str(sorted(undecoded_features), separate_last='and ')} were not decoded."
             )
 
-<<<<<<< HEAD
-    @builtin_datasets
-    def test_traversable(self, dataset, mock_info):
-        traverse(dataset)
-=======
     @dataset_parametrization(decoder=DEFAULT_DECODER)
     def test_at_least_one_feature(self, dataset, mock_info):
         sample = next(iter(dataset))
         if not any(isinstance(value, features.Feature) for value in sample.values()):
             raise AssertionError("The sample contained no feature.")
->>>>>>> 29e0f66a
+
+    @dataset_parametrization()
+    def test_traversable(self, dataset, mock_info):
+        traverse(dataset)
 
 
 class TestQMNIST:
