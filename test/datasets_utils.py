import contextlib
import functools
import importlib
import inspect
import itertools
import os
import pathlib
import random
import shutil
import string
import struct
import tarfile
import unittest
import unittest.mock
import zipfile
from collections import defaultdict
from typing import Any, Callable, Dict, Iterator, List, Optional, Sequence, Tuple, Union

import numpy as np
<<<<<<< HEAD
=======

>>>>>>> 96aa3d92
import PIL
import PIL.Image
import pytest
import torch
import torchvision.datasets
import torchvision.io
<<<<<<< HEAD
from common_utils import get_tmp_dir, disable_console_output
from torchvision.transforms.functional import get_dimensions
=======
from common_utils import disable_console_output, get_tmp_dir
from torchvision.transforms.functional import get_dimensions

>>>>>>> 96aa3d92

__all__ = [
    "UsageError",
    "lazy_importer",
    "test_all_configs",
    "DatasetTestCase",
    "ImageDatasetTestCase",
    "VideoDatasetTestCase",
    "create_image_or_video_tensor",
    "create_image_file",
    "create_image_folder",
    "create_video_file",
    "create_video_folder",
    "make_tar",
    "make_zip",
    "create_random_string",
]


class UsageError(Exception):
    """Should be raised in case an error happens in the setup rather than the test."""


class LazyImporter:
    r"""Lazy importer for additional dependencies.

    Some datasets require additional packages that are no direct dependencies of torchvision. Instances of this class
    provide modules listed in MODULES as attributes. They are only imported when accessed.

    """
    MODULES = (
        "av",
        "lmdb",
        "pycocotools",
        "requests",
        "scipy.io",
        "scipy.sparse",
        "h5py",
    )

    def __init__(self):
        modules = defaultdict(list)
        for module in self.MODULES:
            module, *submodules = module.split(".", 1)
            if submodules:
                modules[module].append(submodules[0])
            else:
                # This introduces the module so that it is known when we later iterate over the dictionary.
                modules.__missing__(module)

        for module, submodules in modules.items():
            # We need the quirky 'module=module' and submodules=submodules arguments to the lambda since otherwise the
            # lookup for these would happen at runtime rather than at definition. Thus, without it, every property
            # would try to import the last item in 'modules'
            setattr(
                type(self),
                module,
                property(lambda self, module=module, submodules=submodules: LazyImporter._import(module, submodules)),
            )

    @staticmethod
    def _import(package, subpackages):
        try:
            module = importlib.import_module(package)
        except ImportError as error:
            raise UsageError(
                f"Failed to import module '{package}'. "
                f"This probably means that the current test case needs '{package}' installed, "
                f"but it is not a dependency of torchvision. "
                f"You need to install it manually, for example 'pip install {package}'."
            ) from error

        for name in subpackages:
            importlib.import_module(f".{name}", package=package)

        return module


lazy_importer = LazyImporter()


def requires_lazy_imports(*modules):
    def outer_wrapper(fn):
        @functools.wraps(fn)
        def inner_wrapper(*args, **kwargs):
            for module in modules:
                getattr(lazy_importer, module.replace(".", "_"))
            return fn(*args, **kwargs)

        return inner_wrapper

    return outer_wrapper


def test_all_configs(test):
    """Decorator to run test against all configurations.

    Add this as decorator to an arbitrary test to run it against all configurations. This includes
    :attr:`DatasetTestCase.DEFAULT_CONFIG` and :attr:`DatasetTestCase.ADDITIONAL_CONFIGS`.

    The current configuration is provided as the first parameter for the test:

    .. code-block::

        @test_all_configs()
        def test_foo(self, config):
            pass

    .. note::

        This will try to remove duplicate configurations. During this process it will not not preserve a potential
        ordering of the configurations or an inner ordering of a configuration.
    """

    def maybe_remove_duplicates(configs):
        try:
            return [dict(config_) for config_ in {tuple(sorted(config.items())) for config in configs}]
        except TypeError:
            # A TypeError will be raised if a value of any config is not hashable, e.g. a list. In that case duplicate
            # removal would be a lot more elaborate and we simply bail out.
            return configs

    @functools.wraps(test)
    def wrapper(self):
        configs = []
        if self.DEFAULT_CONFIG is not None:
            configs.append(self.DEFAULT_CONFIG)
        if self.ADDITIONAL_CONFIGS is not None:
            configs.extend(self.ADDITIONAL_CONFIGS)

        if not configs:
            configs = [self._KWARG_DEFAULTS.copy()]
        else:
            configs = maybe_remove_duplicates(configs)

        for config in configs:
            with self.subTest(**config):
                test(self, config)

    return wrapper


def combinations_grid(**kwargs):
    """Creates a grid of input combinations.

    Each element in the returned sequence is a dictionary containing one possible combination as values.

    Example:
        >>> combinations_grid(foo=("bar", "baz"), spam=("eggs", "ham"))
        [
            {'foo': 'bar', 'spam': 'eggs'},
            {'foo': 'bar', 'spam': 'ham'},
            {'foo': 'baz', 'spam': 'eggs'},
            {'foo': 'baz', 'spam': 'ham'}
        ]
    """
    return [dict(zip(kwargs.keys(), values)) for values in itertools.product(*kwargs.values())]


class DatasetTestCase(unittest.TestCase):
    """Abstract base class for all dataset testcases.

    You have to overwrite the following class attributes:

        - DATASET_CLASS (torchvision.datasets.VisionDataset): Class of dataset to be tested.
        - FEATURE_TYPES (Sequence[Any]): Types of the elements returned by index access of the dataset. Instead of
            providing these manually, you can instead subclass ``ImageDatasetTestCase`` or ``VideoDatasetTestCase```to
            get a reasonable default, that should work for most cases. Each entry of the sequence may be a tuple,
            to indicate multiple possible values.

    Optionally, you can overwrite the following class attributes:

        - DEFAULT_CONFIG (Dict[str, Any]): Config that will be used by default. If omitted, this defaults to all
            keyword arguments of the dataset minus ``transform``, ``target_transform``, ``transforms``, and
            ``download``. Overwrite this if you want to use a default value for a parameter for which the dataset does
            not provide one.
        - ADDITIONAL_CONFIGS (Sequence[Dict[str, Any]]): Additional configs that should be tested. Each dictionary can
            contain an arbitrary combination of dataset parameters that are **not** ``transform``, ``target_transform``,
            ``transforms``, or ``download``.
        - REQUIRED_PACKAGES (Iterable[str]): Additional dependencies to use the dataset. If these packages are not
            available, the tests are skipped.

    Additionally, you need to overwrite the ``inject_fake_data()`` method that provides the data that the tests rely on.
    The fake data should resemble the original data as close as necessary, while containing only few examples. During
    the creation of the dataset check-, download-, and extract-functions from ``torchvision.datasets.utils`` are
    disabled.

    Without further configuration, the testcase will test if

    1. the dataset raises a :class:`FileNotFoundError` or a :class:`RuntimeError` if the data files are not found or
       corrupted,
    2. the dataset inherits from `torchvision.datasets.VisionDataset`,
    3. the dataset can be turned into a string,
    4. the feature types of a returned example matches ``FEATURE_TYPES``,
    5. the number of examples matches the injected fake data, and
    6. the dataset calls ``transform``, ``target_transform``, or ``transforms`` if available when accessing data.

    Case 3. to 6. are tested against all configurations in ``CONFIGS``.

    To add dataset-specific tests, create a new method that takes no arguments with ``test_`` as a name prefix:

    .. code-block::

        def test_foo(self):
            pass

    If you want to run the test against all configs, add the ``@test_all_configs`` decorator to the definition and
    accept a single argument:

    .. code-block::

        @test_all_configs
        def test_bar(self, config):
            pass

    Within the test you can use the ``create_dataset()`` method that yields the dataset as well as additional
    information provided by the ``ìnject_fake_data()`` method:

    .. code-block::

        def test_baz(self):
            with self.create_dataset() as (dataset, info):
                pass
    """

    DATASET_CLASS = None
    FEATURE_TYPES = None

    DEFAULT_CONFIG = None
    ADDITIONAL_CONFIGS = None
    REQUIRED_PACKAGES = None

    # These keyword arguments are checked by test_transforms in case they are available in DATASET_CLASS.
    _TRANSFORM_KWARGS = {
        "transform",
        "target_transform",
        "transforms",
    }
    # These keyword arguments get a 'special' treatment and should not be set in DEFAULT_CONFIG or ADDITIONAL_CONFIGS.
    _SPECIAL_KWARGS = {
        *_TRANSFORM_KWARGS,
        "download",
    }

    # These fields are populated during setupClass() within _populate_private_class_attributes()

    # This will be a dictionary containing all keyword arguments with their respective default values extracted from
    # the dataset constructor.
    _KWARG_DEFAULTS = None
    # This will be a set of all _SPECIAL_KWARGS that the dataset constructor takes.
    _HAS_SPECIAL_KWARG = None

    # These functions are disabled during dataset creation in create_dataset().
    _CHECK_FUNCTIONS = {
        "check_md5",
        "check_integrity",
    }
    _DOWNLOAD_EXTRACT_FUNCTIONS = {
        "download_url",
        "download_file_from_google_drive",
        "extract_archive",
        "download_and_extract_archive",
    }

    def dataset_args(self, tmpdir: str, config: Dict[str, Any]) -> Sequence[Any]:
        """Define positional arguments passed to the dataset.

        .. note::

            The default behavior is only valid if the dataset to be tested has ``root`` as the only required parameter.
            Otherwise you need to overwrite this method.

        Args:
            tmpdir (str): Path to a temporary directory. For most cases this acts as root directory for the dataset
                to be created and in turn also for the fake data injected here.
            config (Dict[str, Any]): Configuration that will be passed to the dataset constructor. It provides at least
                fields for all dataset parameters with default values.

        Returns:
            (Tuple[str]): ``tmpdir`` which corresponds to ``root`` for most datasets.
        """
        return (tmpdir,)

    def inject_fake_data(self, tmpdir: str, config: Dict[str, Any]) -> Union[int, Dict[str, Any]]:
        """Inject fake data for dataset into a temporary directory.

        During the creation of the dataset the download and extract logic is disabled. Thus, the fake data injected
        here needs to resemble the raw data, i.e. the state of the dataset directly after the files are downloaded and
        potentially extracted.

        Args:
            tmpdir (str): Path to a temporary directory. For most cases this acts as root directory for the dataset
                to be created and in turn also for the fake data injected here.
            config (Dict[str, Any]): Configuration that will be passed to the dataset constructor. It provides at least
                fields for all dataset parameters with default values.

        Needs to return one of the following:

            1. (int): Number of examples in the dataset to be created, or
            2. (Dict[str, Any]): Additional information about the injected fake data. Must contain the field
                ``"num_examples"`` that corresponds to the number of examples in the dataset to be created.
        """
        raise NotImplementedError("You need to provide fake data in order for the tests to run.")

    @contextlib.contextmanager
    def create_dataset(
        self,
        config: Optional[Dict[str, Any]] = None,
        inject_fake_data: bool = True,
        patch_checks: Optional[bool] = None,
        **kwargs: Any,
    ) -> Iterator[Tuple[torchvision.datasets.VisionDataset, Dict[str, Any]]]:
        r"""Create the dataset in a temporary directory.

        The configuration passed to the dataset is populated to contain at least all parameters with default values.
        For this the following order of precedence is used:

        1. Parameters in :attr:`kwargs`.
        2. Configuration in :attr:`config`.
        3. Configuration in :attr:`~DatasetTestCase.DEFAULT_CONFIG`.
        4. Default parameters of the dataset.

        Args:
            config (Optional[Dict[str, Any]]): Configuration that will be used to create the dataset.
            inject_fake_data (bool): If ``True`` (default) inject the fake data with :meth:`.inject_fake_data` before
                creating the dataset.
            patch_checks (Optional[bool]): If ``True`` disable integrity check logic while creating the dataset. If
                omitted defaults to the same value as ``inject_fake_data``.
            **kwargs (Any): Additional parameters passed to the dataset. These parameters take precedence in case they
                overlap with ``config``.

        Yields:
            dataset (torchvision.dataset.VisionDataset): Dataset.
            info (Dict[str, Any]): Additional information about the injected fake data. See :meth:`.inject_fake_data`
                for details.
        """
        if patch_checks is None:
            patch_checks = inject_fake_data

        special_kwargs, other_kwargs = self._split_kwargs(kwargs)

        complete_config = self._KWARG_DEFAULTS.copy()
        if self.DEFAULT_CONFIG:
            complete_config.update(self.DEFAULT_CONFIG)
        if config:
            complete_config.update(config)
        if other_kwargs:
            complete_config.update(other_kwargs)

        if "download" in self._HAS_SPECIAL_KWARG and special_kwargs.get("download", False):
            # override download param to False param if its default is truthy
            special_kwargs["download"] = False

        patchers = self._patch_download_extract()
        if patch_checks:
            patchers.update(self._patch_checks())

        with get_tmp_dir() as tmpdir:
            args = self.dataset_args(tmpdir, complete_config)
            info = self._inject_fake_data(tmpdir, complete_config) if inject_fake_data else None

            with self._maybe_apply_patches(patchers), disable_console_output():
                dataset = self.DATASET_CLASS(*args, **complete_config, **special_kwargs)

            yield dataset, info

    @classmethod
    def setUpClass(cls):
        cls._verify_required_public_class_attributes()
        cls._populate_private_class_attributes()
        cls._process_optional_public_class_attributes()
        super().setUpClass()

    @classmethod
    def _verify_required_public_class_attributes(cls):
        if cls.DATASET_CLASS is None:
            raise UsageError(
                "The class attribute 'DATASET_CLASS' needs to be overwritten. "
                "It should contain the class of the dataset to be tested."
            )
        if cls.FEATURE_TYPES is None:
            raise UsageError(
                "The class attribute 'FEATURE_TYPES' needs to be overwritten. "
                "It should contain a sequence of types that the dataset returns when accessed by index."
            )

    @classmethod
    def _populate_private_class_attributes(cls):
        defaults = []
        for cls_ in cls.DATASET_CLASS.__mro__:
            if cls_ is torchvision.datasets.VisionDataset:
                break

            argspec = inspect.getfullargspec(cls_.__init__)

            if not argspec.defaults:
                continue

            defaults.append(
                {
                    kwarg: default
                    for kwarg, default in zip(argspec.args[-len(argspec.defaults) :], argspec.defaults)
                    if not kwarg.startswith("_")
                }
            )

            if not argspec.varkw:
                break

        kwarg_defaults = dict()
        for config in reversed(defaults):
            kwarg_defaults.update(config)

        has_special_kwargs = set()
        for name in cls._SPECIAL_KWARGS:
            if name not in kwarg_defaults:
                continue

            del kwarg_defaults[name]
            has_special_kwargs.add(name)

        cls._KWARG_DEFAULTS = kwarg_defaults
        cls._HAS_SPECIAL_KWARG = has_special_kwargs

    @classmethod
    def _process_optional_public_class_attributes(cls):
        def check_config(config, name):
            special_kwargs = tuple(f"'{name}'" for name in cls._SPECIAL_KWARGS if name in config)
            if special_kwargs:
                raise UsageError(
                    f"{name} contains a value for the parameter(s) {', '.join(special_kwargs)}. "
                    f"These are handled separately by the test case and should not be set here. "
                    f"If you need to test some custom behavior regarding these parameters, "
                    f"you need to write a custom test (*not* test case), e.g. test_custom_transform()."
                )

        if cls.DEFAULT_CONFIG is not None:
            check_config(cls.DEFAULT_CONFIG, "DEFAULT_CONFIG")

        if cls.ADDITIONAL_CONFIGS is not None:
            for idx, config in enumerate(cls.ADDITIONAL_CONFIGS):
                check_config(config, f"CONFIGS[{idx}]")

        if cls.REQUIRED_PACKAGES:
            missing_pkgs = []
            for pkg in cls.REQUIRED_PACKAGES:
                try:
                    importlib.import_module(pkg)
                except ImportError:
                    missing_pkgs.append(f"'{pkg}'")

            if missing_pkgs:
                raise unittest.SkipTest(
                    f"The package(s) {', '.join(missing_pkgs)} are required to load the dataset "
                    f"'{cls.DATASET_CLASS.__name__}', but are not installed."
                )

    def _split_kwargs(self, kwargs):
        special_kwargs = kwargs.copy()
        other_kwargs = {key: special_kwargs.pop(key) for key in set(special_kwargs.keys()) - self._SPECIAL_KWARGS}
        return special_kwargs, other_kwargs

    def _inject_fake_data(self, tmpdir, config):
        info = self.inject_fake_data(tmpdir, config)
        if info is None:
            raise UsageError(
                "The method 'inject_fake_data' needs to return at least an integer indicating the number of "
                "examples for the current configuration."
            )
        elif isinstance(info, int):
            info = dict(num_examples=info)
        elif not isinstance(info, dict):
            raise UsageError(
                f"The additional information returned by the method 'inject_fake_data' must be either an "
                f"integer indicating the number of examples for the current configuration or a dictionary with "
                f"the same content. Got {type(info)} instead."
            )
        elif "num_examples" not in info:
            raise UsageError(
                "The information dictionary returned by the method 'inject_fake_data' must contain a "
                "'num_examples' field that holds the number of examples for the current configuration."
            )
        return info

    def _patch_download_extract(self):
        module = inspect.getmodule(self.DATASET_CLASS).__name__
        return {unittest.mock.patch(f"{module}.{function}") for function in self._DOWNLOAD_EXTRACT_FUNCTIONS}

    def _patch_checks(self):
        module = inspect.getmodule(self.DATASET_CLASS).__name__
        return {unittest.mock.patch(f"{module}.{function}", return_value=True) for function in self._CHECK_FUNCTIONS}

    @contextlib.contextmanager
    def _maybe_apply_patches(self, patchers):
        with contextlib.ExitStack() as stack:
            mocks = {}
            for patcher in patchers:
                with contextlib.suppress(AttributeError):
                    mocks[patcher.target] = stack.enter_context(patcher)
            yield mocks

    def test_not_found_or_corrupted(self):
        with pytest.raises((FileNotFoundError, RuntimeError)):
            with self.create_dataset(inject_fake_data=False):
                pass

    def test_smoke(self):
        with self.create_dataset() as (dataset, _):
            assert isinstance(dataset, torchvision.datasets.VisionDataset)

    @test_all_configs
    def test_str_smoke(self, config):
        with self.create_dataset(config) as (dataset, _):
            assert isinstance(str(dataset), str)

    @test_all_configs
    def test_feature_types(self, config):
        with self.create_dataset(config) as (dataset, _):
            example = dataset[0]

            if len(self.FEATURE_TYPES) > 1:
                actual = len(example)
                expected = len(self.FEATURE_TYPES)
                assert (
                    actual == expected
                ), "The number of the returned features does not match the the number of elements in FEATURE_TYPES: "
                f"{actual} != {expected}"
            else:
                example = (example,)

            for idx, (feature, expected_feature_type) in enumerate(zip(example, self.FEATURE_TYPES)):
                with self.subTest(idx=idx):
                    assert isinstance(feature, expected_feature_type)

    @test_all_configs
    def test_num_examples(self, config):
        with self.create_dataset(config) as (dataset, info):
            assert (
                len(dataset) == info["num_examples"]
            ), f"The number of examples {len(dataset)} does not match the expected {info['num_examples']}"

    @test_all_configs
    def test_transforms(self, config):
        mock = unittest.mock.Mock(wraps=lambda *args: args[0] if len(args) == 1 else args)
        for kwarg in self._TRANSFORM_KWARGS:
            if kwarg not in self._HAS_SPECIAL_KWARG:
                continue

            mock.reset_mock()

            with self.subTest(kwarg=kwarg):
                with self.create_dataset(config, **{kwarg: mock}) as (dataset, _):
                    dataset[0]

                mock.assert_called()


class ImageDatasetTestCase(DatasetTestCase):
    """Abstract base class for image dataset testcases.

    - Overwrites the FEATURE_TYPES class attribute to expect a :class:`PIL.Image.Image` and an integer label.
    """

    FEATURE_TYPES = (PIL.Image.Image, int)

    @contextlib.contextmanager
    def create_dataset(
        self,
        config: Optional[Dict[str, Any]] = None,
        inject_fake_data: bool = True,
        patch_checks: Optional[bool] = None,
        **kwargs: Any,
    ) -> Iterator[Tuple[torchvision.datasets.VisionDataset, Dict[str, Any]]]:
        with super().create_dataset(
            config=config,
            inject_fake_data=inject_fake_data,
            patch_checks=patch_checks,
            **kwargs,
        ) as (dataset, info):
            # PIL.Image.open() only loads the image meta data upfront and keeps the file open until the first access
            # to the pixel data occurs. Trying to delete such a file results in an PermissionError on Windows. Thus, we
            # force-load opened images.
            # This problem only occurs during testing since some tests, e.g. DatasetTestCase.test_feature_types open an
            # image, but never use the underlying data. During normal operation it is reasonable to assume that the
            # user wants to work with the image he just opened rather than deleting the underlying file.
            with self._force_load_images():
                yield dataset, info

    @contextlib.contextmanager
    def _force_load_images(self):
        open = PIL.Image.open

        def new(fp, *args, **kwargs):
            image = open(fp, *args, **kwargs)
            if isinstance(fp, (str, pathlib.Path)):
                image.load()
            return image

        with unittest.mock.patch("PIL.Image.open", new=new):
            yield


class VideoDatasetTestCase(DatasetTestCase):
    """Abstract base class for video dataset testcases.

    - Overwrites the 'FEATURE_TYPES' class attribute to expect two :class:`torch.Tensor` s for the video and audio as
      well as an integer label.
    - Overwrites the 'REQUIRED_PACKAGES' class attribute to require PyAV (``av``).
    - Adds the 'DEFAULT_FRAMES_PER_CLIP' class attribute. If no 'frames_per_clip' is provided by 'inject_fake_data()'
        and it is the last parameter without a default value in the dataset constructor, the value of the
        'DEFAULT_FRAMES_PER_CLIP' class attribute is appended to the output.
    """

    FEATURE_TYPES = (torch.Tensor, torch.Tensor, int)
    REQUIRED_PACKAGES = ("av",)

    DEFAULT_FRAMES_PER_CLIP = 1

    def __init__(self, *args, **kwargs):
        super().__init__(*args, **kwargs)
        self.dataset_args = self._set_default_frames_per_clip(self.dataset_args)

    def _set_default_frames_per_clip(self, inject_fake_data):
        argspec = inspect.getfullargspec(self.DATASET_CLASS.__init__)
        args_without_default = argspec.args[1 : (-len(argspec.defaults) if argspec.defaults else None)]
        frames_per_clip_last = args_without_default[-1] == "frames_per_clip"

        @functools.wraps(inject_fake_data)
        def wrapper(tmpdir, config):
            args = inject_fake_data(tmpdir, config)
            if frames_per_clip_last and len(args) == len(args_without_default) - 1:
                args = (*args, self.DEFAULT_FRAMES_PER_CLIP)

            return args

        return wrapper


def create_image_or_video_tensor(size: Sequence[int]) -> torch.Tensor:
    r"""Create a random uint8 tensor.

    Args:
        size (Sequence[int]): Size of the tensor.
    """
    return torch.randint(0, 256, size, dtype=torch.uint8)


def create_image_file(
    root: Union[pathlib.Path, str], name: Union[pathlib.Path, str], size: Union[Sequence[int], int] = 10, **kwargs: Any
) -> pathlib.Path:
    """Create an image file from random data.

    Args:
        root (Union[str, pathlib.Path]): Root directory the image file will be placed in.
        name (Union[str, pathlib.Path]): Name of the image file.
        size (Union[Sequence[int], int]): Size of the image that represents the ``(num_channels, height, width)``. If
            scalar, the value is used for the height and width. If not provided, three channels are assumed.
        kwargs (Any): Additional parameters passed to :meth:`PIL.Image.Image.save`.

    Returns:
        pathlib.Path: Path to the created image file.
    """
    if isinstance(size, int):
        size = (size, size)
    if len(size) == 2:
        size = (3, *size)
    if len(size) != 3:
        raise UsageError(
            f"The 'size' argument should either be an int or a sequence of length 2 or 3. Got {len(size)} instead"
        )

    image = create_image_or_video_tensor(size)
    file = pathlib.Path(root) / name

    # torch (num_channels x height x width) -> PIL (width x height x num_channels)
    image = image.permute(2, 1, 0)
    # For grayscale images PIL doesn't use a channel dimension
    if image.shape[2] == 1:
        image = torch.squeeze(image, 2)
    PIL.Image.fromarray(image.numpy()).save(file, **kwargs)
    return file


def create_image_folder(
    root: Union[pathlib.Path, str],
    name: Union[pathlib.Path, str],
    file_name_fn: Callable[[int], str],
    num_examples: int,
    size: Optional[Union[Sequence[int], int, Callable[[int], Union[Sequence[int], int]]]] = None,
    **kwargs: Any,
) -> List[pathlib.Path]:
    """Create a folder of random images.

    Args:
        root (Union[str, pathlib.Path]): Root directory the image folder will be placed in.
        name (Union[str, pathlib.Path]): Name of the image folder.
        file_name_fn (Callable[[int], str]): Should return a file name if called with the file index.
        num_examples (int): Number of images to create.
        size (Optional[Union[Sequence[int], int, Callable[[int], Union[Sequence[int], int]]]]): Size of the images. If
            callable, will be called with the index of the corresponding file. If omitted, a random height and width
            between 3 and 10 pixels is selected on a per-image basis.
        kwargs (Any): Additional parameters passed to :func:`create_image_file`.

    Returns:
        List[pathlib.Path]: Paths to all created image files.

    .. seealso::

        - :func:`create_image_file`
    """
    if size is None:

        def size(idx: int) -> Tuple[int, int, int]:
            num_channels = 3
            height, width = torch.randint(3, 11, size=(2,), dtype=torch.int).tolist()
            return (num_channels, height, width)

    root = pathlib.Path(root) / name
    os.makedirs(root, exist_ok=True)

    return [
        create_image_file(root, file_name_fn(idx), size=size(idx) if callable(size) else size, **kwargs)
        for idx in range(num_examples)
    ]


def shape_test_for_stereo(
    left: PIL.Image.Image,
    right: PIL.Image.Image,
    disparity: Optional[np.ndarray] = None,
    valid_mask: Optional[np.ndarray] = None,
):
    left_dims = get_dimensions(left)
    right_dims = get_dimensions(right)
    c, h, w = left_dims
    # check that left and right are the same size
    assert left_dims == right_dims
    assert c == 3

    # check that the disparity has the same spatial dimensions
    # as the input
    if disparity is not None:
        assert disparity.ndim == 3
        assert disparity.shape == (1, h, w)

    if valid_mask is not None:
        # check that valid mask is the same size as the disparity
        _, dh, dw = disparity.shape
        mh, mw = valid_mask.shape
        assert dh == mh
        assert dw == mw


@requires_lazy_imports("av")
def create_video_file(
    root: Union[pathlib.Path, str],
    name: Union[pathlib.Path, str],
    size: Union[Sequence[int], int] = (1, 3, 10, 10),
    fps: float = 25,
    **kwargs: Any,
) -> pathlib.Path:
    """Create an video file from random data.

    Args:
        root (Union[str, pathlib.Path]): Root directory the video file will be placed in.
        name (Union[str, pathlib.Path]): Name of the video file.
        size (Union[Sequence[int], int]): Size of the video that represents the
            ``(num_frames, num_channels, height, width)``. If scalar, the value is used for the height and width.
            If not provided, ``num_frames=1`` and ``num_channels=3`` are assumed.
        fps (float): Frame rate in frames per second.
        kwargs (Any): Additional parameters passed to :func:`torchvision.io.write_video`.

    Returns:
        pathlib.Path: Path to the created image file.

    Raises:
        UsageError: If PyAV is not available.
    """
    if isinstance(size, int):
        size = (size, size)
    if len(size) == 2:
        size = (3, *size)
    if len(size) == 3:
        size = (1, *size)
    if len(size) != 4:
        raise UsageError(
            f"The 'size' argument should either be an int or a sequence of length 2, 3, or 4. Got {len(size)} instead"
        )

    video = create_image_or_video_tensor(size)
    file = pathlib.Path(root) / name
    torchvision.io.write_video(str(file), video.permute(0, 2, 3, 1), fps, **kwargs)
    return file


@requires_lazy_imports("av")
def create_video_folder(
    root: Union[str, pathlib.Path],
    name: Union[str, pathlib.Path],
    file_name_fn: Callable[[int], str],
    num_examples: int,
    size: Optional[Union[Sequence[int], int, Callable[[int], Union[Sequence[int], int]]]] = None,
    fps=25,
    **kwargs,
) -> List[pathlib.Path]:
    """Create a folder of random videos.

    Args:
        root (Union[str, pathlib.Path]): Root directory the video folder will be placed in.
        name (Union[str, pathlib.Path]): Name of the video folder.
        file_name_fn (Callable[[int], str]): Should return a file name if called with the file index.
        num_examples (int): Number of videos to create.
        size (Optional[Union[Sequence[int], int, Callable[[int], Union[Sequence[int], int]]]]): Size of the videos. If
            callable, will be called with the index of the corresponding file. If omitted, a random even height and
            width between 4 and 10 pixels is selected on a per-video basis.
        fps (float): Frame rate in frames per second.
        kwargs (Any): Additional parameters passed to :func:`create_video_file`.

    Returns:
        List[pathlib.Path]: Paths to all created video files.

    Raises:
        UsageError: If PyAV is not available.

    .. seealso::

        - :func:`create_video_file`
    """
    if size is None:

        def size(idx):
            num_frames = 1
            num_channels = 3
            # The 'libx264' video codec, which is the default of torchvision.io.write_video, requires the height and
            # width of the video to be divisible by 2.
            height, width = (torch.randint(2, 6, size=(2,), dtype=torch.int) * 2).tolist()
            return (num_frames, num_channels, height, width)

    root = pathlib.Path(root) / name
    os.makedirs(root, exist_ok=True)

    return [
        create_video_file(root, file_name_fn(idx), size=size(idx) if callable(size) else size, **kwargs)
        for idx in range(num_examples)
    ]


def _split_files_or_dirs(root, *files_or_dirs):
    files = set()
    dirs = set()
    for file_or_dir in files_or_dirs:
        path = pathlib.Path(file_or_dir)
        if not path.is_absolute():
            path = root / path
        if path.is_file():
            files.add(path)
        else:
            dirs.add(path)
            for sub_file_or_dir in path.glob("**/*"):
                if sub_file_or_dir.is_file():
                    files.add(sub_file_or_dir)
                else:
                    dirs.add(sub_file_or_dir)

    if root in dirs:
        dirs.remove(root)

    return files, dirs


def _make_archive(root, name, *files_or_dirs, opener, adder, remove=True):
    archive = pathlib.Path(root) / name
    if not files_or_dirs:
        # We need to invoke `Path.with_suffix("")`, since call only applies to the last suffix if multiple suffixes are
        # present. For example, `pathlib.Path("foo.tar.gz").with_suffix("")` results in `foo.tar`.
        file_or_dir = archive
        for _ in range(len(archive.suffixes)):
            file_or_dir = file_or_dir.with_suffix("")
        if file_or_dir.exists():
            files_or_dirs = (file_or_dir,)
        else:
            raise ValueError("No file or dir provided.")

    files, dirs = _split_files_or_dirs(root, *files_or_dirs)

    with opener(archive) as fh:
        for file in sorted(files):
            adder(fh, file, file.relative_to(root))

    if remove:
        for file in files:
            os.remove(file)
        for dir in dirs:
            shutil.rmtree(dir, ignore_errors=True)

    return archive


def make_tar(root, name, *files_or_dirs, remove=True, compression=None):
    # TODO: detect compression from name
    return _make_archive(
        root,
        name,
        *files_or_dirs,
        opener=lambda archive: tarfile.open(archive, f"w:{compression}" if compression else "w"),
        adder=lambda fh, file, relative_file: fh.add(file, arcname=relative_file),
        remove=remove,
    )


def make_zip(root, name, *files_or_dirs, remove=True):
    return _make_archive(
        root,
        name,
        *files_or_dirs,
        opener=lambda archive: zipfile.ZipFile(archive, "w"),
        adder=lambda fh, file, relative_file: fh.write(file, arcname=relative_file),
        remove=remove,
    )


def create_random_string(length: int, *digits: str) -> str:
    """Create a random string.

    Args:
        length (int): Number of characters in the generated string.
        *characters (str): Characters to sample from. If omitted defaults to :attr:`string.ascii_lowercase`.
    """
    if not digits:
        digits = string.ascii_lowercase
    else:
        digits = "".join(itertools.chain(*digits))

    return "".join(random.choice(digits) for _ in range(length))


def shape_test_for_stereo_gt_w_mask(
    left: PIL.Image.Image, right: PIL.Image.Image, disparity: np.ndarray, valid_mask: np.ndarray
):
    left_dims = get_dimensions(left)
    right_dims = get_dimensions(right)
    c, h, w = left_dims
    # check that left and right are the same size
    assert left_dims == right_dims
    # check general shapes
    assert c == 3
    assert disparity.ndim == 3
    assert disparity.shape == (1, h, w)
    # check that valid mask is the same size as the disparity
    _, dh, dw = disparity.shape
    mh, mw = valid_mask.shape
    assert dh == mh
    assert dw == mw


def shape_test_for_stereo_gt_no_mask(left: PIL.Image.Image, right: PIL.Image.Image, disparity: np.ndarray):
    left_dims = get_dimensions(left)
    right_dims = get_dimensions(right)
    c, h, w = left_dims
    # check that left and right are the same size
    assert left_dims == right_dims
    # check general shapes
    assert c == 3
    assert disparity.ndim == 3
    assert disparity.shape == (1, h, w)


def shape_test_for_stereo_no_gt(left: PIL.Image.Image, right: PIL.Image.Image, disparity: None):
    left_dims = get_dimensions(left)
    right_dims = get_dimensions(right)
    c, _, _ = left_dims
    # check that left and right are the same size
    assert left_dims == right_dims
    # check general shapes
    assert c == 3
    assert disparity is None


def make_fake_pfm_file(h, w, file_name):
    values = list(range(3 * h * w))
    # Note: we pack everything in little endian: -1.0, and "<"
    content = f"PF \n{w} {h} \n-1.0\n".encode() + struct.pack("<" + "f" * len(values), *values)
    with open(file_name, "wb") as f:
        f.write(content)


def make_fake_flo_file(h, w, file_name):
    """Creates a fake flow file in .flo format."""
    # Everything needs to be in little Endian according to
    # https://vision.middlebury.edu/flow/code/flow-code/README.txt
    values = list(range(2 * h * w))
    content = (
        struct.pack("<4c", *(c.encode() for c in "PIEH"))
        + struct.pack("<i", w)
        + struct.pack("<i", h)
        + struct.pack("<" + "f" * len(values), *values)
    )
    with open(file_name, "wb") as f:
        f.write(content)<|MERGE_RESOLUTION|>--- conflicted
+++ resolved
@@ -17,24 +17,14 @@
 from typing import Any, Callable, Dict, Iterator, List, Optional, Sequence, Tuple, Union
 
 import numpy as np
-<<<<<<< HEAD
-=======
-
->>>>>>> 96aa3d92
 import PIL
 import PIL.Image
 import pytest
 import torch
 import torchvision.datasets
 import torchvision.io
-<<<<<<< HEAD
 from common_utils import get_tmp_dir, disable_console_output
 from torchvision.transforms.functional import get_dimensions
-=======
-from common_utils import disable_console_output, get_tmp_dir
-from torchvision.transforms.functional import get_dimensions
-
->>>>>>> 96aa3d92
 
 __all__ = [
     "UsageError",
