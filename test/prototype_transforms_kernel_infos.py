import decimal
import functools
import itertools
import math

import numpy as np
import PIL.Image
import pytest
import torch.testing
import torchvision.ops
import torchvision.prototype.transforms.functional as F
from datasets_utils import combinations_grid
from prototype_common_utils import (
    ArgsKwargs,
    get_num_channels,
    ImageLoader,
    InfoBase,
    make_bounding_box_loader,
    make_bounding_box_loaders,
    make_detection_mask_loader,
    make_image_loader,
    make_image_loaders,
    make_image_loaders_for_interpolation,
    make_mask_loaders,
    make_video_loader,
    make_video_loaders,
    mark_framework_limitation,
    TestMark,
)
from torch.utils._pytree import tree_map
from torchvision.prototype import datapoints
from torchvision.transforms.functional_tensor import _max_value as get_max_value, _parse_pad_padding

__all__ = ["KernelInfo", "KERNEL_INFOS"]


class KernelInfo(InfoBase):
    def __init__(
        self,
        kernel,
        *,
        # Defaults to `kernel.__name__`. Should be set if the function is exposed under a different name
        # TODO: This can probably be removed after roll-out since we shouldn't have any aliasing then
        kernel_name=None,
        # Most common tests use these inputs to check the kernel. As such it should cover all valid code paths, but
        # should not include extensive parameter combinations to keep to overall test count moderate.
        sample_inputs_fn,
        # This function should mirror the kernel. It should have the same signature as the `kernel` and as such also
        # take tensors as inputs. Any conversion into another object type, e.g. PIL images or numpy arrays, should
        # happen inside the function. It should return a tensor or to be more precise an object that can be compared to
        # a tensor by `assert_close`. If omitted, no reference test will be performed.
        reference_fn=None,
        # These inputs are only used for the reference tests and thus can be comprehensive with regard to the parameter
        # values to be tested. If not specified, `sample_inputs_fn` will be used.
        reference_inputs_fn=None,
        # If true-ish, triggers a test that checks the kernel for consistency between uint8 and float32 inputs with the
        # reference inputs. This is usually used whenever we use a PIL kernel as reference.
        # Can be a callable in which case it will be called with `other_args, kwargs`. It should return the same
        # structure, but with adapted parameters. This is useful in case a parameter value is closely tied to the input
        # dtype.
        float32_vs_uint8=False,
        # Some kernels don't have dispatchers that would handle logging the usage. Thus, the kernel has to do it
        # manually. If set, triggers a test that makes sure this happens.
        logs_usage=False,
        # See InfoBase
        test_marks=None,
        # See InfoBase
        closeness_kwargs=None,
    ):
        super().__init__(id=kernel_name or kernel.__name__, test_marks=test_marks, closeness_kwargs=closeness_kwargs)
        self.kernel = kernel
        self.sample_inputs_fn = sample_inputs_fn
        self.reference_fn = reference_fn
        self.reference_inputs_fn = reference_inputs_fn

        if float32_vs_uint8 and not callable(float32_vs_uint8):
            float32_vs_uint8 = lambda other_args, kwargs: (other_args, kwargs)  # noqa: E731
        self.float32_vs_uint8 = float32_vs_uint8
        self.logs_usage = logs_usage


def _pixel_difference_closeness_kwargs(uint8_atol, *, dtype=torch.uint8, mae=False):
    return dict(atol=uint8_atol / 255 * get_max_value(dtype), rtol=0, mae=mae)


def cuda_vs_cpu_pixel_difference(atol=1):
    return {
        (("TestKernels", "test_cuda_vs_cpu"), dtype, "cuda"): _pixel_difference_closeness_kwargs(atol, dtype=dtype)
        for dtype in [torch.uint8, torch.float32]
    }


def pil_reference_pixel_difference(atol=1, mae=False):
    return {
        (("TestKernels", "test_against_reference"), torch.uint8, "cpu"): _pixel_difference_closeness_kwargs(
            atol, mae=mae
        )
    }


def float32_vs_uint8_pixel_difference(atol=1, mae=False):
    return {
        (
            ("TestKernels", "test_float32_vs_uint8"),
            torch.float32,
            "cpu",
        ): _pixel_difference_closeness_kwargs(atol, dtype=torch.float32, mae=mae)
    }


def scripted_vs_eager_double_pixel_difference(device, atol=1e-6, rtol=1e-6):
    return {
        (("TestKernels", "test_scripted_vs_eager"), torch.float64, device): {"atol": atol, "rtol": rtol, "mae": False},
    }


def pil_reference_wrapper(pil_kernel):
    @functools.wraps(pil_kernel)
    def wrapper(input_tensor, *other_args, **kwargs):
        if input_tensor.dtype != torch.uint8:
            raise pytest.UsageError(f"Can only test uint8 tensor images against PIL, but input is {input_tensor.dtype}")
        if input_tensor.ndim > 3:
            raise pytest.UsageError(
                f"Can only test single tensor images against PIL, but input has shape {input_tensor.shape}"
            )

        input_pil = F.to_image_pil(input_tensor)
        output_pil = pil_kernel(input_pil, *other_args, **kwargs)
        if not isinstance(output_pil, PIL.Image.Image):
            return output_pil

        output_tensor = F.to_image_tensor(output_pil)

        # 2D mask shenanigans
        if output_tensor.ndim == 2 and input_tensor.ndim == 3:
            output_tensor = output_tensor.unsqueeze(0)
        elif output_tensor.ndim == 3 and input_tensor.ndim == 2:
            output_tensor = output_tensor.squeeze(0)

        return output_tensor

    return wrapper


def xfail_jit(reason, *, condition=None):
    return TestMark(("TestKernels", "test_scripted_vs_eager"), pytest.mark.xfail(reason=reason), condition=condition)


def xfail_jit_python_scalar_arg(name, *, reason=None):
    return xfail_jit(
        reason or f"Python scalar int or float for `{name}` is not supported when scripting",
        condition=lambda args_kwargs: isinstance(args_kwargs.kwargs.get(name), (int, float)),
    )


def xfail_jit_tuple_instead_of_list(name, *, reason=None):
    reason = reason or f"Passing a tuple instead of a list for `{name}` is not supported when scripting"
    return xfail_jit(
        reason or f"Passing a tuple instead of a list for `{name}` is not supported when scripting",
        condition=lambda args_kwargs: isinstance(args_kwargs.kwargs.get(name), tuple),
    )


def is_list_of_ints(args_kwargs):
    fill = args_kwargs.kwargs.get("fill")
    return isinstance(fill, list) and any(isinstance(scalar_fill, int) for scalar_fill in fill)


def xfail_jit_list_of_ints(name, *, reason=None):
    return xfail_jit(
        reason or f"Passing a list of integers for `{name}` is not supported when scripting",
        condition=is_list_of_ints,
    )


KERNEL_INFOS = []


def sample_inputs_horizontal_flip_image_tensor():
    for image_loader in make_image_loaders(sizes=["random"], dtypes=[torch.float32]):
        yield ArgsKwargs(image_loader)


def reference_inputs_horizontal_flip_image_tensor():
    for image_loader in make_image_loaders(extra_dims=[()], dtypes=[torch.uint8]):
        yield ArgsKwargs(image_loader)


def sample_inputs_horizontal_flip_bounding_box():
    for bounding_box_loader in make_bounding_box_loaders(
        formats=[datapoints.BoundingBoxFormat.XYXY], dtypes=[torch.float32]
    ):
        yield ArgsKwargs(
            bounding_box_loader, format=bounding_box_loader.format, spatial_size=bounding_box_loader.spatial_size
        )


def sample_inputs_horizontal_flip_mask():
    for image_loader in make_mask_loaders(sizes=["random"], dtypes=[torch.uint8]):
        yield ArgsKwargs(image_loader)


def sample_inputs_horizontal_flip_video():
    for video_loader in make_video_loaders(sizes=["random"], num_frames=["random"]):
        yield ArgsKwargs(video_loader)


def reference_horizontal_flip_bounding_box(bounding_box, *, format, spatial_size):
    affine_matrix = np.array(
        [
            [-1, 0, spatial_size[1]],
            [0, 1, 0],
        ],
        dtype="float32",
    )

    expected_bboxes = reference_affine_bounding_box_helper(bounding_box, format=format, affine_matrix=affine_matrix)

    return expected_bboxes


def reference_inputs_flip_bounding_box():
    for bounding_box_loader in make_bounding_box_loaders(extra_dims=[()]):
        yield ArgsKwargs(
            bounding_box_loader,
            format=bounding_box_loader.format,
            spatial_size=bounding_box_loader.spatial_size,
        )


KERNEL_INFOS.extend(
    [
        KernelInfo(
            F.horizontal_flip_image_tensor,
            kernel_name="horizontal_flip_image_tensor",
            sample_inputs_fn=sample_inputs_horizontal_flip_image_tensor,
            reference_fn=pil_reference_wrapper(F.horizontal_flip_image_pil),
            reference_inputs_fn=reference_inputs_horizontal_flip_image_tensor,
            float32_vs_uint8=True,
        ),
        KernelInfo(
            F.horizontal_flip_bounding_box,
            sample_inputs_fn=sample_inputs_horizontal_flip_bounding_box,
            reference_fn=reference_horizontal_flip_bounding_box,
            reference_inputs_fn=reference_inputs_flip_bounding_box,
        ),
        KernelInfo(
            F.horizontal_flip_mask,
            sample_inputs_fn=sample_inputs_horizontal_flip_mask,
        ),
        KernelInfo(
            F.horizontal_flip_video,
            sample_inputs_fn=sample_inputs_horizontal_flip_video,
        ),
    ]
)


def _get_resize_sizes(spatial_size):
    height, width = spatial_size
    length = max(spatial_size)
    yield length
    yield [length]
    yield (length,)
    new_height = int(height * 0.75)
    new_width = int(width * 1.25)
    yield [new_height, new_width]
    yield height, width


def sample_inputs_resize_image_tensor():
    for image_loader in make_image_loaders(sizes=["random"], color_spaces=["RGB"], dtypes=[torch.float32]):
        for size in _get_resize_sizes(image_loader.spatial_size):
            yield ArgsKwargs(image_loader, size=size)

    for image_loader, interpolation in itertools.product(
        make_image_loaders(sizes=["random"], color_spaces=["RGB"]),
        [
            F.InterpolationMode.NEAREST,
            F.InterpolationMode.BILINEAR,
            F.InterpolationMode.BICUBIC,
        ],
    ):
        yield ArgsKwargs(image_loader, size=[min(image_loader.spatial_size) + 1], interpolation=interpolation)

    yield ArgsKwargs(make_image_loader(size=(11, 17)), size=20, max_size=25)


@pil_reference_wrapper
def reference_resize_image_tensor(*args, **kwargs):
    if not kwargs.pop("antialias", False) and kwargs.get("interpolation", F.InterpolationMode.BILINEAR) in {
        F.InterpolationMode.BILINEAR,
        F.InterpolationMode.BICUBIC,
    }:
        raise pytest.UsageError("Anti-aliasing is always active in PIL")
    return F.resize_image_pil(*args, **kwargs)


def reference_inputs_resize_image_tensor():
    for image_loader, interpolation in itertools.product(
        make_image_loaders_for_interpolation(),
        [
            F.InterpolationMode.NEAREST,
            F.InterpolationMode.NEAREST_EXACT,
            F.InterpolationMode.BILINEAR,
            F.InterpolationMode.BICUBIC,
        ],
    ):
        for size in _get_resize_sizes(image_loader.spatial_size):
            yield ArgsKwargs(
                image_loader,
                size=size,
                interpolation=interpolation,
                antialias=interpolation
                in {
                    F.InterpolationMode.BILINEAR,
                    F.InterpolationMode.BICUBIC,
                },
            )


def sample_inputs_resize_bounding_box():
    for bounding_box_loader in make_bounding_box_loaders():
        for size in _get_resize_sizes(bounding_box_loader.spatial_size):
            yield ArgsKwargs(bounding_box_loader, size=size, spatial_size=bounding_box_loader.spatial_size)


def sample_inputs_resize_mask():
    for mask_loader in make_mask_loaders(sizes=["random"], num_categories=["random"], num_objects=["random"]):
        yield ArgsKwargs(mask_loader, size=[min(mask_loader.shape[-2:]) + 1])


def sample_inputs_resize_video():
    for video_loader in make_video_loaders(sizes=["random"], num_frames=["random"]):
        yield ArgsKwargs(video_loader, size=[min(video_loader.shape[-2:]) + 1])


def reference_resize_bounding_box(bounding_box, *, spatial_size, size, max_size=None):

    old_height, old_width = spatial_size
    new_height, new_width = F._geometry._compute_resized_output_size(spatial_size, size=size, max_size=max_size)

    affine_matrix = np.array(
        [
            [new_width / old_width, 0, 0],
            [0, new_height / old_height, 0],
        ],
        dtype="float32",
    )

    expected_bboxes = reference_affine_bounding_box_helper(
        bounding_box, format=bounding_box.format, affine_matrix=affine_matrix
    )
    return expected_bboxes, (new_height, new_width)


def reference_inputs_resize_bounding_box():
    for bounding_box_loader in make_bounding_box_loaders(extra_dims=((), (4,))):
        for size in _get_resize_sizes(bounding_box_loader.spatial_size):
            yield ArgsKwargs(bounding_box_loader, size=size, spatial_size=bounding_box_loader.spatial_size)


KERNEL_INFOS.extend(
    [
        KernelInfo(
            F.resize_image_tensor,
            sample_inputs_fn=sample_inputs_resize_image_tensor,
            reference_fn=reference_resize_image_tensor,
            reference_inputs_fn=reference_inputs_resize_image_tensor,
            float32_vs_uint8=True,
            closeness_kwargs={
                **pil_reference_pixel_difference(10, mae=True),
                **cuda_vs_cpu_pixel_difference(),
                **float32_vs_uint8_pixel_difference(1, mae=True),
            },
            test_marks=[
                xfail_jit_python_scalar_arg("size"),
            ],
        ),
        KernelInfo(
            F.resize_bounding_box,
            sample_inputs_fn=sample_inputs_resize_bounding_box,
            reference_fn=reference_resize_bounding_box,
            reference_inputs_fn=reference_inputs_resize_bounding_box,
            closeness_kwargs={
                (("TestKernels", "test_against_reference"), torch.int64, "cpu"): dict(atol=1, rtol=0),
            },
            test_marks=[
                xfail_jit_python_scalar_arg("size"),
            ],
        ),
        KernelInfo(
            F.resize_mask,
            sample_inputs_fn=sample_inputs_resize_mask,
            closeness_kwargs=pil_reference_pixel_difference(10),
            test_marks=[
                xfail_jit_python_scalar_arg("size"),
            ],
        ),
        KernelInfo(
            F.resize_video,
            sample_inputs_fn=sample_inputs_resize_video,
            closeness_kwargs=cuda_vs_cpu_pixel_difference(),
        ),
    ]
)


_AFFINE_KWARGS = combinations_grid(
    angle=[-87, 15, 90],
    translate=[(5, 5), (-5, -5)],
    scale=[0.77, 1.27],
    shear=[(12, 12), (0, 0)],
)


def _diversify_affine_kwargs_types(affine_kwargs):
    angle = affine_kwargs["angle"]
    for diverse_angle in [int(angle), float(angle)]:
        yield dict(affine_kwargs, angle=diverse_angle)

    shear = affine_kwargs["shear"]
    for diverse_shear in [tuple(shear), list(shear), int(shear[0]), float(shear[0])]:
        yield dict(affine_kwargs, shear=diverse_shear)


def _full_affine_params(**partial_params):
    partial_params.setdefault("angle", 0.0)
    partial_params.setdefault("translate", [0.0, 0.0])
    partial_params.setdefault("scale", 1.0)
    partial_params.setdefault("shear", [0.0, 0.0])
    partial_params.setdefault("center", None)
    return partial_params


_DIVERSE_AFFINE_PARAMS = [
    _full_affine_params(**{name: arg})
    for name, args in [
        ("angle", [1.0, 2]),
        ("translate", [[1.0, 0.5], [1, 2], (1.0, 0.5), (1, 2)]),
        ("scale", [0.5]),
        ("shear", [1.0, 2, [1.0], [2], (1.0,), (2,), [1.0, 0.5], [1, 2], (1.0, 0.5), (1, 2)]),
        ("center", [None, [1.0, 0.5], [1, 2], (1.0, 0.5), (1, 2)]),
    ]
    for arg in args
]


def get_fills(*, num_channels, dtype, vector=True):
    yield None

    max_value = get_max_value(dtype)
    # This intentionally gives us a float and an int scalar fill value
    yield max_value / 2
    yield max_value

    if not vector:
        return

    if dtype.is_floating_point:
        yield [0.1 + c / 10 for c in range(num_channels)]
    else:
        yield [12.0 + c for c in range(num_channels)]


def float32_vs_uint8_fill_adapter(other_args, kwargs):
    fill = kwargs.get("fill")
    if fill is None:
        return other_args, kwargs

    if isinstance(fill, (int, float)):
        fill /= 255
    else:
        fill = type(fill)(fill_ / 255 for fill_ in fill)

    return other_args, dict(kwargs, fill=fill)


def sample_inputs_affine_image_tensor():
    make_affine_image_loaders = functools.partial(
        make_image_loaders, sizes=["random"], color_spaces=["RGB"], dtypes=[torch.float32]
    )

    for image_loader, affine_params in itertools.product(make_affine_image_loaders(), _DIVERSE_AFFINE_PARAMS):
        yield ArgsKwargs(image_loader, **affine_params)

    for image_loader in make_affine_image_loaders():
        for fill in get_fills(num_channels=image_loader.num_channels, dtype=image_loader.dtype):
            yield ArgsKwargs(image_loader, **_full_affine_params(), fill=fill)

    for image_loader, interpolation in itertools.product(
        make_affine_image_loaders(),
        [
            F.InterpolationMode.NEAREST,
            F.InterpolationMode.BILINEAR,
        ],
    ):
        yield ArgsKwargs(image_loader, **_full_affine_params(), fill=0)


def reference_inputs_affine_image_tensor():
    for image_loader, affine_kwargs in itertools.product(make_image_loaders_for_interpolation(), _AFFINE_KWARGS):
        yield ArgsKwargs(
            image_loader,
            interpolation=F.InterpolationMode.NEAREST,
            **affine_kwargs,
        )


def sample_inputs_affine_bounding_box():
    for bounding_box_loader, affine_params in itertools.product(
        make_bounding_box_loaders(formats=[datapoints.BoundingBoxFormat.XYXY]), _DIVERSE_AFFINE_PARAMS
    ):
        yield ArgsKwargs(
            bounding_box_loader,
            format=bounding_box_loader.format,
            spatial_size=bounding_box_loader.spatial_size,
            **affine_params,
        )


def _compute_affine_matrix(angle, translate, scale, shear, center):
    rot = math.radians(angle)
    cx, cy = center
    tx, ty = translate
    sx, sy = [math.radians(sh_) for sh_ in shear]

    c_matrix = np.array([[1, 0, cx], [0, 1, cy], [0, 0, 1]])
    t_matrix = np.array([[1, 0, tx], [0, 1, ty], [0, 0, 1]])
    c_matrix_inv = np.linalg.inv(c_matrix)
    rs_matrix = np.array(
        [
            [scale * math.cos(rot), -scale * math.sin(rot), 0],
            [scale * math.sin(rot), scale * math.cos(rot), 0],
            [0, 0, 1],
        ]
    )
    shear_x_matrix = np.array([[1, -math.tan(sx), 0], [0, 1, 0], [0, 0, 1]])
    shear_y_matrix = np.array([[1, 0, 0], [-math.tan(sy), 1, 0], [0, 0, 1]])
    rss_matrix = np.matmul(rs_matrix, np.matmul(shear_y_matrix, shear_x_matrix))
    true_matrix = np.matmul(t_matrix, np.matmul(c_matrix, np.matmul(rss_matrix, c_matrix_inv)))
    return true_matrix


def reference_affine_bounding_box_helper(bounding_box, *, format, affine_matrix):
    def transform(bbox, affine_matrix_, format_):
        # Go to float before converting to prevent precision loss in case of CXCYWH -> XYXY and W or H is 1
        in_dtype = bbox.dtype
        if not torch.is_floating_point(bbox):
            bbox = bbox.float()
        bbox_xyxy = F.convert_format_bounding_box(
            bbox, old_format=format_, new_format=datapoints.BoundingBoxFormat.XYXY, inplace=True
        )
        points = np.array(
            [
                [bbox_xyxy[0].item(), bbox_xyxy[1].item(), 1.0],
                [bbox_xyxy[2].item(), bbox_xyxy[1].item(), 1.0],
                [bbox_xyxy[0].item(), bbox_xyxy[3].item(), 1.0],
                [bbox_xyxy[2].item(), bbox_xyxy[3].item(), 1.0],
            ]
        )
        transformed_points = np.matmul(points, affine_matrix_.T)
        out_bbox = torch.tensor(
            [
                np.min(transformed_points[:, 0]).item(),
                np.min(transformed_points[:, 1]).item(),
                np.max(transformed_points[:, 0]).item(),
                np.max(transformed_points[:, 1]).item(),
            ],
            dtype=bbox_xyxy.dtype,
        )
        out_bbox = F.convert_format_bounding_box(
            out_bbox, old_format=datapoints.BoundingBoxFormat.XYXY, new_format=format_, inplace=True
        )
        return out_bbox.to(dtype=in_dtype)

    if bounding_box.ndim < 2:
        bounding_box = [bounding_box]

    expected_bboxes = [transform(bbox, affine_matrix, format) for bbox in bounding_box]
    if len(expected_bboxes) > 1:
        expected_bboxes = torch.stack(expected_bboxes)
    else:
        expected_bboxes = expected_bboxes[0]

    return expected_bboxes


def reference_affine_bounding_box(bounding_box, *, format, spatial_size, angle, translate, scale, shear, center=None):
    if center is None:
        center = [s * 0.5 for s in spatial_size[::-1]]

    affine_matrix = _compute_affine_matrix(angle, translate, scale, shear, center)
    affine_matrix = affine_matrix[:2, :]

    expected_bboxes = reference_affine_bounding_box_helper(bounding_box, format=format, affine_matrix=affine_matrix)

    return expected_bboxes


def reference_inputs_affine_bounding_box():
    for bounding_box_loader, affine_kwargs in itertools.product(
        make_bounding_box_loaders(extra_dims=[()]),
        _AFFINE_KWARGS,
    ):
        yield ArgsKwargs(
            bounding_box_loader,
            format=bounding_box_loader.format,
            spatial_size=bounding_box_loader.spatial_size,
            **affine_kwargs,
        )


def sample_inputs_affine_mask():
    for mask_loader in make_mask_loaders(sizes=["random"], num_categories=["random"], num_objects=["random"]):
        yield ArgsKwargs(mask_loader, **_full_affine_params())


def sample_inputs_affine_video():
    for video_loader in make_video_loaders(sizes=["random"], num_frames=["random"]):
        yield ArgsKwargs(video_loader, **_full_affine_params())


KERNEL_INFOS.extend(
    [
        KernelInfo(
            F.affine_image_tensor,
            sample_inputs_fn=sample_inputs_affine_image_tensor,
            reference_fn=pil_reference_wrapper(F.affine_image_pil),
            reference_inputs_fn=reference_inputs_affine_image_tensor,
            float32_vs_uint8=True,
            closeness_kwargs=pil_reference_pixel_difference(10, mae=True),
            test_marks=[
                xfail_jit_python_scalar_arg("shear"),
                xfail_jit_tuple_instead_of_list("fill"),
                # TODO: check if this is a regression since it seems that should be supported if `int` is ok
                xfail_jit_list_of_ints("fill"),
            ],
        ),
        KernelInfo(
            F.affine_bounding_box,
            sample_inputs_fn=sample_inputs_affine_bounding_box,
            reference_fn=reference_affine_bounding_box,
            reference_inputs_fn=reference_inputs_affine_bounding_box,
            closeness_kwargs={
                (("TestKernels", "test_against_reference"), torch.int64, "cpu"): dict(atol=1, rtol=0),
            },
            test_marks=[
                xfail_jit_python_scalar_arg("shear"),
            ],
        ),
        KernelInfo(
            F.affine_mask,
            sample_inputs_fn=sample_inputs_affine_mask,
            test_marks=[
                xfail_jit_python_scalar_arg("shear"),
            ],
        ),
        KernelInfo(
            F.affine_video,
            sample_inputs_fn=sample_inputs_affine_video,
        ),
    ]
)


def sample_inputs_convert_format_bounding_box():
    formats = list(datapoints.BoundingBoxFormat)
    for bounding_box_loader, new_format in itertools.product(make_bounding_box_loaders(formats=formats), formats):
        yield ArgsKwargs(bounding_box_loader, old_format=bounding_box_loader.format, new_format=new_format)


def reference_convert_format_bounding_box(bounding_box, old_format, new_format):
    return torchvision.ops.box_convert(
        bounding_box, in_fmt=old_format.name.lower(), out_fmt=new_format.name.lower()
    ).to(bounding_box.dtype)


def reference_inputs_convert_format_bounding_box():
    for args_kwargs in sample_inputs_convert_format_bounding_box():
        if len(args_kwargs.args[0].shape) == 2:
            yield args_kwargs


KERNEL_INFOS.append(
    KernelInfo(
        F.convert_format_bounding_box,
        sample_inputs_fn=sample_inputs_convert_format_bounding_box,
        reference_fn=reference_convert_format_bounding_box,
        reference_inputs_fn=reference_inputs_convert_format_bounding_box,
        logs_usage=True,
    ),
)


def sample_inputs_vertical_flip_image_tensor():
    for image_loader in make_image_loaders(sizes=["random"], dtypes=[torch.float32]):
        yield ArgsKwargs(image_loader)


def reference_inputs_vertical_flip_image_tensor():
    for image_loader in make_image_loaders(extra_dims=[()], dtypes=[torch.uint8]):
        yield ArgsKwargs(image_loader)


def sample_inputs_vertical_flip_bounding_box():
    for bounding_box_loader in make_bounding_box_loaders(
        formats=[datapoints.BoundingBoxFormat.XYXY], dtypes=[torch.float32]
    ):
        yield ArgsKwargs(
            bounding_box_loader, format=bounding_box_loader.format, spatial_size=bounding_box_loader.spatial_size
        )


def sample_inputs_vertical_flip_mask():
    for image_loader in make_mask_loaders(sizes=["random"], dtypes=[torch.uint8]):
        yield ArgsKwargs(image_loader)


def sample_inputs_vertical_flip_video():
    for video_loader in make_video_loaders(sizes=["random"], num_frames=["random"]):
        yield ArgsKwargs(video_loader)


def reference_vertical_flip_bounding_box(bounding_box, *, format, spatial_size):
    affine_matrix = np.array(
        [
            [1, 0, 0],
            [0, -1, spatial_size[0]],
        ],
        dtype="float32",
    )

    expected_bboxes = reference_affine_bounding_box_helper(bounding_box, format=format, affine_matrix=affine_matrix)

    return expected_bboxes


KERNEL_INFOS.extend(
    [
        KernelInfo(
            F.vertical_flip_image_tensor,
            kernel_name="vertical_flip_image_tensor",
            sample_inputs_fn=sample_inputs_vertical_flip_image_tensor,
            reference_fn=pil_reference_wrapper(F.vertical_flip_image_pil),
            reference_inputs_fn=reference_inputs_vertical_flip_image_tensor,
            float32_vs_uint8=True,
        ),
        KernelInfo(
            F.vertical_flip_bounding_box,
            sample_inputs_fn=sample_inputs_vertical_flip_bounding_box,
            reference_fn=reference_vertical_flip_bounding_box,
            reference_inputs_fn=reference_inputs_flip_bounding_box,
        ),
        KernelInfo(
            F.vertical_flip_mask,
            sample_inputs_fn=sample_inputs_vertical_flip_mask,
        ),
        KernelInfo(
            F.vertical_flip_video,
            sample_inputs_fn=sample_inputs_vertical_flip_video,
        ),
    ]
)

_ROTATE_ANGLES = [-87, 15, 90]


def sample_inputs_rotate_image_tensor():
    make_rotate_image_loaders = functools.partial(
        make_image_loaders, sizes=["random"], color_spaces=["RGB"], dtypes=[torch.float32]
    )

    for image_loader in make_rotate_image_loaders():
        yield ArgsKwargs(image_loader, angle=15.0, expand=True)

    for image_loader, center in itertools.product(
        make_rotate_image_loaders(), [None, [1.0, 0.5], [1, 2], (1.0, 0.5), (1, 2)]
    ):
        yield ArgsKwargs(image_loader, angle=15.0, center=center)

    for image_loader in make_rotate_image_loaders():
        for fill in get_fills(num_channels=image_loader.num_channels, dtype=image_loader.dtype):
            yield ArgsKwargs(image_loader, angle=15.0, fill=fill)

    for image_loader, interpolation in itertools.product(
        make_rotate_image_loaders(),
        [F.InterpolationMode.NEAREST, F.InterpolationMode.BILINEAR],
    ):
        yield ArgsKwargs(image_loader, angle=15.0, fill=0)


def reference_inputs_rotate_image_tensor():
    for image_loader, angle in itertools.product(make_image_loaders_for_interpolation(), _ROTATE_ANGLES):
        yield ArgsKwargs(image_loader, angle=angle)


def sample_inputs_rotate_bounding_box():
    for bounding_box_loader in make_bounding_box_loaders(dtypes=(torch.float32, torch.float64, torch.int64)):
        yield ArgsKwargs(
            bounding_box_loader,
            format=bounding_box_loader.format,
            spatial_size=bounding_box_loader.spatial_size,
            angle=_ROTATE_ANGLES[0],
        )


def sample_inputs_rotate_mask():
    for mask_loader in make_mask_loaders(sizes=["random"], num_categories=["random"], num_objects=["random"]):
        yield ArgsKwargs(mask_loader, angle=15.0)


def sample_inputs_rotate_video():
    for video_loader in make_video_loaders(sizes=["random"], num_frames=["random"]):
        yield ArgsKwargs(video_loader, angle=15.0)


KERNEL_INFOS.extend(
    [
        KernelInfo(
            F.rotate_image_tensor,
            sample_inputs_fn=sample_inputs_rotate_image_tensor,
            reference_fn=pil_reference_wrapper(F.rotate_image_pil),
            reference_inputs_fn=reference_inputs_rotate_image_tensor,
            float32_vs_uint8=True,
            closeness_kwargs=pil_reference_pixel_difference(1, mae=True),
            test_marks=[
                xfail_jit_tuple_instead_of_list("fill"),
                # TODO: check if this is a regression since it seems that should be supported if `int` is ok
                xfail_jit_list_of_ints("fill"),
            ],
        ),
        KernelInfo(
            F.rotate_bounding_box,
            sample_inputs_fn=sample_inputs_rotate_bounding_box,
            closeness_kwargs={
                **scripted_vs_eager_double_pixel_difference("cpu", atol=1e-6, rtol=1e-6),
                **scripted_vs_eager_double_pixel_difference("cuda", atol=1e-6, rtol=1e-6),
            },
        ),
        KernelInfo(
            F.rotate_mask,
            sample_inputs_fn=sample_inputs_rotate_mask,
        ),
        KernelInfo(
            F.rotate_video,
            sample_inputs_fn=sample_inputs_rotate_video,
        ),
    ]
)

_CROP_PARAMS = combinations_grid(top=[-8, 0, 9], left=[-8, 0, 9], height=[12, 20], width=[12, 20])


def sample_inputs_crop_image_tensor():
    for image_loader, params in itertools.product(
        make_image_loaders(sizes=[(16, 17)], color_spaces=["RGB"], dtypes=[torch.float32]),
        [
            dict(top=4, left=3, height=7, width=8),
            dict(top=-1, left=3, height=7, width=8),
            dict(top=4, left=-1, height=7, width=8),
            dict(top=4, left=3, height=17, width=8),
            dict(top=4, left=3, height=7, width=18),
        ],
    ):
        yield ArgsKwargs(image_loader, **params)


def reference_inputs_crop_image_tensor():
    for image_loader, params in itertools.product(
        make_image_loaders(extra_dims=[()], dtypes=[torch.uint8]), _CROP_PARAMS
    ):
        yield ArgsKwargs(image_loader, **params)


def sample_inputs_crop_bounding_box():
    for bounding_box_loader, params in itertools.product(
        make_bounding_box_loaders(), [_CROP_PARAMS[0], _CROP_PARAMS[-1]]
    ):
        yield ArgsKwargs(bounding_box_loader, format=bounding_box_loader.format, **params)


def sample_inputs_crop_mask():
    for mask_loader in make_mask_loaders(sizes=[(16, 17)], num_categories=["random"], num_objects=["random"]):
        yield ArgsKwargs(mask_loader, top=4, left=3, height=7, width=8)


def reference_inputs_crop_mask():
    for mask_loader, params in itertools.product(make_mask_loaders(extra_dims=[()], num_objects=[1]), _CROP_PARAMS):
        yield ArgsKwargs(mask_loader, **params)


def sample_inputs_crop_video():
    for video_loader in make_video_loaders(sizes=[(16, 17)], num_frames=["random"]):
        yield ArgsKwargs(video_loader, top=4, left=3, height=7, width=8)


def reference_crop_bounding_box(bounding_box, *, format, top, left, height, width):

    affine_matrix = np.array(
        [
            [1, 0, -left],
            [0, 1, -top],
        ],
        dtype="float32",
    )

    expected_bboxes = reference_affine_bounding_box_helper(bounding_box, format=format, affine_matrix=affine_matrix)
    return expected_bboxes, (height, width)


def reference_inputs_crop_bounding_box():
    for bounding_box_loader, params in itertools.product(
        make_bounding_box_loaders(extra_dims=((), (4,))), [_CROP_PARAMS[0], _CROP_PARAMS[-1]]
    ):
        yield ArgsKwargs(bounding_box_loader, format=bounding_box_loader.format, **params)


KERNEL_INFOS.extend(
    [
        KernelInfo(
            F.crop_image_tensor,
            kernel_name="crop_image_tensor",
            sample_inputs_fn=sample_inputs_crop_image_tensor,
            reference_fn=pil_reference_wrapper(F.crop_image_pil),
            reference_inputs_fn=reference_inputs_crop_image_tensor,
            float32_vs_uint8=True,
        ),
        KernelInfo(
            F.crop_bounding_box,
            sample_inputs_fn=sample_inputs_crop_bounding_box,
            reference_fn=reference_crop_bounding_box,
            reference_inputs_fn=reference_inputs_crop_bounding_box,
        ),
        KernelInfo(
            F.crop_mask,
            sample_inputs_fn=sample_inputs_crop_mask,
            reference_fn=pil_reference_wrapper(F.crop_image_pil),
            reference_inputs_fn=reference_inputs_crop_mask,
            float32_vs_uint8=True,
        ),
        KernelInfo(
            F.crop_video,
            sample_inputs_fn=sample_inputs_crop_video,
        ),
    ]
)

_RESIZED_CROP_PARAMS = combinations_grid(top=[-8, 9], left=[-8, 9], height=[12], width=[12], size=[(16, 18)])


def sample_inputs_resized_crop_image_tensor():
    for image_loader in make_image_loaders():
        yield ArgsKwargs(image_loader, **_RESIZED_CROP_PARAMS[0])


@pil_reference_wrapper
def reference_resized_crop_image_tensor(*args, **kwargs):
    if not kwargs.pop("antialias", False) and kwargs.get("interpolation", F.InterpolationMode.BILINEAR) in {
        F.InterpolationMode.BILINEAR,
        F.InterpolationMode.BICUBIC,
    }:
        raise pytest.UsageError("Anti-aliasing is always active in PIL")
    return F.resized_crop_image_pil(*args, **kwargs)


def reference_inputs_resized_crop_image_tensor():
    for image_loader, interpolation, params in itertools.product(
        make_image_loaders_for_interpolation(),
        [
            F.InterpolationMode.NEAREST,
            F.InterpolationMode.NEAREST_EXACT,
            F.InterpolationMode.BILINEAR,
            F.InterpolationMode.BICUBIC,
        ],
        _RESIZED_CROP_PARAMS,
    ):
        yield ArgsKwargs(
            image_loader,
            interpolation=interpolation,
            antialias=interpolation
            in {
                F.InterpolationMode.BILINEAR,
                F.InterpolationMode.BICUBIC,
            },
            **params,
        )


def sample_inputs_resized_crop_bounding_box():
    for bounding_box_loader in make_bounding_box_loaders():
        yield ArgsKwargs(bounding_box_loader, format=bounding_box_loader.format, **_RESIZED_CROP_PARAMS[0])


def sample_inputs_resized_crop_mask():
    for mask_loader in make_mask_loaders():
        yield ArgsKwargs(mask_loader, **_RESIZED_CROP_PARAMS[0])


def sample_inputs_resized_crop_video():
    for video_loader in make_video_loaders(sizes=["random"], num_frames=["random"]):
        yield ArgsKwargs(video_loader, **_RESIZED_CROP_PARAMS[0])


KERNEL_INFOS.extend(
    [
        KernelInfo(
            F.resized_crop_image_tensor,
            sample_inputs_fn=sample_inputs_resized_crop_image_tensor,
            reference_fn=reference_resized_crop_image_tensor,
            reference_inputs_fn=reference_inputs_resized_crop_image_tensor,
            float32_vs_uint8=True,
            closeness_kwargs={
                **cuda_vs_cpu_pixel_difference(),
                **pil_reference_pixel_difference(3, mae=True),
                **float32_vs_uint8_pixel_difference(3, mae=True),
            },
        ),
        KernelInfo(
            F.resized_crop_bounding_box,
            sample_inputs_fn=sample_inputs_resized_crop_bounding_box,
        ),
        KernelInfo(
            F.resized_crop_mask,
            sample_inputs_fn=sample_inputs_resized_crop_mask,
        ),
        KernelInfo(
            F.resized_crop_video,
            sample_inputs_fn=sample_inputs_resized_crop_video,
            closeness_kwargs=cuda_vs_cpu_pixel_difference(),
        ),
    ]
)

_PAD_PARAMS = combinations_grid(
    padding=[[1], [1, 1], [1, 1, 2, 2]],
    padding_mode=["constant", "symmetric", "edge", "reflect"],
)


def sample_inputs_pad_image_tensor():
    make_pad_image_loaders = functools.partial(
        make_image_loaders, sizes=["random"], color_spaces=["RGB"], dtypes=[torch.float32]
    )

    for image_loader, padding in itertools.product(
        make_pad_image_loaders(),
        [1, (1,), (1, 2), (1, 2, 3, 4), [1], [1, 2], [1, 2, 3, 4]],
    ):
        yield ArgsKwargs(image_loader, padding=padding)

    for image_loader in make_pad_image_loaders():
        for fill in get_fills(num_channels=image_loader.num_channels, dtype=image_loader.dtype):
            yield ArgsKwargs(image_loader, padding=[1], fill=fill)

    for image_loader, padding_mode in itertools.product(
        # We branch for non-constant padding and integer inputs
        make_pad_image_loaders(dtypes=[torch.uint8]),
        ["constant", "symmetric", "edge", "reflect"],
    ):
        yield ArgsKwargs(image_loader, padding=[1], padding_mode=padding_mode)

    # `torch.nn.functional.pad` does not support symmetric padding, and thus we have a custom implementation. Besides
    # negative padding, this is already handled by the inputs above.
    for image_loader in make_pad_image_loaders():
        yield ArgsKwargs(image_loader, padding=[-1], padding_mode="symmetric")


def reference_inputs_pad_image_tensor():
    for image_loader, params in itertools.product(
        make_image_loaders(extra_dims=[()], dtypes=[torch.uint8]), _PAD_PARAMS
    ):
        # FIXME: PIL kernel doesn't support sequences of length 1 if the number of channels is larger. Shouldn't it?
        for fill in get_fills(
            num_channels=image_loader.num_channels,
            dtype=image_loader.dtype,
            vector=params["padding_mode"] == "constant",
        ):
            yield ArgsKwargs(image_loader, fill=fill, **params)


def sample_inputs_pad_bounding_box():
    for bounding_box_loader, padding in itertools.product(
        make_bounding_box_loaders(), [1, (1,), (1, 2), (1, 2, 3, 4), [1], [1, 2], [1, 2, 3, 4]]
    ):
        yield ArgsKwargs(
            bounding_box_loader,
            format=bounding_box_loader.format,
            spatial_size=bounding_box_loader.spatial_size,
            padding=padding,
            padding_mode="constant",
        )


def sample_inputs_pad_mask():
    for mask_loader in make_mask_loaders(sizes=["random"], num_categories=["random"], num_objects=["random"]):
        yield ArgsKwargs(mask_loader, padding=[1])


def reference_inputs_pad_mask():
    for mask_loader, fill, params in itertools.product(
        make_mask_loaders(num_objects=[1], extra_dims=[()]), [None, 127], _PAD_PARAMS
    ):
        yield ArgsKwargs(mask_loader, fill=fill, **params)


def sample_inputs_pad_video():
    for video_loader in make_video_loaders(sizes=["random"], num_frames=["random"]):
        yield ArgsKwargs(video_loader, padding=[1])


def reference_pad_bounding_box(bounding_box, *, format, spatial_size, padding, padding_mode):

    left, right, top, bottom = _parse_pad_padding(padding)

    affine_matrix = np.array(
        [
            [1, 0, left],
            [0, 1, top],
        ],
        dtype="float32",
    )

    height = spatial_size[0] + top + bottom
    width = spatial_size[1] + left + right

    expected_bboxes = reference_affine_bounding_box_helper(bounding_box, format=format, affine_matrix=affine_matrix)
    return expected_bboxes, (height, width)


def reference_inputs_pad_bounding_box():
    for bounding_box_loader, padding in itertools.product(
        make_bounding_box_loaders(extra_dims=((), (4,))), [1, (1,), (1, 2), (1, 2, 3, 4), [1], [1, 2], [1, 2, 3, 4]]
    ):
        yield ArgsKwargs(
            bounding_box_loader,
            format=bounding_box_loader.format,
            spatial_size=bounding_box_loader.spatial_size,
            padding=padding,
            padding_mode="constant",
        )


KERNEL_INFOS.extend(
    [
        KernelInfo(
            F.pad_image_tensor,
            sample_inputs_fn=sample_inputs_pad_image_tensor,
            reference_fn=pil_reference_wrapper(F.pad_image_pil),
            reference_inputs_fn=reference_inputs_pad_image_tensor,
            float32_vs_uint8=float32_vs_uint8_fill_adapter,
            closeness_kwargs=float32_vs_uint8_pixel_difference(),
            test_marks=[
                xfail_jit_tuple_instead_of_list("padding"),
                xfail_jit_tuple_instead_of_list("fill"),
                # TODO: check if this is a regression since it seems that should be supported if `int` is ok
                xfail_jit_list_of_ints("fill"),
            ],
        ),
        KernelInfo(
            F.pad_bounding_box,
            sample_inputs_fn=sample_inputs_pad_bounding_box,
            reference_fn=reference_pad_bounding_box,
            reference_inputs_fn=reference_inputs_pad_bounding_box,
            test_marks=[
                xfail_jit_tuple_instead_of_list("padding"),
            ],
        ),
        KernelInfo(
            F.pad_mask,
            sample_inputs_fn=sample_inputs_pad_mask,
            reference_fn=pil_reference_wrapper(F.pad_image_pil),
            reference_inputs_fn=reference_inputs_pad_mask,
            float32_vs_uint8=float32_vs_uint8_fill_adapter,
        ),
        KernelInfo(
            F.pad_video,
            sample_inputs_fn=sample_inputs_pad_video,
        ),
    ]
)

_PERSPECTIVE_COEFFS = [
    [1.2405, 0.1772, -6.9113, 0.0463, 1.251, -5.235, 0.00013, 0.0018],
    [0.7366, -0.11724, 1.45775, -0.15012, 0.73406, 2.6019, -0.0072, -0.0063],
]
_STARTPOINTS = [[0, 1], [2, 3], [4, 5], [6, 7]]
_ENDPOINTS = [[9, 8], [7, 6], [5, 4], [3, 2]]


def sample_inputs_perspective_image_tensor():
    for image_loader in make_image_loaders(sizes=["random"], dtypes=(torch.uint8, torch.float32, torch.float64)):
        for fill in get_fills(num_channels=image_loader.num_channels, dtype=image_loader.dtype):
            yield ArgsKwargs(
                image_loader, startpoints=None, endpoints=None, fill=fill, coefficients=_PERSPECTIVE_COEFFS[0]
            )

    yield ArgsKwargs(make_image_loader(), startpoints=_STARTPOINTS, endpoints=_ENDPOINTS)


def reference_inputs_perspective_image_tensor():
    for image_loader, coefficients, interpolation in itertools.product(
        make_image_loaders_for_interpolation(),
        _PERSPECTIVE_COEFFS,
        [
            F.InterpolationMode.NEAREST,
            F.InterpolationMode.BILINEAR,
        ],
    ):
        # FIXME: PIL kernel doesn't support sequences of length 1 if the number of channels is larger. Shouldn't it?
        for fill in get_fills(num_channels=image_loader.num_channels, dtype=image_loader.dtype):
            yield ArgsKwargs(
                image_loader,
                startpoints=None,
                endpoints=None,
                interpolation=interpolation,
                fill=fill,
                coefficients=coefficients,
            )


def sample_inputs_perspective_bounding_box():
    for bounding_box_loader in make_bounding_box_loaders():
        yield ArgsKwargs(
            bounding_box_loader,
            format=bounding_box_loader.format,
            startpoints=None,
            endpoints=None,
            coefficients=_PERSPECTIVE_COEFFS[0],
        )

    format = datapoints.BoundingBoxFormat.XYXY
    yield ArgsKwargs(
        make_bounding_box_loader(format=format), format=format, startpoints=_STARTPOINTS, endpoints=_ENDPOINTS
    )


def sample_inputs_perspective_mask():
    for mask_loader in make_mask_loaders(sizes=["random"]):
        yield ArgsKwargs(mask_loader, startpoints=None, endpoints=None, coefficients=_PERSPECTIVE_COEFFS[0])

    yield ArgsKwargs(make_detection_mask_loader(), startpoints=_STARTPOINTS, endpoints=_ENDPOINTS)


def reference_inputs_perspective_mask():
    for mask_loader, perspective_coeffs in itertools.product(
        make_mask_loaders(extra_dims=[()], num_objects=[1]), _PERSPECTIVE_COEFFS
    ):
        yield ArgsKwargs(mask_loader, startpoints=None, endpoints=None, coefficients=perspective_coeffs)


def sample_inputs_perspective_video():
<<<<<<< HEAD
    for video_loader in make_video_loaders(
        sizes=["random"],
        num_frames=["random"],
        dtypes=(torch.uint8, torch.float32, torch.float64),
    ):
        yield ArgsKwargs(video_loader, None, None, coefficients=_PERSPECTIVE_COEFFS[0])
=======
    for video_loader in make_video_loaders(sizes=["random"], num_frames=["random"]):
        yield ArgsKwargs(video_loader, startpoints=None, endpoints=None, coefficients=_PERSPECTIVE_COEFFS[0])

    yield ArgsKwargs(make_video_loader(), startpoints=_STARTPOINTS, endpoints=_ENDPOINTS)
>>>>>>> 2489f370


KERNEL_INFOS.extend(
    [
        KernelInfo(
            F.perspective_image_tensor,
            sample_inputs_fn=sample_inputs_perspective_image_tensor,
            reference_fn=pil_reference_wrapper(F.perspective_image_pil),
            reference_inputs_fn=reference_inputs_perspective_image_tensor,
            float32_vs_uint8=float32_vs_uint8_fill_adapter,
            closeness_kwargs={
                **pil_reference_pixel_difference(2, mae=True),
                **cuda_vs_cpu_pixel_difference(),
                **float32_vs_uint8_pixel_difference(),
                **scripted_vs_eager_double_pixel_difference("cpu", atol=1e-5, rtol=1e-5),
                **scripted_vs_eager_double_pixel_difference("cuda", atol=1e-5, rtol=1e-5),
            },
        ),
        KernelInfo(
            F.perspective_bounding_box,
            sample_inputs_fn=sample_inputs_perspective_bounding_box,
        ),
        KernelInfo(
            F.perspective_mask,
            sample_inputs_fn=sample_inputs_perspective_mask,
            reference_fn=pil_reference_wrapper(F.perspective_image_pil),
            reference_inputs_fn=reference_inputs_perspective_mask,
            float32_vs_uint8=True,
            closeness_kwargs={
                (("TestKernels", "test_against_reference"), torch.uint8, "cpu"): dict(atol=10, rtol=0),
            },
        ),
        KernelInfo(
            F.perspective_video,
            sample_inputs_fn=sample_inputs_perspective_video,
            closeness_kwargs={
                **cuda_vs_cpu_pixel_difference(),
                **scripted_vs_eager_double_pixel_difference("cpu", atol=1e-5, rtol=1e-5),
                **scripted_vs_eager_double_pixel_difference("cuda", atol=1e-5, rtol=1e-5),
            }
        ),
    ]
)


def _get_elastic_displacement(spatial_size):
    return torch.rand(1, *spatial_size, 2)


def sample_inputs_elastic_image_tensor():
    for image_loader in make_image_loaders(sizes=["random"], dtypes=[torch.uint8, torch.float32, torch.float64]):
        displacement = _get_elastic_displacement(image_loader.spatial_size)
        for fill in get_fills(num_channels=image_loader.num_channels, dtype=image_loader.dtype):
            yield ArgsKwargs(image_loader, displacement=displacement, fill=fill)


def reference_inputs_elastic_image_tensor():
    for image_loader, interpolation in itertools.product(
        make_image_loaders_for_interpolation(),
        [
            F.InterpolationMode.NEAREST,
            F.InterpolationMode.BILINEAR,
            F.InterpolationMode.BICUBIC,
        ],
    ):
        displacement = _get_elastic_displacement(image_loader.spatial_size)
        for fill in get_fills(num_channels=image_loader.num_channels, dtype=image_loader.dtype):
            yield ArgsKwargs(image_loader, interpolation=interpolation, displacement=displacement, fill=fill)


def sample_inputs_elastic_bounding_box():
    for bounding_box_loader in make_bounding_box_loaders():
        displacement = _get_elastic_displacement(bounding_box_loader.spatial_size)
        yield ArgsKwargs(
            bounding_box_loader,
            format=bounding_box_loader.format,
            displacement=displacement,
        )


def sample_inputs_elastic_mask():
    for mask_loader in make_mask_loaders(sizes=["random"]):
        displacement = _get_elastic_displacement(mask_loader.shape[-2:])
        yield ArgsKwargs(mask_loader, displacement=displacement)


def sample_inputs_elastic_video():
    for video_loader in make_video_loaders(sizes=["random"], num_frames=["random"]):
        displacement = _get_elastic_displacement(video_loader.shape[-2:])
        yield ArgsKwargs(video_loader, displacement=displacement)


KERNEL_INFOS.extend(
    [
        KernelInfo(
            F.elastic_image_tensor,
            sample_inputs_fn=sample_inputs_elastic_image_tensor,
            reference_inputs_fn=reference_inputs_elastic_image_tensor,
            float32_vs_uint8=float32_vs_uint8_fill_adapter,
            closeness_kwargs={
                **float32_vs_uint8_pixel_difference(6, mae=True),
                **cuda_vs_cpu_pixel_difference(),
            },
        ),
        KernelInfo(
            F.elastic_bounding_box,
            sample_inputs_fn=sample_inputs_elastic_bounding_box,
        ),
        KernelInfo(
            F.elastic_mask,
            sample_inputs_fn=sample_inputs_elastic_mask,
        ),
        KernelInfo(
            F.elastic_video,
            sample_inputs_fn=sample_inputs_elastic_video,
            closeness_kwargs=cuda_vs_cpu_pixel_difference(),
        ),
    ]
)


_CENTER_CROP_SPATIAL_SIZES = [(16, 16), (7, 33), (31, 9)]
_CENTER_CROP_OUTPUT_SIZES = [[4, 3], [42, 70], [4], 3, (5, 2), (6,)]


def sample_inputs_center_crop_image_tensor():
    for image_loader, output_size in itertools.product(
        make_image_loaders(sizes=[(16, 17)], color_spaces=["RGB"], dtypes=[torch.float32]),
        [
            # valid `output_size` types for which cropping is applied to both dimensions
            *[5, (4,), (2, 3), [6], [3, 2]],
            # `output_size`'s for which at least one dimension needs to be padded
            *[[4, 18], [17, 5], [17, 18]],
        ],
    ):
        yield ArgsKwargs(image_loader, output_size=output_size)


def reference_inputs_center_crop_image_tensor():
    for image_loader, output_size in itertools.product(
        make_image_loaders(sizes=_CENTER_CROP_SPATIAL_SIZES, extra_dims=[()], dtypes=[torch.uint8]),
        _CENTER_CROP_OUTPUT_SIZES,
    ):
        yield ArgsKwargs(image_loader, output_size=output_size)


def sample_inputs_center_crop_bounding_box():
    for bounding_box_loader, output_size in itertools.product(make_bounding_box_loaders(), _CENTER_CROP_OUTPUT_SIZES):
        yield ArgsKwargs(
            bounding_box_loader,
            format=bounding_box_loader.format,
            spatial_size=bounding_box_loader.spatial_size,
            output_size=output_size,
        )


def sample_inputs_center_crop_mask():
    for mask_loader in make_mask_loaders(sizes=["random"], num_categories=["random"], num_objects=["random"]):
        height, width = mask_loader.shape[-2:]
        yield ArgsKwargs(mask_loader, output_size=(height // 2, width // 2))


def reference_inputs_center_crop_mask():
    for mask_loader, output_size in itertools.product(
        make_mask_loaders(sizes=_CENTER_CROP_SPATIAL_SIZES, extra_dims=[()], num_objects=[1]), _CENTER_CROP_OUTPUT_SIZES
    ):
        yield ArgsKwargs(mask_loader, output_size=output_size)


def sample_inputs_center_crop_video():
    for video_loader in make_video_loaders(sizes=["random"], num_frames=["random"]):
        height, width = video_loader.shape[-2:]
        yield ArgsKwargs(video_loader, output_size=(height // 2, width // 2))


KERNEL_INFOS.extend(
    [
        KernelInfo(
            F.center_crop_image_tensor,
            sample_inputs_fn=sample_inputs_center_crop_image_tensor,
            reference_fn=pil_reference_wrapper(F.center_crop_image_pil),
            reference_inputs_fn=reference_inputs_center_crop_image_tensor,
            float32_vs_uint8=True,
            test_marks=[
                xfail_jit_python_scalar_arg("output_size"),
            ],
        ),
        KernelInfo(
            F.center_crop_bounding_box,
            sample_inputs_fn=sample_inputs_center_crop_bounding_box,
            test_marks=[
                xfail_jit_python_scalar_arg("output_size"),
            ],
        ),
        KernelInfo(
            F.center_crop_mask,
            sample_inputs_fn=sample_inputs_center_crop_mask,
            reference_fn=pil_reference_wrapper(F.center_crop_image_pil),
            reference_inputs_fn=reference_inputs_center_crop_mask,
            float32_vs_uint8=True,
            test_marks=[
                xfail_jit_python_scalar_arg("output_size"),
            ],
        ),
        KernelInfo(
            F.center_crop_video,
            sample_inputs_fn=sample_inputs_center_crop_video,
        ),
    ]
)


def sample_inputs_gaussian_blur_image_tensor():
    make_gaussian_blur_image_loaders = functools.partial(make_image_loaders, sizes=[(7, 33)], color_spaces=["RGB"])

    for image_loader, kernel_size in itertools.product(make_gaussian_blur_image_loaders(), [5, (3, 3), [3, 3]]):
        yield ArgsKwargs(image_loader, kernel_size=kernel_size)

    for image_loader, sigma in itertools.product(
        make_gaussian_blur_image_loaders(), [None, (3.0, 3.0), [2.0, 2.0], 4.0, [1.5], (3.14,)]
    ):
        yield ArgsKwargs(image_loader, kernel_size=5, sigma=sigma)


def sample_inputs_gaussian_blur_video():
    for video_loader in make_video_loaders(sizes=[(7, 33)], num_frames=[5]):
        yield ArgsKwargs(video_loader, kernel_size=[3, 3])


KERNEL_INFOS.extend(
    [
        KernelInfo(
            F.gaussian_blur_image_tensor,
            sample_inputs_fn=sample_inputs_gaussian_blur_image_tensor,
            closeness_kwargs=cuda_vs_cpu_pixel_difference(),
            test_marks=[
                xfail_jit_python_scalar_arg("kernel_size"),
                xfail_jit_python_scalar_arg("sigma"),
            ],
        ),
        KernelInfo(
            F.gaussian_blur_video,
            sample_inputs_fn=sample_inputs_gaussian_blur_video,
            closeness_kwargs=cuda_vs_cpu_pixel_difference(),
        ),
    ]
)


def sample_inputs_equalize_image_tensor():
    for image_loader in make_image_loaders(sizes=["random"], color_spaces=("GRAY", "RGB")):
        yield ArgsKwargs(image_loader)


def reference_inputs_equalize_image_tensor():
    # We are not using `make_image_loaders` here since that uniformly samples the values over the whole value range.
    # Since the whole point of this kernel is to transform an arbitrary distribution of values into a uniform one,
    # the information gain is low if we already provide something really close to the expected value.
    def make_uniform_band_image(shape, dtype, device, *, low_factor, high_factor):
        if dtype.is_floating_point:
            low = low_factor
            high = high_factor
        else:
            max_value = torch.iinfo(dtype).max
            low = int(low_factor * max_value)
            high = int(high_factor * max_value)
        return torch.testing.make_tensor(shape, dtype=dtype, device=device, low=low, high=high)

    def make_beta_distributed_image(shape, dtype, device, *, alpha, beta):
        image = torch.distributions.Beta(alpha, beta).sample(shape)
        if not dtype.is_floating_point:
            image.mul_(torch.iinfo(dtype).max).round_()
        return image.to(dtype=dtype, device=device)

    spatial_size = (256, 256)
    for dtype, color_space, fn in itertools.product(
        [torch.uint8],
        ["GRAY", "RGB"],
        [
            lambda shape, dtype, device: torch.zeros(shape, dtype=dtype, device=device),
            lambda shape, dtype, device: torch.full(
                shape, 1.0 if dtype.is_floating_point else torch.iinfo(dtype).max, dtype=dtype, device=device
            ),
            *[
                functools.partial(make_uniform_band_image, low_factor=low_factor, high_factor=high_factor)
                for low_factor, high_factor in [
                    (0.0, 0.25),
                    (0.25, 0.75),
                    (0.75, 1.0),
                ]
            ],
            *[
                functools.partial(make_beta_distributed_image, alpha=alpha, beta=beta)
                for alpha, beta in [
                    (0.5, 0.5),
                    (2, 2),
                    (2, 5),
                    (5, 2),
                ]
            ],
        ],
    ):
        image_loader = ImageLoader(fn, shape=(get_num_channels(color_space), *spatial_size), dtype=dtype)
        yield ArgsKwargs(image_loader)


def sample_inputs_equalize_video():
    for video_loader in make_video_loaders(sizes=["random"], num_frames=["random"]):
        yield ArgsKwargs(video_loader)


KERNEL_INFOS.extend(
    [
        KernelInfo(
            F.equalize_image_tensor,
            kernel_name="equalize_image_tensor",
            sample_inputs_fn=sample_inputs_equalize_image_tensor,
            reference_fn=pil_reference_wrapper(F.equalize_image_pil),
            float32_vs_uint8=True,
            reference_inputs_fn=reference_inputs_equalize_image_tensor,
        ),
        KernelInfo(
            F.equalize_video,
            sample_inputs_fn=sample_inputs_equalize_video,
        ),
    ]
)


def sample_inputs_invert_image_tensor():
    for image_loader in make_image_loaders(sizes=["random"], color_spaces=("GRAY", "RGB")):
        yield ArgsKwargs(image_loader)


def reference_inputs_invert_image_tensor():
    for image_loader in make_image_loaders(color_spaces=("GRAY", "RGB"), extra_dims=[()], dtypes=[torch.uint8]):
        yield ArgsKwargs(image_loader)


def sample_inputs_invert_video():
    for video_loader in make_video_loaders(sizes=["random"], num_frames=["random"]):
        yield ArgsKwargs(video_loader)


KERNEL_INFOS.extend(
    [
        KernelInfo(
            F.invert_image_tensor,
            kernel_name="invert_image_tensor",
            sample_inputs_fn=sample_inputs_invert_image_tensor,
            reference_fn=pil_reference_wrapper(F.invert_image_pil),
            reference_inputs_fn=reference_inputs_invert_image_tensor,
            float32_vs_uint8=True,
        ),
        KernelInfo(
            F.invert_video,
            sample_inputs_fn=sample_inputs_invert_video,
        ),
    ]
)


_POSTERIZE_BITS = [1, 4, 8]


def sample_inputs_posterize_image_tensor():
    for image_loader in make_image_loaders(sizes=["random"], color_spaces=("GRAY", "RGB")):
        yield ArgsKwargs(image_loader, bits=_POSTERIZE_BITS[0])


def reference_inputs_posterize_image_tensor():
    for image_loader, bits in itertools.product(
        make_image_loaders(color_spaces=("GRAY", "RGB"), extra_dims=[()], dtypes=[torch.uint8]),
        _POSTERIZE_BITS,
    ):
        yield ArgsKwargs(image_loader, bits=bits)


def sample_inputs_posterize_video():
    for video_loader in make_video_loaders(sizes=["random"], num_frames=["random"]):
        yield ArgsKwargs(video_loader, bits=_POSTERIZE_BITS[0])


KERNEL_INFOS.extend(
    [
        KernelInfo(
            F.posterize_image_tensor,
            kernel_name="posterize_image_tensor",
            sample_inputs_fn=sample_inputs_posterize_image_tensor,
            reference_fn=pil_reference_wrapper(F.posterize_image_pil),
            reference_inputs_fn=reference_inputs_posterize_image_tensor,
            float32_vs_uint8=True,
            closeness_kwargs=float32_vs_uint8_pixel_difference(),
        ),
        KernelInfo(
            F.posterize_video,
            sample_inputs_fn=sample_inputs_posterize_video,
        ),
    ]
)


def _get_solarize_thresholds(dtype):
    for factor in [0.1, 0.5]:
        max_value = get_max_value(dtype)
        yield (float if dtype.is_floating_point else int)(max_value * factor)


def sample_inputs_solarize_image_tensor():
    for image_loader in make_image_loaders(sizes=["random"], color_spaces=("GRAY", "RGB")):
        yield ArgsKwargs(image_loader, threshold=next(_get_solarize_thresholds(image_loader.dtype)))


def reference_inputs_solarize_image_tensor():
    for image_loader in make_image_loaders(color_spaces=("GRAY", "RGB"), extra_dims=[()], dtypes=[torch.uint8]):
        for threshold in _get_solarize_thresholds(image_loader.dtype):
            yield ArgsKwargs(image_loader, threshold=threshold)


def uint8_to_float32_threshold_adapter(other_args, kwargs):
    return other_args, dict(threshold=kwargs["threshold"] / 255)


def sample_inputs_solarize_video():
    for video_loader in make_video_loaders(sizes=["random"], num_frames=["random"]):
        yield ArgsKwargs(video_loader, threshold=next(_get_solarize_thresholds(video_loader.dtype)))


KERNEL_INFOS.extend(
    [
        KernelInfo(
            F.solarize_image_tensor,
            kernel_name="solarize_image_tensor",
            sample_inputs_fn=sample_inputs_solarize_image_tensor,
            reference_fn=pil_reference_wrapper(F.solarize_image_pil),
            reference_inputs_fn=reference_inputs_solarize_image_tensor,
            float32_vs_uint8=uint8_to_float32_threshold_adapter,
            closeness_kwargs=float32_vs_uint8_pixel_difference(),
        ),
        KernelInfo(
            F.solarize_video,
            sample_inputs_fn=sample_inputs_solarize_video,
        ),
    ]
)


def sample_inputs_autocontrast_image_tensor():
    for image_loader in make_image_loaders(sizes=["random"], color_spaces=("GRAY", "RGB")):
        yield ArgsKwargs(image_loader)


def reference_inputs_autocontrast_image_tensor():
    for image_loader in make_image_loaders(color_spaces=("GRAY", "RGB"), extra_dims=[()], dtypes=[torch.uint8]):
        yield ArgsKwargs(image_loader)


def sample_inputs_autocontrast_video():
    for video_loader in make_video_loaders(sizes=["random"], num_frames=["random"]):
        yield ArgsKwargs(video_loader)


KERNEL_INFOS.extend(
    [
        KernelInfo(
            F.autocontrast_image_tensor,
            kernel_name="autocontrast_image_tensor",
            sample_inputs_fn=sample_inputs_autocontrast_image_tensor,
            reference_fn=pil_reference_wrapper(F.autocontrast_image_pil),
            reference_inputs_fn=reference_inputs_autocontrast_image_tensor,
            float32_vs_uint8=True,
            closeness_kwargs={
                **pil_reference_pixel_difference(),
                **float32_vs_uint8_pixel_difference(),
            },
        ),
        KernelInfo(
            F.autocontrast_video,
            sample_inputs_fn=sample_inputs_autocontrast_video,
        ),
    ]
)

_ADJUST_SHARPNESS_FACTORS = [0.1, 0.5]


def sample_inputs_adjust_sharpness_image_tensor():
    for image_loader in make_image_loaders(
        sizes=["random", (2, 2)],
        color_spaces=("GRAY", "RGB"),
    ):
        yield ArgsKwargs(image_loader, sharpness_factor=_ADJUST_SHARPNESS_FACTORS[0])


def reference_inputs_adjust_sharpness_image_tensor():
    for image_loader, sharpness_factor in itertools.product(
        make_image_loaders(color_spaces=("GRAY", "RGB"), extra_dims=[()], dtypes=[torch.uint8]),
        _ADJUST_SHARPNESS_FACTORS,
    ):
        yield ArgsKwargs(image_loader, sharpness_factor=sharpness_factor)


def sample_inputs_adjust_sharpness_video():
    for video_loader in make_video_loaders(sizes=["random"], num_frames=["random"]):
        yield ArgsKwargs(video_loader, sharpness_factor=_ADJUST_SHARPNESS_FACTORS[0])


KERNEL_INFOS.extend(
    [
        KernelInfo(
            F.adjust_sharpness_image_tensor,
            kernel_name="adjust_sharpness_image_tensor",
            sample_inputs_fn=sample_inputs_adjust_sharpness_image_tensor,
            reference_fn=pil_reference_wrapper(F.adjust_sharpness_image_pil),
            reference_inputs_fn=reference_inputs_adjust_sharpness_image_tensor,
            float32_vs_uint8=True,
            closeness_kwargs=float32_vs_uint8_pixel_difference(2),
        ),
        KernelInfo(
            F.adjust_sharpness_video,
            sample_inputs_fn=sample_inputs_adjust_sharpness_video,
        ),
    ]
)


def sample_inputs_erase_image_tensor():
    for image_loader in make_image_loaders(sizes=["random"]):
        # FIXME: make the parameters more diverse
        h, w = 6, 7
        v = torch.rand(image_loader.num_channels, h, w)
        yield ArgsKwargs(image_loader, i=1, j=2, h=h, w=w, v=v)


def sample_inputs_erase_video():
    for video_loader in make_video_loaders(sizes=["random"], num_frames=["random"]):
        # FIXME: make the parameters more diverse
        h, w = 6, 7
        v = torch.rand(video_loader.num_channels, h, w)
        yield ArgsKwargs(video_loader, i=1, j=2, h=h, w=w, v=v)


KERNEL_INFOS.extend(
    [
        KernelInfo(
            F.erase_image_tensor,
            kernel_name="erase_image_tensor",
            sample_inputs_fn=sample_inputs_erase_image_tensor,
        ),
        KernelInfo(
            F.erase_video,
            sample_inputs_fn=sample_inputs_erase_video,
        ),
    ]
)

_ADJUST_BRIGHTNESS_FACTORS = [0.1, 0.5]


def sample_inputs_adjust_brightness_image_tensor():
    for image_loader in make_image_loaders(sizes=["random"], color_spaces=("GRAY", "RGB")):
        yield ArgsKwargs(image_loader, brightness_factor=_ADJUST_BRIGHTNESS_FACTORS[0])


def reference_inputs_adjust_brightness_image_tensor():
    for image_loader, brightness_factor in itertools.product(
        make_image_loaders(color_spaces=("GRAY", "RGB"), extra_dims=[()], dtypes=[torch.uint8]),
        _ADJUST_BRIGHTNESS_FACTORS,
    ):
        yield ArgsKwargs(image_loader, brightness_factor=brightness_factor)


def sample_inputs_adjust_brightness_video():
    for video_loader in make_video_loaders(sizes=["random"], num_frames=["random"]):
        yield ArgsKwargs(video_loader, brightness_factor=_ADJUST_BRIGHTNESS_FACTORS[0])


KERNEL_INFOS.extend(
    [
        KernelInfo(
            F.adjust_brightness_image_tensor,
            kernel_name="adjust_brightness_image_tensor",
            sample_inputs_fn=sample_inputs_adjust_brightness_image_tensor,
            reference_fn=pil_reference_wrapper(F.adjust_brightness_image_pil),
            reference_inputs_fn=reference_inputs_adjust_brightness_image_tensor,
            float32_vs_uint8=True,
            closeness_kwargs=float32_vs_uint8_pixel_difference(),
        ),
        KernelInfo(
            F.adjust_brightness_video,
            sample_inputs_fn=sample_inputs_adjust_brightness_video,
        ),
    ]
)


_ADJUST_CONTRAST_FACTORS = [0.1, 0.5]


def sample_inputs_adjust_contrast_image_tensor():
    for image_loader in make_image_loaders(sizes=["random"], color_spaces=("GRAY", "RGB")):
        yield ArgsKwargs(image_loader, contrast_factor=_ADJUST_CONTRAST_FACTORS[0])


def reference_inputs_adjust_contrast_image_tensor():
    for image_loader, contrast_factor in itertools.product(
        make_image_loaders(color_spaces=("GRAY", "RGB"), extra_dims=[()], dtypes=[torch.uint8]),
        _ADJUST_CONTRAST_FACTORS,
    ):
        yield ArgsKwargs(image_loader, contrast_factor=contrast_factor)


def sample_inputs_adjust_contrast_video():
    for video_loader in make_video_loaders(sizes=["random"], num_frames=["random"]):
        yield ArgsKwargs(video_loader, contrast_factor=_ADJUST_CONTRAST_FACTORS[0])


KERNEL_INFOS.extend(
    [
        KernelInfo(
            F.adjust_contrast_image_tensor,
            kernel_name="adjust_contrast_image_tensor",
            sample_inputs_fn=sample_inputs_adjust_contrast_image_tensor,
            reference_fn=pil_reference_wrapper(F.adjust_contrast_image_pil),
            reference_inputs_fn=reference_inputs_adjust_contrast_image_tensor,
            float32_vs_uint8=True,
            closeness_kwargs={
                **pil_reference_pixel_difference(),
                **float32_vs_uint8_pixel_difference(2),
                **cuda_vs_cpu_pixel_difference(),
            },
        ),
        KernelInfo(
            F.adjust_contrast_video,
            sample_inputs_fn=sample_inputs_adjust_contrast_video,
            closeness_kwargs=cuda_vs_cpu_pixel_difference(),
        ),
    ]
)

_ADJUST_GAMMA_GAMMAS_GAINS = [
    (0.5, 2.0),
    (0.0, 1.0),
]


def sample_inputs_adjust_gamma_image_tensor():
    gamma, gain = _ADJUST_GAMMA_GAMMAS_GAINS[0]
    for image_loader in make_image_loaders(sizes=["random"], color_spaces=("GRAY", "RGB")):
        yield ArgsKwargs(image_loader, gamma=gamma, gain=gain)


def reference_inputs_adjust_gamma_image_tensor():
    for image_loader, (gamma, gain) in itertools.product(
        make_image_loaders(color_spaces=("GRAY", "RGB"), extra_dims=[()], dtypes=[torch.uint8]),
        _ADJUST_GAMMA_GAMMAS_GAINS,
    ):
        yield ArgsKwargs(image_loader, gamma=gamma, gain=gain)


def sample_inputs_adjust_gamma_video():
    gamma, gain = _ADJUST_GAMMA_GAMMAS_GAINS[0]
    for video_loader in make_video_loaders(sizes=["random"], num_frames=["random"]):
        yield ArgsKwargs(video_loader, gamma=gamma, gain=gain)


KERNEL_INFOS.extend(
    [
        KernelInfo(
            F.adjust_gamma_image_tensor,
            kernel_name="adjust_gamma_image_tensor",
            sample_inputs_fn=sample_inputs_adjust_gamma_image_tensor,
            reference_fn=pil_reference_wrapper(F.adjust_gamma_image_pil),
            reference_inputs_fn=reference_inputs_adjust_gamma_image_tensor,
            float32_vs_uint8=True,
            closeness_kwargs={
                **pil_reference_pixel_difference(),
                **float32_vs_uint8_pixel_difference(),
            },
        ),
        KernelInfo(
            F.adjust_gamma_video,
            sample_inputs_fn=sample_inputs_adjust_gamma_video,
        ),
    ]
)


_ADJUST_HUE_FACTORS = [-0.1, 0.5]


def sample_inputs_adjust_hue_image_tensor():
    for image_loader in make_image_loaders(sizes=["random"], color_spaces=("GRAY", "RGB")):
        yield ArgsKwargs(image_loader, hue_factor=_ADJUST_HUE_FACTORS[0])


def reference_inputs_adjust_hue_image_tensor():
    for image_loader, hue_factor in itertools.product(
        make_image_loaders(color_spaces=("GRAY", "RGB"), extra_dims=[()], dtypes=[torch.uint8]),
        _ADJUST_HUE_FACTORS,
    ):
        yield ArgsKwargs(image_loader, hue_factor=hue_factor)


def sample_inputs_adjust_hue_video():
    for video_loader in make_video_loaders(sizes=["random"], num_frames=["random"]):
        yield ArgsKwargs(video_loader, hue_factor=_ADJUST_HUE_FACTORS[0])


KERNEL_INFOS.extend(
    [
        KernelInfo(
            F.adjust_hue_image_tensor,
            kernel_name="adjust_hue_image_tensor",
            sample_inputs_fn=sample_inputs_adjust_hue_image_tensor,
            reference_fn=pil_reference_wrapper(F.adjust_hue_image_pil),
            reference_inputs_fn=reference_inputs_adjust_hue_image_tensor,
            float32_vs_uint8=True,
            closeness_kwargs={
                **pil_reference_pixel_difference(2, mae=True),
                **float32_vs_uint8_pixel_difference(),
            },
        ),
        KernelInfo(
            F.adjust_hue_video,
            sample_inputs_fn=sample_inputs_adjust_hue_video,
        ),
    ]
)

_ADJUST_SATURATION_FACTORS = [0.1, 0.5]


def sample_inputs_adjust_saturation_image_tensor():
    for image_loader in make_image_loaders(sizes=["random"], color_spaces=("GRAY", "RGB")):
        yield ArgsKwargs(image_loader, saturation_factor=_ADJUST_SATURATION_FACTORS[0])


def reference_inputs_adjust_saturation_image_tensor():
    for image_loader, saturation_factor in itertools.product(
        make_image_loaders(color_spaces=("GRAY", "RGB"), extra_dims=[()], dtypes=[torch.uint8]),
        _ADJUST_SATURATION_FACTORS,
    ):
        yield ArgsKwargs(image_loader, saturation_factor=saturation_factor)


def sample_inputs_adjust_saturation_video():
    for video_loader in make_video_loaders(sizes=["random"], num_frames=["random"]):
        yield ArgsKwargs(video_loader, saturation_factor=_ADJUST_SATURATION_FACTORS[0])


KERNEL_INFOS.extend(
    [
        KernelInfo(
            F.adjust_saturation_image_tensor,
            kernel_name="adjust_saturation_image_tensor",
            sample_inputs_fn=sample_inputs_adjust_saturation_image_tensor,
            reference_fn=pil_reference_wrapper(F.adjust_saturation_image_pil),
            reference_inputs_fn=reference_inputs_adjust_saturation_image_tensor,
            float32_vs_uint8=True,
            closeness_kwargs={
                **pil_reference_pixel_difference(),
                **float32_vs_uint8_pixel_difference(2),
            },
        ),
        KernelInfo(
            F.adjust_saturation_video,
            sample_inputs_fn=sample_inputs_adjust_saturation_video,
        ),
    ]
)


def sample_inputs_clamp_bounding_box():
    for bounding_box_loader in make_bounding_box_loaders():
        yield ArgsKwargs(
            bounding_box_loader, format=bounding_box_loader.format, spatial_size=bounding_box_loader.spatial_size
        )


KERNEL_INFOS.append(
    KernelInfo(
        F.clamp_bounding_box,
        sample_inputs_fn=sample_inputs_clamp_bounding_box,
        logs_usage=True,
    )
)

_FIVE_TEN_CROP_SIZES = [7, (6,), [5], (6, 5), [7, 6]]


def _get_five_ten_crop_spatial_size(size):
    if isinstance(size, int):
        crop_height = crop_width = size
    elif len(size) == 1:
        crop_height = crop_width = size[0]
    else:
        crop_height, crop_width = size
    return 2 * crop_height, 2 * crop_width


def sample_inputs_five_crop_image_tensor():
    for size in _FIVE_TEN_CROP_SIZES:
        for image_loader in make_image_loaders(
            sizes=[_get_five_ten_crop_spatial_size(size)],
            color_spaces=["RGB"],
            dtypes=[torch.float32],
        ):
            yield ArgsKwargs(image_loader, size=size)


def reference_inputs_five_crop_image_tensor():
    for size in _FIVE_TEN_CROP_SIZES:
        for image_loader in make_image_loaders(
            sizes=[_get_five_ten_crop_spatial_size(size)], extra_dims=[()], dtypes=[torch.uint8]
        ):
            yield ArgsKwargs(image_loader, size=size)


def sample_inputs_five_crop_video():
    size = _FIVE_TEN_CROP_SIZES[0]
    for video_loader in make_video_loaders(sizes=[_get_five_ten_crop_spatial_size(size)]):
        yield ArgsKwargs(video_loader, size=size)


def sample_inputs_ten_crop_image_tensor():
    for size, vertical_flip in itertools.product(_FIVE_TEN_CROP_SIZES, [False, True]):
        for image_loader in make_image_loaders(
            sizes=[_get_five_ten_crop_spatial_size(size)],
            color_spaces=["RGB"],
            dtypes=[torch.float32],
        ):
            yield ArgsKwargs(image_loader, size=size, vertical_flip=vertical_flip)


def reference_inputs_ten_crop_image_tensor():
    for size, vertical_flip in itertools.product(_FIVE_TEN_CROP_SIZES, [False, True]):
        for image_loader in make_image_loaders(
            sizes=[_get_five_ten_crop_spatial_size(size)], extra_dims=[()], dtypes=[torch.uint8]
        ):
            yield ArgsKwargs(image_loader, size=size, vertical_flip=vertical_flip)


def sample_inputs_ten_crop_video():
    size = _FIVE_TEN_CROP_SIZES[0]
    for video_loader in make_video_loaders(sizes=[_get_five_ten_crop_spatial_size(size)]):
        yield ArgsKwargs(video_loader, size=size)


def multi_crop_pil_reference_wrapper(pil_kernel):
    def wrapper(input_tensor, *other_args, **kwargs):
        output = pil_reference_wrapper(pil_kernel)(input_tensor, *other_args, **kwargs)
        return type(output)(
            F.convert_dtype_image_tensor(F.to_image_tensor(output_pil), dtype=input_tensor.dtype)
            for output_pil in output
        )

    return wrapper


_common_five_ten_crop_marks = [
    xfail_jit_python_scalar_arg("size"),
    mark_framework_limitation(("TestKernels", "test_batched_vs_single"), "Custom batching needed."),
]

KERNEL_INFOS.extend(
    [
        KernelInfo(
            F.five_crop_image_tensor,
            sample_inputs_fn=sample_inputs_five_crop_image_tensor,
            reference_fn=multi_crop_pil_reference_wrapper(F.five_crop_image_pil),
            reference_inputs_fn=reference_inputs_five_crop_image_tensor,
            test_marks=_common_five_ten_crop_marks,
        ),
        KernelInfo(
            F.five_crop_video,
            sample_inputs_fn=sample_inputs_five_crop_video,
            test_marks=_common_five_ten_crop_marks,
        ),
        KernelInfo(
            F.ten_crop_image_tensor,
            sample_inputs_fn=sample_inputs_ten_crop_image_tensor,
            reference_fn=multi_crop_pil_reference_wrapper(F.ten_crop_image_pil),
            reference_inputs_fn=reference_inputs_ten_crop_image_tensor,
            test_marks=_common_five_ten_crop_marks,
        ),
        KernelInfo(
            F.ten_crop_video,
            sample_inputs_fn=sample_inputs_ten_crop_video,
            test_marks=_common_five_ten_crop_marks,
        ),
    ]
)

_NORMALIZE_MEANS_STDS = [
    ((0.485, 0.456, 0.406), (0.229, 0.224, 0.225)),
    ([0.0, 0.0, 0.0], [1.0, 1.0, 1.0]),
    (0.5, 2.0),
]


def sample_inputs_normalize_image_tensor():
    for image_loader, (mean, std) in itertools.product(
        make_image_loaders(sizes=["random"], color_spaces=["RGB"], dtypes=[torch.float32]),
        _NORMALIZE_MEANS_STDS,
    ):
        yield ArgsKwargs(image_loader, mean=mean, std=std)


def reference_normalize_image_tensor(image, mean, std, inplace=False):
    mean = torch.tensor(mean).view(-1, 1, 1)
    std = torch.tensor(std).view(-1, 1, 1)

    sub = torch.Tensor.sub_ if inplace else torch.Tensor.sub
    return sub(image, mean).div_(std)


def reference_inputs_normalize_image_tensor():
    yield ArgsKwargs(
        make_image_loader(size=(32, 32), color_space="RGB", extra_dims=[1]),
        mean=[0.5, 0.5, 0.5],
        std=[1.0, 1.0, 1.0],
    )


def sample_inputs_normalize_video():
    mean, std = _NORMALIZE_MEANS_STDS[0]
    for video_loader in make_video_loaders(
        sizes=["random"], color_spaces=["RGB"], num_frames=["random"], dtypes=[torch.float32]
    ):
        yield ArgsKwargs(video_loader, mean=mean, std=std)


KERNEL_INFOS.extend(
    [
        KernelInfo(
            F.normalize_image_tensor,
            kernel_name="normalize_image_tensor",
            sample_inputs_fn=sample_inputs_normalize_image_tensor,
            reference_fn=reference_normalize_image_tensor,
            reference_inputs_fn=reference_inputs_normalize_image_tensor,
            test_marks=[
                xfail_jit_python_scalar_arg("mean"),
                xfail_jit_python_scalar_arg("std"),
            ],
        ),
        KernelInfo(
            F.normalize_video,
            sample_inputs_fn=sample_inputs_normalize_video,
        ),
    ]
)


def sample_inputs_convert_dtype_image_tensor():
    for input_dtype, output_dtype in itertools.product(
        [torch.uint8, torch.int64, torch.float32, torch.float64], repeat=2
    ):
        if input_dtype.is_floating_point and output_dtype == torch.int64:
            # conversion cannot be performed safely
            continue

        for image_loader in make_image_loaders(sizes=["random"], color_spaces=["RGB"], dtypes=[input_dtype]):
            yield ArgsKwargs(image_loader, dtype=output_dtype)


def reference_convert_dtype_image_tensor(image, dtype=torch.float):
    input_dtype = image.dtype
    output_dtype = dtype

    if output_dtype == input_dtype:
        return image

    def fn(value):
        if input_dtype.is_floating_point:
            if output_dtype.is_floating_point:
                return value
            else:
                return int(decimal.Decimal(value) * torch.iinfo(output_dtype).max)
        else:
            input_max_value = torch.iinfo(input_dtype).max

            if output_dtype.is_floating_point:
                return float(decimal.Decimal(value) / input_max_value)
            else:
                output_max_value = torch.iinfo(output_dtype).max

                if input_max_value > output_max_value:
                    factor = (input_max_value + 1) // (output_max_value + 1)
                    return value // factor
                else:
                    factor = (output_max_value + 1) // (input_max_value + 1)
                    return value * factor

    return torch.tensor(tree_map(fn, image.tolist()), dtype=dtype)


def reference_inputs_convert_dtype_image_tensor():
    for input_dtype, output_dtype in itertools.product(
        [
            torch.uint8,
            torch.int16,
            torch.int32,
            torch.int64,
            torch.float16,
            torch.float32,
            torch.float64,
            torch.bfloat16,
        ],
        repeat=2,
    ):
        if (input_dtype == torch.float32 and output_dtype in {torch.int32, torch.int64}) or (
            input_dtype == torch.float64 and output_dtype == torch.int64
        ):
            continue

        if input_dtype.is_floating_point:
            data = [0.0, 0.5, 1.0]
        else:
            max_value = torch.iinfo(input_dtype).max
            data = [0, max_value // 2, max_value]
        image = torch.tensor(data, dtype=input_dtype)

        yield ArgsKwargs(image, dtype=output_dtype)


def sample_inputs_convert_dtype_video():
    for video_loader in make_video_loaders(sizes=["random"], num_frames=["random"]):
        yield ArgsKwargs(video_loader)


skip_dtype_consistency = TestMark(
    ("TestKernels", "test_dtype_and_device_consistency"),
    pytest.mark.skip(reason="`convert_dtype_*` kernels convert the dtype by design"),
    condition=lambda args_kwargs: args_kwargs.args[0].dtype != args_kwargs.kwargs.get("dtype", torch.float32),
)

KERNEL_INFOS.extend(
    [
        KernelInfo(
            F.convert_dtype_image_tensor,
            sample_inputs_fn=sample_inputs_convert_dtype_image_tensor,
            reference_fn=reference_convert_dtype_image_tensor,
            reference_inputs_fn=reference_inputs_convert_dtype_image_tensor,
            test_marks=[
                skip_dtype_consistency,
                TestMark(
                    ("TestKernels", "test_against_reference"),
                    pytest.mark.xfail(reason="Conversion overflows"),
                    condition=lambda args_kwargs: (
                        args_kwargs.args[0].dtype in {torch.float16, torch.bfloat16}
                        and not args_kwargs.kwargs["dtype"].is_floating_point
                    )
                    or (
                        args_kwargs.args[0].dtype in {torch.int32, torch.int64}
                        and args_kwargs.kwargs["dtype"] == torch.float16
                    ),
                ),
            ],
        ),
        KernelInfo(
            F.convert_dtype_video,
            sample_inputs_fn=sample_inputs_convert_dtype_video,
            test_marks=[
                skip_dtype_consistency,
            ],
        ),
    ]
)


def sample_inputs_uniform_temporal_subsample_video():
    for video_loader in make_video_loaders(sizes=["random"], num_frames=[4]):
        for temporal_dim in [-4, len(video_loader.shape) - 4]:
            yield ArgsKwargs(video_loader, num_samples=2, temporal_dim=temporal_dim)


def reference_uniform_temporal_subsample_video(x, num_samples, temporal_dim=-4):
    # Copy-pasted from
    # https://github.com/facebookresearch/pytorchvideo/blob/c8d23d8b7e597586a9e2d18f6ed31ad8aa379a7a/pytorchvideo/transforms/functional.py#L19
    t = x.shape[temporal_dim]
    assert num_samples > 0 and t > 0
    # Sample by nearest neighbor interpolation if num_samples > t.
    indices = torch.linspace(0, t - 1, num_samples)
    indices = torch.clamp(indices, 0, t - 1).long()
    return torch.index_select(x, temporal_dim, indices)


def reference_inputs_uniform_temporal_subsample_video():
    for video_loader in make_video_loaders(sizes=["random"], color_spaces=["RGB"], num_frames=[10]):
        for num_samples in range(1, video_loader.shape[-4] + 1):
            yield ArgsKwargs(video_loader, num_samples)


KERNEL_INFOS.append(
    KernelInfo(
        F.uniform_temporal_subsample_video,
        sample_inputs_fn=sample_inputs_uniform_temporal_subsample_video,
        reference_fn=reference_uniform_temporal_subsample_video,
        reference_inputs_fn=reference_inputs_uniform_temporal_subsample_video,
        test_marks=[
            TestMark(
                ("TestKernels", "test_batched_vs_single"),
                pytest.mark.skip("Positive `temporal_dim` arguments are not equivalent for batched and single inputs"),
                condition=lambda args_kwargs: args_kwargs.kwargs.get("temporal_dim") >= 0,
            ),
        ],
    )
)<|MERGE_RESOLUTION|>--- conflicted
+++ resolved
@@ -796,7 +796,7 @@
 
 
 def sample_inputs_rotate_bounding_box():
-    for bounding_box_loader in make_bounding_box_loaders(dtypes=(torch.float32, torch.float64, torch.int64)):
+    for bounding_box_loader in make_bounding_box_loaders():
         yield ArgsKwargs(
             bounding_box_loader,
             format=bounding_box_loader.format,
@@ -1189,7 +1189,7 @@
 
 
 def sample_inputs_perspective_image_tensor():
-    for image_loader in make_image_loaders(sizes=["random"], dtypes=(torch.uint8, torch.float32, torch.float64)):
+    for image_loader in make_image_loaders(sizes=["random"]):
         for fill in get_fills(num_channels=image_loader.num_channels, dtype=image_loader.dtype):
             yield ArgsKwargs(
                 image_loader, startpoints=None, endpoints=None, fill=fill, coefficients=_PERSPECTIVE_COEFFS[0]
@@ -1250,19 +1250,10 @@
 
 
 def sample_inputs_perspective_video():
-<<<<<<< HEAD
-    for video_loader in make_video_loaders(
-        sizes=["random"],
-        num_frames=["random"],
-        dtypes=(torch.uint8, torch.float32, torch.float64),
-    ):
-        yield ArgsKwargs(video_loader, None, None, coefficients=_PERSPECTIVE_COEFFS[0])
-=======
     for video_loader in make_video_loaders(sizes=["random"], num_frames=["random"]):
         yield ArgsKwargs(video_loader, startpoints=None, endpoints=None, coefficients=_PERSPECTIVE_COEFFS[0])
 
     yield ArgsKwargs(make_video_loader(), startpoints=_STARTPOINTS, endpoints=_ENDPOINTS)
->>>>>>> 2489f370
 
 
 KERNEL_INFOS.extend(
@@ -1313,7 +1304,7 @@
 
 
 def sample_inputs_elastic_image_tensor():
-    for image_loader in make_image_loaders(sizes=["random"], dtypes=[torch.uint8, torch.float32, torch.float64]):
+    for image_loader in make_image_loaders(sizes=["random"]):
         displacement = _get_elastic_displacement(image_loader.spatial_size)
         for fill in get_fills(num_channels=image_loader.num_channels, dtype=image_loader.dtype):
             yield ArgsKwargs(image_loader, displacement=displacement, fill=fill)
