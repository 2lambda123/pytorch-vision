--- conflicted
+++ resolved
@@ -7,30 +7,19 @@
 import torch.testing
 import torchvision.ops
 import torchvision.prototype.transforms.functional as F
-
-<<<<<<< HEAD
+from common_utils import cycle_over
 from datasets_utils import combinations_grid
 from prototype_common_utils import (
     ArgsKwargs,
     InfoBase,
     make_bounding_box_loaders,
-    make_image_loaders,
-    make_mask_loaders,
-    mark_framework_limitation,
-    TestMark,
-=======
-from _pytest.mark.structures import MarkDecorator
-from common_utils import cycle_over
-from datasets_utils import combinations_grid
-from prototype_common_utils import (
-    ArgsKwargs,
-    make_bounding_box_loaders,
     make_image_loader,
     make_image_loaders,
     make_mask_loaders,
     make_video_loaders,
+    mark_framework_limitation,
+    TestMark,
     VALID_EXTRA_DIMS,
->>>>>>> 17969eba
 )
 from torchvision.prototype import features
 from torchvision.transforms.functional_tensor import _max_value as get_max_value
@@ -90,30 +79,12 @@
     return wrapper
 
 
-<<<<<<< HEAD
-def xfail_python_scalar_arg_jit(name, *, reason=None):
-=======
-def mark_framework_limitation(test_id, reason):
-    # The purpose of this function is to have a single entry point for skip marks that are only there, because the test
-    # framework cannot handle the kernel in general or a specific parameter combination.
-    # As development progresses, we can change the `mark.skip` to `mark.xfail` from time to time to see if the skip is
-    # still justified.
-    # We don't want to use `mark.xfail` all the time, because that actually runs the test until an error happens. Thus,
-    # we are wasting CI resources for no reason for most of the time.
-    return TestMark(test_id, pytest.mark.skip(reason=reason))
-
-
 def xfail_jit_python_scalar_arg(name, *, reason=None):
->>>>>>> 17969eba
     reason = reason or f"Python scalar int or float for `{name}` is not supported when scripting"
     return TestMark(
         ("TestKernels", "test_scripted_vs_eager"),
         pytest.mark.xfail(reason=reason),
-<<<<<<< HEAD
-        condition=lambda args_kwargs: isinstance(args_kwargs[name], (int, float)),
-=======
         condition=lambda args_kwargs: isinstance(args_kwargs.kwargs.get(name), (int, float)),
->>>>>>> 17969eba
     )
 
 
