import contextlib
import decimal
import functools
import inspect
import itertools
import math
import pickle
import re
from copy import deepcopy
from pathlib import Path
from unittest import mock

import numpy as np
import PIL.Image
import pytest

import torch

import torchvision.ops
import torchvision.transforms.v2 as transforms
from common_utils import (
    assert_equal,
    cache,
    cpu_and_cuda,
    freeze_rng_state,
    ignore_jit_no_profile_information_warning,
    make_bounding_boxes,
    make_detection_mask,
    make_image,
    make_image_pil,
    make_image_tensor,
    make_segmentation_mask,
    make_video,
    make_video_tensor,
    needs_cuda,
    set_rng_seed,
)

from torch import nn
from torch.testing import assert_close
from torch.utils._pytree import tree_flatten, tree_map
from torch.utils.data import DataLoader, default_collate
from torchvision import tv_tensors

from torchvision.transforms._functional_tensor import _max_value as get_max_value
from torchvision.transforms.functional import pil_modes_mapping
from torchvision.transforms.v2 import functional as F
from torchvision.transforms.v2._utils import check_type, is_pure_tensor
from torchvision.transforms.v2.functional._geometry import _get_perspective_coeffs
from torchvision.transforms.v2.functional._utils import _get_kernel, _register_kernel_internal

try:
    import scipy.stats
except ModuleNotFoundError:
    scipy = None


@pytest.fixture(autouse=True)
def fix_rng_seed():
    set_rng_seed(0)
    yield


def _to_tolerances(maybe_tolerance_dict):
    if not isinstance(maybe_tolerance_dict, dict):
        return dict(rtol=None, atol=None)

    tolerances = dict(rtol=0, atol=0)
    tolerances.update(maybe_tolerance_dict)
    return tolerances


def _check_kernel_cuda_vs_cpu(kernel, input, *args, rtol, atol, **kwargs):
    """Checks if the kernel produces closes results for inputs on GPU and CPU."""
    if input.device.type != "cuda":
        return

    input_cuda = input.as_subclass(torch.Tensor)
    input_cpu = input_cuda.to("cpu")

    with freeze_rng_state():
        actual = kernel(input_cuda, *args, **kwargs)
    with freeze_rng_state():
        expected = kernel(input_cpu, *args, **kwargs)

    assert_close(actual, expected, check_device=False, rtol=rtol, atol=atol)


@cache
def _script(obj):
    try:
        return torch.jit.script(obj)
    except Exception as error:
        name = getattr(obj, "__name__", obj.__class__.__name__)
        raise AssertionError(f"Trying to `torch.jit.script` '{name}' raised the error above.") from error


def _check_kernel_scripted_vs_eager(kernel, input, *args, rtol, atol, **kwargs):
    """Checks if the kernel is scriptable and if the scripted output is close to the eager one."""
    if input.device.type != "cpu":
        return

    kernel_scripted = _script(kernel)

    input = input.as_subclass(torch.Tensor)
    with ignore_jit_no_profile_information_warning():
        actual = kernel_scripted(input, *args, **kwargs)
    expected = kernel(input, *args, **kwargs)

    assert_close(actual, expected, rtol=rtol, atol=atol)


def _check_kernel_batched_vs_unbatched(kernel, input, *args, rtol, atol, **kwargs):
    """Checks if the kernel produces close results for batched and unbatched inputs."""
    unbatched_input = input.as_subclass(torch.Tensor)

    for batch_dims in [(2,), (2, 1)]:
        repeats = [*batch_dims, *[1] * input.ndim]

        actual = kernel(unbatched_input.repeat(repeats), *args, **kwargs)

        expected = kernel(unbatched_input, *args, **kwargs)
        # We can't directly call `.repeat()` on the output, since some kernel also return some additional metadata
        if isinstance(expected, torch.Tensor):
            expected = expected.repeat(repeats)
        else:
            tensor, *metadata = expected
            expected = (tensor.repeat(repeats), *metadata)

        assert_close(actual, expected, rtol=rtol, atol=atol)

    for degenerate_batch_dims in [(0,), (5, 0), (0, 5)]:
        degenerate_batched_input = torch.empty(
            degenerate_batch_dims + input.shape, dtype=input.dtype, device=input.device
        )

        output = kernel(degenerate_batched_input, *args, **kwargs)
        # Most kernels just return a tensor, but some also return some additional metadata
        if not isinstance(output, torch.Tensor):
            output, *_ = output

        assert output.shape[: -input.ndim] == degenerate_batch_dims


def check_kernel(
    kernel,
    input,
    *args,
    check_cuda_vs_cpu=True,
    check_scripted_vs_eager=True,
    check_batched_vs_unbatched=True,
    **kwargs,
):
    initial_input_version = input._version

    output = kernel(input.as_subclass(torch.Tensor), *args, **kwargs)
    # Most kernels just return a tensor, but some also return some additional metadata
    if not isinstance(output, torch.Tensor):
        output, *_ = output

    # check that no inplace operation happened
    assert input._version == initial_input_version

    if kernel not in {F.to_dtype_image, F.to_dtype_video}:
        assert output.dtype == input.dtype
    assert output.device == input.device

    if check_cuda_vs_cpu:
        _check_kernel_cuda_vs_cpu(kernel, input, *args, **kwargs, **_to_tolerances(check_cuda_vs_cpu))

    if check_scripted_vs_eager:
        _check_kernel_scripted_vs_eager(kernel, input, *args, **kwargs, **_to_tolerances(check_scripted_vs_eager))

    if check_batched_vs_unbatched:
        _check_kernel_batched_vs_unbatched(kernel, input, *args, **kwargs, **_to_tolerances(check_batched_vs_unbatched))


def _check_functional_scripted_smoke(functional, input, *args, **kwargs):
    """Checks if the functional can be scripted and the scripted version can be called without error."""
    if not isinstance(input, tv_tensors.Image):
        return

    functional_scripted = _script(functional)
    with ignore_jit_no_profile_information_warning():
        functional_scripted(input.as_subclass(torch.Tensor), *args, **kwargs)


def check_functional(functional, input, *args, check_scripted_smoke=True, **kwargs):
    unknown_input = object()
    with pytest.raises(TypeError, match=re.escape(str(type(unknown_input)))):
        functional(unknown_input, *args, **kwargs)

    with mock.patch("torch._C._log_api_usage_once", wraps=torch._C._log_api_usage_once) as spy:
        output = functional(input, *args, **kwargs)

        spy.assert_any_call(f"{functional.__module__}.{functional.__name__}")

    if functional in {F.five_crop, F.ten_crop}:
        assert all(isinstance(o, type(input)) for o in output)
    else:
        assert isinstance(output, type(input))

    if isinstance(input, tv_tensors.BoundingBoxes) and functional is not F.convert_bounding_box_format:
        assert output.format == input.format

    if check_scripted_smoke:
        _check_functional_scripted_smoke(functional, input, *args, **kwargs)


def check_functional_kernel_signature_match(functional, *, kernel, input_type):
    """Checks if the signature of the functional matches the kernel signature."""
    functional_params = list(inspect.signature(functional).parameters.values())[1:]
    kernel_params = list(inspect.signature(kernel).parameters.values())[1:]

    if issubclass(input_type, tv_tensors.TVTensor):
        # We filter out metadata that is implicitly passed to the functional through the input tv_tensor, but has to be
        # explicitly passed to the kernel.
        explicit_metadata = {
            tv_tensors.BoundingBoxes: {"format", "canvas_size"},
        }
        kernel_params = [param for param in kernel_params if param.name not in explicit_metadata.get(input_type, set())]

    functional_params = iter(functional_params)
    for functional_param, kernel_param in zip(functional_params, kernel_params):
        try:
            # In general, the functional parameters are a superset of the kernel parameters. Thus, we filter out
            # functional parameters that have no kernel equivalent while keeping the order intact.
            while functional_param.name != kernel_param.name:
                functional_param = next(functional_params)
        except StopIteration:
            raise AssertionError(
                f"Parameter `{kernel_param.name}` of kernel `{kernel.__name__}` "
                f"has no corresponding parameter on the functional `{functional.__name__}`."
            ) from None

        if issubclass(input_type, PIL.Image.Image):
            # PIL kernels often have more correct annotations, since they are not limited by JIT. Thus, we don't check
            # them in the first place.
            functional_param._annotation = kernel_param._annotation = inspect.Parameter.empty

        assert functional_param == kernel_param


def _check_transform_v1_compatibility(transform, input, *, rtol, atol):
    """If the transform defines the ``_v1_transform_cls`` attribute, checks if the transform has a public, static
    ``get_params`` method that is the v1 equivalent, the output is close to v1, is scriptable, and the scripted version
    can be called without error."""
    if not (type(input) is torch.Tensor or isinstance(input, PIL.Image.Image)):
        return

    v1_transform_cls = transform._v1_transform_cls
    if v1_transform_cls is None:
        return

    if hasattr(v1_transform_cls, "get_params"):
        assert type(transform).get_params is v1_transform_cls.get_params

    v1_transform = v1_transform_cls(**transform._extract_params_for_v1_transform())

    with freeze_rng_state():
        output_v2 = transform(input)

    with freeze_rng_state():
        output_v1 = v1_transform(input)

    output_v2, output_v1 = [
        type(output)(F.to_image(o) for o in output)
        if isinstance(transform, (transforms.FiveCrop, transforms.TenCrop))
        else F.to_image(output)
        for output in [output_v2, output_v1]
    ]
    assert_close(output_v2, output_v1, rtol=rtol, atol=atol)

    if isinstance(input, PIL.Image.Image):
        return

    _script(v1_transform)(input)


def _make_transform_sample(transform, *, image_or_video, adapter):
    device = image_or_video.device if isinstance(image_or_video, torch.Tensor) else "cpu"
    size = F.get_size(image_or_video)
    input = dict(
        image_or_video=image_or_video,
        image_tv_tensor=make_image(size, device=device),
        video_tv_tensor=make_video(size, device=device),
        image_pil=make_image_pil(size),
        bounding_boxes_xyxy=make_bounding_boxes(
            size, format=tv_tensors.BoundingBoxFormat.XYXY, num_objects=3, device=device
        ),
        bounding_boxes_xywh=make_bounding_boxes(
            size,
            format=tv_tensors.BoundingBoxFormat.XYWH,
            num_objects=4,
            device=device,
        ),
        bounding_boxes_cxcywh=make_bounding_boxes(
            size,
            format=tv_tensors.BoundingBoxFormat.CXCYWH,
            num_objects=5,
            device=device,
        ),
        bounding_boxes_degenerate_xyxy=tv_tensors.BoundingBoxes(
            [
                [0, 0, 0, 0],  # no height or width
                [0, 0, 0, 1],  # no height
                [0, 0, 1, 0],  # no width
                [2, 0, 1, 1],  # x1 > x2, y1 < y2
                [0, 2, 1, 1],  # x1 < x2, y1 > y2
                [2, 2, 1, 1],  # x1 > x2, y1 > y2
            ],
            format=tv_tensors.BoundingBoxFormat.XYXY,
            canvas_size=size,
            device=device,
        ),
        bounding_boxes_degenerate_xywh=tv_tensors.BoundingBoxes(
            [
                [0, 0, 0, 0],  # no height or width
                [0, 0, 0, 1],  # no height
                [0, 0, 1, 0],  # no width
                [0, 0, 1, -1],  # negative height
                [0, 0, -1, 1],  # negative width
                [0, 0, -1, -1],  # negative height and width
            ],
            format=tv_tensors.BoundingBoxFormat.XYWH,
            canvas_size=size,
            device=device,
        ),
        bounding_boxes_degenerate_cxcywh=tv_tensors.BoundingBoxes(
            [
                [0, 0, 0, 0],  # no height or width
                [0, 0, 0, 1],  # no height
                [0, 0, 1, 0],  # no width
                [0, 0, 1, -1],  # negative height
                [0, 0, -1, 1],  # negative width
                [0, 0, -1, -1],  # negative height and width
            ],
            format=tv_tensors.BoundingBoxFormat.CXCYWH,
            canvas_size=size,
            device=device,
        ),
        detection_mask=make_detection_mask(size, device=device),
        segmentation_mask=make_segmentation_mask(size, device=device),
        int=0,
        float=0.0,
        bool=True,
        none=None,
        str="str",
        path=Path.cwd(),
        object=object(),
        tensor=torch.empty(5),
        array=np.empty(5),
    )
    if adapter is not None:
        input = adapter(transform, input, device)
    return input


def _check_transform_sample_input_smoke(transform, input, *, adapter):
    if not check_type(input, (is_pure_tensor, PIL.Image.Image, tv_tensors.Image, tv_tensors.Video)):
        return
    image_or_video = input

    for container_type in [dict, list, tuple]:
        input = _make_transform_sample(
            # adapter might change transform inplace
            transform=transform if adapter is None else deepcopy(transform),
            image_or_video=image_or_video,
            adapter=adapter,
        )

        if container_type in {tuple, list}:
            input = container_type(input.values())

        input_flat, input_spec = tree_flatten(input)

        with freeze_rng_state():
            torch.manual_seed(0)
            output = transform(input)
        output_flat, output_spec = tree_flatten(output)

        assert output_spec == input_spec

        for output_item, input_item, should_be_transformed in zip(
            output_flat, input_flat, transforms.Transform()._needs_transform_list(input_flat)
        ):
            if should_be_transformed:
                assert type(output_item) is type(input_item)
            else:
                assert output_item is input_item


def check_transform(transform, input, check_v1_compatibility=True, check_sample_input=True):
    pickle.loads(pickle.dumps(transform))

    output = transform(input)

    if isinstance(transform, (transforms.FiveCrop, transforms.TenCrop)):
        assert all(isinstance(o, type(input)) for o in output)
    else:
        assert isinstance(output, type(input))

    if isinstance(input, tv_tensors.BoundingBoxes) and not isinstance(transform, transforms.ConvertBoundingBoxFormat):
        assert output.format == input.format

    if check_sample_input:
        _check_transform_sample_input_smoke(
            transform, input, adapter=check_sample_input if callable(check_sample_input) else None
        )

    if check_v1_compatibility:
        _check_transform_v1_compatibility(transform, input, **_to_tolerances(check_v1_compatibility))


def transform_cls_to_functional(transform_cls, **transform_specific_kwargs):
    def wrapper(input, *args, **kwargs):
        transform = transform_cls(*args, **transform_specific_kwargs, **kwargs)
        return transform(input)

    wrapper.__name__ = transform_cls.__name__

    return wrapper


def param_value_parametrization(**kwargs):
    """Helper function to turn

    @pytest.mark.parametrize(
        ("param", "value"),
        ("a", 1),
        ("a", 2),
        ("a", 3),
        ("b", -1.0)
        ("b", 1.0)
    )

    into

    @param_value_parametrization(a=[1, 2, 3], b=[-1.0, 1.0])
    """
    return pytest.mark.parametrize(
        ("param", "value"),
        [(param, value) for param, values in kwargs.items() for value in values],
    )


def adapt_fill(value, *, dtype):
    """Adapt fill values in the range [0.0, 1.0] to the value range of the dtype"""
    if value is None:
        return value

    max_value = get_max_value(dtype)
    value_type = float if dtype.is_floating_point else int

    if isinstance(value, (int, float)):
        return value_type(value * max_value)
    elif isinstance(value, (list, tuple)):
        return type(value)(value_type(v * max_value) for v in value)
    else:
        raise ValueError(f"fill should be an int or float, or a list or tuple of the former, but got '{value}'.")


EXHAUSTIVE_TYPE_FILLS = [
    None,
    1,
    0.5,
    [1],
    [0.2],
    (0,),
    (0.7,),
    [1, 0, 1],
    [0.1, 0.2, 0.3],
    (0, 1, 0),
    (0.9, 0.234, 0.314),
]
CORRECTNESS_FILLS = [
    v for v in EXHAUSTIVE_TYPE_FILLS if v is None or isinstance(v, float) or (isinstance(v, list) and len(v) > 1)
]


# We cannot use `list(transforms.InterpolationMode)` here, since it includes some PIL-only ones as well
INTERPOLATION_MODES = [
    transforms.InterpolationMode.NEAREST,
    transforms.InterpolationMode.NEAREST_EXACT,
    transforms.InterpolationMode.BILINEAR,
    transforms.InterpolationMode.BICUBIC,
]


def reference_affine_bounding_boxes_helper(bounding_boxes, *, affine_matrix, new_canvas_size=None, clamp=True):
    format = bounding_boxes.format
    canvas_size = new_canvas_size or bounding_boxes.canvas_size

    def affine_bounding_boxes(bounding_boxes):
        dtype = bounding_boxes.dtype
        device = bounding_boxes.device

        # Go to float before converting to prevent precision loss in case of CXCYWH -> XYXY and W or H is 1
        input_xyxy = F.convert_bounding_box_format(
            bounding_boxes.to(dtype=torch.float64, device="cpu", copy=True),
            old_format=format,
            new_format=tv_tensors.BoundingBoxFormat.XYXY,
            inplace=True,
        )
        x1, y1, x2, y2 = input_xyxy.squeeze(0).tolist()

        points = np.array(
            [
                [x1, y1, 1.0],
                [x2, y1, 1.0],
                [x1, y2, 1.0],
                [x2, y2, 1.0],
            ]
        )
        transformed_points = np.matmul(points, affine_matrix.astype(points.dtype).T)

        output_xyxy = torch.Tensor(
            [
                float(np.min(transformed_points[:, 0])),
                float(np.min(transformed_points[:, 1])),
                float(np.max(transformed_points[:, 0])),
                float(np.max(transformed_points[:, 1])),
            ]
        )

        output = F.convert_bounding_box_format(
            output_xyxy, old_format=tv_tensors.BoundingBoxFormat.XYXY, new_format=format
        )

        if clamp:
            # It is important to clamp before casting, especially for CXCYWH format, dtype=int64
            output = F.clamp_bounding_boxes(
                output,
                format=format,
                canvas_size=canvas_size,
            )
        else:
            # We leave the bounding box as float64 so the caller gets the full precision to perform any additional
            # operation
            dtype = output.dtype

        return output.to(dtype=dtype, device=device)

    return tv_tensors.BoundingBoxes(
        torch.cat([affine_bounding_boxes(b) for b in bounding_boxes.reshape(-1, 4).unbind()], dim=0).reshape(
            bounding_boxes.shape
        ),
        format=format,
        canvas_size=canvas_size,
    )


# turns all warnings into errors for this module
pytestmark = pytest.mark.filterwarnings("error")


class TestResize:
    INPUT_SIZE = (17, 11)
    OUTPUT_SIZES = [17, [17], (17,), [12, 13], (12, 13)]

    def _make_max_size_kwarg(self, *, use_max_size, size):
        if use_max_size:
            if not (isinstance(size, int) or len(size) == 1):
                # This would result in an `ValueError`
                return None

            max_size = (size if isinstance(size, int) else size[0]) + 1
        else:
            max_size = None

        return dict(max_size=max_size)

    def _compute_output_size(self, *, input_size, size, max_size):
        if not (isinstance(size, int) or len(size) == 1):
            return tuple(size)

        if not isinstance(size, int):
            size = size[0]

        old_height, old_width = input_size
        ratio = old_width / old_height
        if ratio > 1:
            new_height = size
            new_width = int(ratio * new_height)
        else:
            new_width = size
            new_height = int(new_width / ratio)

        if max_size is not None and max(new_height, new_width) > max_size:
            # Need to recompute the aspect ratio, since it might have changed due to rounding
            ratio = new_width / new_height
            if ratio > 1:
                new_width = max_size
                new_height = int(new_width / ratio)
            else:
                new_height = max_size
                new_width = int(new_height * ratio)

        return new_height, new_width

    @pytest.mark.parametrize("size", OUTPUT_SIZES)
    @pytest.mark.parametrize("interpolation", INTERPOLATION_MODES)
    @pytest.mark.parametrize("use_max_size", [True, False])
    @pytest.mark.parametrize("antialias", [True, False])
    @pytest.mark.parametrize("dtype", [torch.float32, torch.uint8])
    @pytest.mark.parametrize("device", cpu_and_cuda())
    def test_kernel_image(self, size, interpolation, use_max_size, antialias, dtype, device):
        if not (max_size_kwarg := self._make_max_size_kwarg(use_max_size=use_max_size, size=size)):
            return

        # In contrast to CPU, there is no native `InterpolationMode.BICUBIC` implementation for uint8 images on CUDA.
        # Internally, it uses the float path. Thus, we need to test with an enormous tolerance here to account for that.
        atol = 30 if transforms.InterpolationMode.BICUBIC and dtype is torch.uint8 else 1
        check_cuda_vs_cpu_tolerances = dict(rtol=0, atol=atol / 255 if dtype.is_floating_point else atol)

        check_kernel(
            F.resize_image,
            make_image(self.INPUT_SIZE, dtype=dtype, device=device),
            size=size,
            interpolation=interpolation,
            **max_size_kwarg,
            antialias=antialias,
            check_cuda_vs_cpu=check_cuda_vs_cpu_tolerances,
            check_scripted_vs_eager=not isinstance(size, int),
        )

    @pytest.mark.parametrize("format", list(tv_tensors.BoundingBoxFormat))
    @pytest.mark.parametrize("size", OUTPUT_SIZES)
    @pytest.mark.parametrize("use_max_size", [True, False])
    @pytest.mark.parametrize("dtype", [torch.float32, torch.int64])
    @pytest.mark.parametrize("device", cpu_and_cuda())
    def test_kernel_bounding_boxes(self, format, size, use_max_size, dtype, device):
        if not (max_size_kwarg := self._make_max_size_kwarg(use_max_size=use_max_size, size=size)):
            return

        bounding_boxes = make_bounding_boxes(
            format=format,
            canvas_size=self.INPUT_SIZE,
            dtype=dtype,
            device=device,
        )
        check_kernel(
            F.resize_bounding_boxes,
            bounding_boxes,
            canvas_size=bounding_boxes.canvas_size,
            size=size,
            **max_size_kwarg,
            check_scripted_vs_eager=not isinstance(size, int),
        )

    @pytest.mark.parametrize("make_mask", [make_segmentation_mask, make_detection_mask])
    def test_kernel_mask(self, make_mask):
        check_kernel(F.resize_mask, make_mask(self.INPUT_SIZE), size=self.OUTPUT_SIZES[-1])

    def test_kernel_video(self):
        check_kernel(F.resize_video, make_video(self.INPUT_SIZE), size=self.OUTPUT_SIZES[-1], antialias=True)

    @pytest.mark.parametrize("size", OUTPUT_SIZES)
    @pytest.mark.parametrize(
        "make_input",
        [make_image_tensor, make_image_pil, make_image, make_bounding_boxes, make_segmentation_mask, make_video],
    )
    def test_functional(self, size, make_input):
        check_functional(
            F.resize,
            make_input(self.INPUT_SIZE),
            size=size,
            antialias=True,
            check_scripted_smoke=not isinstance(size, int),
        )

    @pytest.mark.parametrize(
        ("kernel", "input_type"),
        [
            (F.resize_image, torch.Tensor),
            (F._resize_image_pil, PIL.Image.Image),
            (F.resize_image, tv_tensors.Image),
            (F.resize_bounding_boxes, tv_tensors.BoundingBoxes),
            (F.resize_mask, tv_tensors.Mask),
            (F.resize_video, tv_tensors.Video),
        ],
    )
    def test_functional_signature(self, kernel, input_type):
        check_functional_kernel_signature_match(F.resize, kernel=kernel, input_type=input_type)

    @pytest.mark.parametrize("size", OUTPUT_SIZES)
    @pytest.mark.parametrize("device", cpu_and_cuda())
    @pytest.mark.parametrize(
        "make_input",
        [
            make_image_tensor,
            make_image_pil,
            make_image,
            make_bounding_boxes,
            make_segmentation_mask,
            make_detection_mask,
            make_video,
        ],
    )
    def test_transform(self, size, device, make_input):
        check_transform(
            transforms.Resize(size=size, antialias=True),
            make_input(self.INPUT_SIZE, device=device),
            # atol=1 due to Resize v2 is using native uint8 interpolate path for bilinear and nearest modes
            check_v1_compatibility=dict(rtol=0, atol=1),
        )

    def _check_output_size(self, input, output, *, size, max_size):
        assert tuple(F.get_size(output)) == self._compute_output_size(
            input_size=F.get_size(input), size=size, max_size=max_size
        )

    @pytest.mark.parametrize("size", OUTPUT_SIZES)
    # `InterpolationMode.NEAREST` is modeled after the buggy `INTER_NEAREST` interpolation of CV2.
    # The PIL equivalent of `InterpolationMode.NEAREST` is `InterpolationMode.NEAREST_EXACT`
    @pytest.mark.parametrize("interpolation", set(INTERPOLATION_MODES) - {transforms.InterpolationMode.NEAREST})
    @pytest.mark.parametrize("use_max_size", [True, False])
    @pytest.mark.parametrize("fn", [F.resize, transform_cls_to_functional(transforms.Resize)])
    def test_image_correctness(self, size, interpolation, use_max_size, fn):
        if not (max_size_kwarg := self._make_max_size_kwarg(use_max_size=use_max_size, size=size)):
            return

        image = make_image(self.INPUT_SIZE, dtype=torch.uint8)

        actual = fn(image, size=size, interpolation=interpolation, **max_size_kwarg, antialias=True)
        expected = F.to_image(F.resize(F.to_pil_image(image), size=size, interpolation=interpolation, **max_size_kwarg))

        self._check_output_size(image, actual, size=size, **max_size_kwarg)
        torch.testing.assert_close(actual, expected, atol=1, rtol=0)

    def _reference_resize_bounding_boxes(self, bounding_boxes, *, size, max_size=None):
        old_height, old_width = bounding_boxes.canvas_size
        new_height, new_width = self._compute_output_size(
            input_size=bounding_boxes.canvas_size, size=size, max_size=max_size
        )

        if (old_height, old_width) == (new_height, new_width):
            return bounding_boxes

        affine_matrix = np.array(
            [
                [new_width / old_width, 0, 0],
                [0, new_height / old_height, 0],
            ],
        )

        return reference_affine_bounding_boxes_helper(
            bounding_boxes,
            affine_matrix=affine_matrix,
            new_canvas_size=(new_height, new_width),
        )

    @pytest.mark.parametrize("format", list(tv_tensors.BoundingBoxFormat))
    @pytest.mark.parametrize("size", OUTPUT_SIZES)
    @pytest.mark.parametrize("use_max_size", [True, False])
    @pytest.mark.parametrize("fn", [F.resize, transform_cls_to_functional(transforms.Resize)])
    def test_bounding_boxes_correctness(self, format, size, use_max_size, fn):
        if not (max_size_kwarg := self._make_max_size_kwarg(use_max_size=use_max_size, size=size)):
            return

        bounding_boxes = make_bounding_boxes(format=format, canvas_size=self.INPUT_SIZE)

        actual = fn(bounding_boxes, size=size, **max_size_kwarg)
        expected = self._reference_resize_bounding_boxes(bounding_boxes, size=size, **max_size_kwarg)

        self._check_output_size(bounding_boxes, actual, size=size, **max_size_kwarg)
        torch.testing.assert_close(actual, expected)

    @pytest.mark.parametrize("interpolation", set(transforms.InterpolationMode) - set(INTERPOLATION_MODES))
    @pytest.mark.parametrize(
        "make_input",
        [make_image_tensor, make_image_pil, make_image, make_video],
    )
    def test_pil_interpolation_compat_smoke(self, interpolation, make_input):
        input = make_input(self.INPUT_SIZE)

        with (
            contextlib.nullcontext()
            if isinstance(input, PIL.Image.Image)
            # This error is triggered in PyTorch core
            else pytest.raises(NotImplementedError, match=f"got {interpolation.value.lower()}")
        ):
            F.resize(
                input,
                size=self.OUTPUT_SIZES[0],
                interpolation=interpolation,
            )

    def test_functional_pil_antialias_warning(self):
        with pytest.warns(UserWarning, match="Anti-alias option is always applied for PIL Image input"):
            F.resize(make_image_pil(self.INPUT_SIZE), size=self.OUTPUT_SIZES[0], antialias=False)

    @pytest.mark.parametrize("size", OUTPUT_SIZES)
    @pytest.mark.parametrize(
        "make_input",
        [
            make_image_tensor,
            make_image_pil,
            make_image,
            make_bounding_boxes,
            make_segmentation_mask,
            make_detection_mask,
            make_video,
        ],
    )
    def test_max_size_error(self, size, make_input):
        if isinstance(size, int) or len(size) == 1:
            max_size = (size if isinstance(size, int) else size[0]) - 1
            match = "must be strictly greater than the requested size"
        else:
            # value can be anything other than None
            max_size = -1
            match = "size should be an int or a sequence of length 1"

        with pytest.raises(ValueError, match=match):
            F.resize(make_input(self.INPUT_SIZE), size=size, max_size=max_size, antialias=True)

    @pytest.mark.parametrize("interpolation", INTERPOLATION_MODES)
    @pytest.mark.parametrize(
        "make_input",
        [make_image_tensor, make_image_pil, make_image, make_video],
    )
    def test_interpolation_int(self, interpolation, make_input):
        input = make_input(self.INPUT_SIZE)

        # `InterpolationMode.NEAREST_EXACT` has no proper corresponding integer equivalent. Internally, we map it to
        # `0` to be the same as `InterpolationMode.NEAREST` for PIL. However, for the tensor backend there is a
        # difference and thus we don't test it here.
        if isinstance(input, torch.Tensor) and interpolation is transforms.InterpolationMode.NEAREST_EXACT:
            return

        expected = F.resize(input, size=self.OUTPUT_SIZES[0], interpolation=interpolation, antialias=True)
        actual = F.resize(
            input, size=self.OUTPUT_SIZES[0], interpolation=pil_modes_mapping[interpolation], antialias=True
        )

        assert_equal(actual, expected)

    def test_transform_unknown_size_error(self):
        with pytest.raises(ValueError, match="size can either be an integer or a list or tuple of one or two integers"):
            transforms.Resize(size=object())

    @pytest.mark.parametrize(
        "size", [min(INPUT_SIZE), [min(INPUT_SIZE)], (min(INPUT_SIZE),), list(INPUT_SIZE), tuple(INPUT_SIZE)]
    )
    @pytest.mark.parametrize(
        "make_input",
        [
            make_image_tensor,
            make_image_pil,
            make_image,
            make_bounding_boxes,
            make_segmentation_mask,
            make_detection_mask,
            make_video,
        ],
    )
    def test_noop(self, size, make_input):
        input = make_input(self.INPUT_SIZE)

        output = F.resize(input, size=F.get_size(input), antialias=True)

        # This identity check is not a requirement. It is here to avoid breaking the behavior by accident. If there
        # is a good reason to break this, feel free to downgrade to an equality check.
        if isinstance(input, tv_tensors.TVTensor):
            # We can't test identity directly, since that checks for the identity of the Python object. Since all
            # tv_tensors unwrap before a kernel and wrap again afterwards, the Python object changes. Thus, we check
            # that the underlying storage is the same
            assert output.data_ptr() == input.data_ptr()
        else:
            assert output is input

    @pytest.mark.parametrize(
        "make_input",
        [
            make_image_tensor,
            make_image_pil,
            make_image,
            make_bounding_boxes,
            make_segmentation_mask,
            make_detection_mask,
            make_video,
        ],
    )
    def test_no_regression_5405(self, make_input):
        # Checks that `max_size` is not ignored if `size == small_edge_size`
        # See https://github.com/pytorch/vision/issues/5405

        input = make_input(self.INPUT_SIZE)

        size = min(F.get_size(input))
        max_size = size + 1
        output = F.resize(input, size=size, max_size=max_size, antialias=True)

        assert max(F.get_size(output)) == max_size

    def _make_image(self, *args, batch_dims=(), memory_format=torch.contiguous_format, **kwargs):
        # torch.channels_last memory_format is only available for 4D tensors, i.e. (B, C, H, W). However, images coming
        # from PIL or our own I/O functions do not have a batch dimensions and are thus 3D, i.e. (C, H, W). Still, the
        # layout of the data in memory is channels last. To emulate this when a 3D input is requested here, we create
        # the image as 4D and create a view with the right shape afterwards. With this the layout in memory is channels
        # last although PyTorch doesn't recognizes it as such.
        emulate_channels_last = memory_format is torch.channels_last and len(batch_dims) != 1

        image = make_image(
            *args,
            batch_dims=(math.prod(batch_dims),) if emulate_channels_last else batch_dims,
            memory_format=memory_format,
            **kwargs,
        )

        if emulate_channels_last:
            image = tv_tensors.wrap(image.view(*batch_dims, *image.shape[-3:]), like=image)

        return image

    def _check_stride(self, image, *, memory_format):
        C, H, W = F.get_dimensions(image)
        if memory_format is torch.contiguous_format:
            expected_stride = (H * W, W, 1)
        elif memory_format is torch.channels_last:
            expected_stride = (1, W * C, C)
        else:
            raise ValueError(f"Unknown memory_format: {memory_format}")

        assert image.stride() == expected_stride

    # TODO: We can remove this test and related torchvision workaround
    #  once we fixed related pytorch issue: https://github.com/pytorch/pytorch/issues/68430
    @pytest.mark.parametrize("interpolation", INTERPOLATION_MODES)
    @pytest.mark.parametrize("antialias", [True, False])
    @pytest.mark.parametrize("memory_format", [torch.contiguous_format, torch.channels_last])
    @pytest.mark.parametrize("dtype", [torch.uint8, torch.float32])
    @pytest.mark.parametrize("device", cpu_and_cuda())
    def test_kernel_image_memory_format_consistency(self, interpolation, antialias, memory_format, dtype, device):
        size = self.OUTPUT_SIZES[0]

        input = self._make_image(self.INPUT_SIZE, dtype=dtype, device=device, memory_format=memory_format)

        # Smoke test to make sure we aren't starting with wrong assumptions
        self._check_stride(input, memory_format=memory_format)

        output = F.resize_image(input, size=size, interpolation=interpolation, antialias=antialias)

        self._check_stride(output, memory_format=memory_format)

    def test_float16_no_rounding(self):
        # Make sure Resize() doesn't round float16 images
        # Non-regression test for https://github.com/pytorch/vision/issues/7667

        input = make_image_tensor(self.INPUT_SIZE, dtype=torch.float16)
        output = F.resize_image(input, size=self.OUTPUT_SIZES[0], antialias=True)

        assert output.dtype is torch.float16
        assert (output.round() - output).abs().sum() > 0


class TestHorizontalFlip:
    @pytest.mark.parametrize("dtype", [torch.float32, torch.uint8])
    @pytest.mark.parametrize("device", cpu_and_cuda())
    def test_kernel_image(self, dtype, device):
        check_kernel(F.horizontal_flip_image, make_image(dtype=dtype, device=device))

    @pytest.mark.parametrize("format", list(tv_tensors.BoundingBoxFormat))
    @pytest.mark.parametrize("dtype", [torch.float32, torch.int64])
    @pytest.mark.parametrize("device", cpu_and_cuda())
    def test_kernel_bounding_boxes(self, format, dtype, device):
        bounding_boxes = make_bounding_boxes(format=format, dtype=dtype, device=device)
        check_kernel(
            F.horizontal_flip_bounding_boxes,
            bounding_boxes,
            format=format,
            canvas_size=bounding_boxes.canvas_size,
        )

    @pytest.mark.parametrize("make_mask", [make_segmentation_mask, make_detection_mask])
    def test_kernel_mask(self, make_mask):
        check_kernel(F.horizontal_flip_mask, make_mask())

    def test_kernel_video(self):
        check_kernel(F.horizontal_flip_video, make_video())

    @pytest.mark.parametrize(
        "make_input",
        [make_image_tensor, make_image_pil, make_image, make_bounding_boxes, make_segmentation_mask, make_video],
    )
    def test_functional(self, make_input):
        check_functional(F.horizontal_flip, make_input())

    @pytest.mark.parametrize(
        ("kernel", "input_type"),
        [
            (F.horizontal_flip_image, torch.Tensor),
            (F._horizontal_flip_image_pil, PIL.Image.Image),
            (F.horizontal_flip_image, tv_tensors.Image),
            (F.horizontal_flip_bounding_boxes, tv_tensors.BoundingBoxes),
            (F.horizontal_flip_mask, tv_tensors.Mask),
            (F.horizontal_flip_video, tv_tensors.Video),
        ],
    )
    def test_functional_signature(self, kernel, input_type):
        check_functional_kernel_signature_match(F.horizontal_flip, kernel=kernel, input_type=input_type)

    @pytest.mark.parametrize(
        "make_input",
        [make_image_tensor, make_image_pil, make_image, make_bounding_boxes, make_segmentation_mask, make_video],
    )
    @pytest.mark.parametrize("device", cpu_and_cuda())
    def test_transform(self, make_input, device):
        check_transform(transforms.RandomHorizontalFlip(p=1), make_input(device=device))

    @pytest.mark.parametrize(
        "fn", [F.horizontal_flip, transform_cls_to_functional(transforms.RandomHorizontalFlip, p=1)]
    )
    def test_image_correctness(self, fn):
        image = make_image(dtype=torch.uint8, device="cpu")

        actual = fn(image)
        expected = F.to_image(F.horizontal_flip(F.to_pil_image(image)))

        torch.testing.assert_close(actual, expected)

    def _reference_horizontal_flip_bounding_boxes(self, bounding_boxes):
        affine_matrix = np.array(
            [
                [-1, 0, bounding_boxes.canvas_size[1]],
                [0, 1, 0],
            ],
        )

        return reference_affine_bounding_boxes_helper(bounding_boxes, affine_matrix=affine_matrix)

    @pytest.mark.parametrize("format", list(tv_tensors.BoundingBoxFormat))
    @pytest.mark.parametrize(
        "fn", [F.horizontal_flip, transform_cls_to_functional(transforms.RandomHorizontalFlip, p=1)]
    )
    def test_bounding_boxes_correctness(self, format, fn):
        bounding_boxes = make_bounding_boxes(format=format)

        actual = fn(bounding_boxes)
        expected = self._reference_horizontal_flip_bounding_boxes(bounding_boxes)

        torch.testing.assert_close(actual, expected)

    @pytest.mark.parametrize(
        "make_input",
        [make_image_tensor, make_image_pil, make_image, make_bounding_boxes, make_segmentation_mask, make_video],
    )
    @pytest.mark.parametrize("device", cpu_and_cuda())
    def test_transform_noop(self, make_input, device):
        input = make_input(device=device)

        transform = transforms.RandomHorizontalFlip(p=0)

        output = transform(input)

        assert_equal(output, input)


class TestAffine:
    _EXHAUSTIVE_TYPE_AFFINE_KWARGS = dict(
        # float, int
        angle=[-10.9, 18],
        # two-list of float, two-list of int, two-tuple of float, two-tuple of int
        translate=[[6.3, -0.6], [1, -3], (16.6, -6.6), (-2, 4)],
        # float
        scale=[0.5],
        # float, int,
        # one-list of float, one-list of int, one-tuple of float, one-tuple of int
        # two-list of float, two-list of int, two-tuple of float, two-tuple of int
        shear=[35.6, 38, [-37.7], [-23], (5.3,), (-52,), [5.4, 21.8], [-47, 51], (-11.2, 36.7), (8, -53)],
        # None
        # two-list of float, two-list of int, two-tuple of float, two-tuple of int
        center=[None, [1.2, 4.9], [-3, 1], (2.5, -4.7), (3, 2)],
    )
    # The special case for shear makes sure we pick a value that is supported while JIT scripting
    _MINIMAL_AFFINE_KWARGS = {
        k: vs[0] if k != "shear" else next(v for v in vs if isinstance(v, list))
        for k, vs in _EXHAUSTIVE_TYPE_AFFINE_KWARGS.items()
    }
    _CORRECTNESS_AFFINE_KWARGS = {
        k: [v for v in vs if v is None or isinstance(v, float) or (isinstance(v, list) and len(v) > 1)]
        for k, vs in _EXHAUSTIVE_TYPE_AFFINE_KWARGS.items()
    }

    _EXHAUSTIVE_TYPE_TRANSFORM_AFFINE_RANGES = dict(
        degrees=[30, (-15, 20)],
        translate=[None, (0.5, 0.5)],
        scale=[None, (0.75, 1.25)],
        shear=[None, (12, 30, -17, 5), 10, (-5, 12)],
    )
    _CORRECTNESS_TRANSFORM_AFFINE_RANGES = {
        k: next(v for v in vs if v is not None) for k, vs in _EXHAUSTIVE_TYPE_TRANSFORM_AFFINE_RANGES.items()
    }

    def _check_kernel(self, kernel, input, *args, **kwargs):
        kwargs_ = self._MINIMAL_AFFINE_KWARGS.copy()
        kwargs_.update(kwargs)
        check_kernel(kernel, input, *args, **kwargs_)

    @param_value_parametrization(
        angle=_EXHAUSTIVE_TYPE_AFFINE_KWARGS["angle"],
        translate=_EXHAUSTIVE_TYPE_AFFINE_KWARGS["translate"],
        shear=_EXHAUSTIVE_TYPE_AFFINE_KWARGS["shear"],
        center=_EXHAUSTIVE_TYPE_AFFINE_KWARGS["center"],
        interpolation=[transforms.InterpolationMode.NEAREST, transforms.InterpolationMode.BILINEAR],
        fill=EXHAUSTIVE_TYPE_FILLS,
    )
    @pytest.mark.parametrize("dtype", [torch.float32, torch.uint8])
    @pytest.mark.parametrize("device", cpu_and_cuda())
    def test_kernel_image(self, param, value, dtype, device):
        if param == "fill":
            value = adapt_fill(value, dtype=dtype)
        self._check_kernel(
            F.affine_image,
            make_image(dtype=dtype, device=device),
            **{param: value},
            check_scripted_vs_eager=not (param in {"shear", "fill"} and isinstance(value, (int, float))),
            check_cuda_vs_cpu=dict(atol=1, rtol=0)
            if dtype is torch.uint8 and param == "interpolation" and value is transforms.InterpolationMode.BILINEAR
            else True,
        )

    @param_value_parametrization(
        angle=_EXHAUSTIVE_TYPE_AFFINE_KWARGS["angle"],
        translate=_EXHAUSTIVE_TYPE_AFFINE_KWARGS["translate"],
        shear=_EXHAUSTIVE_TYPE_AFFINE_KWARGS["shear"],
        center=_EXHAUSTIVE_TYPE_AFFINE_KWARGS["center"],
    )
    @pytest.mark.parametrize("format", list(tv_tensors.BoundingBoxFormat))
    @pytest.mark.parametrize("dtype", [torch.float32, torch.int64])
    @pytest.mark.parametrize("device", cpu_and_cuda())
    def test_kernel_bounding_boxes(self, param, value, format, dtype, device):
        bounding_boxes = make_bounding_boxes(format=format, dtype=dtype, device=device)
        self._check_kernel(
            F.affine_bounding_boxes,
            bounding_boxes,
            format=format,
            canvas_size=bounding_boxes.canvas_size,
            **{param: value},
            check_scripted_vs_eager=not (param == "shear" and isinstance(value, (int, float))),
        )

    @pytest.mark.parametrize("make_mask", [make_segmentation_mask, make_detection_mask])
    def test_kernel_mask(self, make_mask):
        self._check_kernel(F.affine_mask, make_mask())

    def test_kernel_video(self):
        self._check_kernel(F.affine_video, make_video())

    @pytest.mark.parametrize(
        "make_input",
        [make_image_tensor, make_image_pil, make_image, make_bounding_boxes, make_segmentation_mask, make_video],
    )
    def test_functional(self, make_input):
        check_functional(F.affine, make_input(), **self._MINIMAL_AFFINE_KWARGS)

    @pytest.mark.parametrize(
        ("kernel", "input_type"),
        [
            (F.affine_image, torch.Tensor),
            (F._affine_image_pil, PIL.Image.Image),
            (F.affine_image, tv_tensors.Image),
            (F.affine_bounding_boxes, tv_tensors.BoundingBoxes),
            (F.affine_mask, tv_tensors.Mask),
            (F.affine_video, tv_tensors.Video),
        ],
    )
    def test_functional_signature(self, kernel, input_type):
        check_functional_kernel_signature_match(F.affine, kernel=kernel, input_type=input_type)

    @pytest.mark.parametrize(
        "make_input",
        [make_image_tensor, make_image_pil, make_image, make_bounding_boxes, make_segmentation_mask, make_video],
    )
    @pytest.mark.parametrize("device", cpu_and_cuda())
    def test_transform(self, make_input, device):
        input = make_input(device=device)

        check_transform(transforms.RandomAffine(**self._CORRECTNESS_TRANSFORM_AFFINE_RANGES), input)

    @pytest.mark.parametrize("angle", _CORRECTNESS_AFFINE_KWARGS["angle"])
    @pytest.mark.parametrize("translate", _CORRECTNESS_AFFINE_KWARGS["translate"])
    @pytest.mark.parametrize("scale", _CORRECTNESS_AFFINE_KWARGS["scale"])
    @pytest.mark.parametrize("shear", _CORRECTNESS_AFFINE_KWARGS["shear"])
    @pytest.mark.parametrize("center", _CORRECTNESS_AFFINE_KWARGS["center"])
    @pytest.mark.parametrize(
        "interpolation", [transforms.InterpolationMode.NEAREST, transforms.InterpolationMode.BILINEAR]
    )
    @pytest.mark.parametrize("fill", CORRECTNESS_FILLS)
    def test_functional_image_correctness(self, angle, translate, scale, shear, center, interpolation, fill):
        image = make_image(dtype=torch.uint8, device="cpu")

        fill = adapt_fill(fill, dtype=torch.uint8)

        actual = F.affine(
            image,
            angle=angle,
            translate=translate,
            scale=scale,
            shear=shear,
            center=center,
            interpolation=interpolation,
            fill=fill,
        )
        expected = F.to_image(
            F.affine(
                F.to_pil_image(image),
                angle=angle,
                translate=translate,
                scale=scale,
                shear=shear,
                center=center,
                interpolation=interpolation,
                fill=fill,
            )
        )

        mae = (actual.float() - expected.float()).abs().mean()
        assert mae < 2 if interpolation is transforms.InterpolationMode.NEAREST else 8

    @pytest.mark.parametrize("center", _CORRECTNESS_AFFINE_KWARGS["center"])
    @pytest.mark.parametrize(
        "interpolation", [transforms.InterpolationMode.NEAREST, transforms.InterpolationMode.BILINEAR]
    )
    @pytest.mark.parametrize("fill", CORRECTNESS_FILLS)
    @pytest.mark.parametrize("seed", list(range(5)))
    def test_transform_image_correctness(self, center, interpolation, fill, seed):
        image = make_image(dtype=torch.uint8, device="cpu")

        fill = adapt_fill(fill, dtype=torch.uint8)

        transform = transforms.RandomAffine(
            **self._CORRECTNESS_TRANSFORM_AFFINE_RANGES, center=center, interpolation=interpolation, fill=fill
        )

        torch.manual_seed(seed)
        actual = transform(image)

        torch.manual_seed(seed)
        expected = F.to_image(transform(F.to_pil_image(image)))

        mae = (actual.float() - expected.float()).abs().mean()
        assert mae < 2 if interpolation is transforms.InterpolationMode.NEAREST else 8

    def _compute_affine_matrix(self, *, angle, translate, scale, shear, center):
        rot = math.radians(angle)
        cx, cy = center
        tx, ty = translate
        sx, sy = [math.radians(s) for s in ([shear, 0.0] if isinstance(shear, (int, float)) else shear)]

        c_matrix = np.array([[1, 0, cx], [0, 1, cy], [0, 0, 1]])
        t_matrix = np.array([[1, 0, tx], [0, 1, ty], [0, 0, 1]])
        c_matrix_inv = np.linalg.inv(c_matrix)
        rs_matrix = np.array(
            [
                [scale * math.cos(rot), -scale * math.sin(rot), 0],
                [scale * math.sin(rot), scale * math.cos(rot), 0],
                [0, 0, 1],
            ]
        )
        shear_x_matrix = np.array([[1, -math.tan(sx), 0], [0, 1, 0], [0, 0, 1]])
        shear_y_matrix = np.array([[1, 0, 0], [-math.tan(sy), 1, 0], [0, 0, 1]])
        rss_matrix = np.matmul(rs_matrix, np.matmul(shear_y_matrix, shear_x_matrix))
        true_matrix = np.matmul(t_matrix, np.matmul(c_matrix, np.matmul(rss_matrix, c_matrix_inv)))
        return true_matrix[:2, :]

    def _reference_affine_bounding_boxes(self, bounding_boxes, *, angle, translate, scale, shear, center):
        if center is None:
            center = [s * 0.5 for s in bounding_boxes.canvas_size[::-1]]

        return reference_affine_bounding_boxes_helper(
            bounding_boxes,
            affine_matrix=self._compute_affine_matrix(
                angle=angle, translate=translate, scale=scale, shear=shear, center=center
            ),
        )

    @pytest.mark.parametrize("format", list(tv_tensors.BoundingBoxFormat))
    @pytest.mark.parametrize("angle", _CORRECTNESS_AFFINE_KWARGS["angle"])
    @pytest.mark.parametrize("translate", _CORRECTNESS_AFFINE_KWARGS["translate"])
    @pytest.mark.parametrize("scale", _CORRECTNESS_AFFINE_KWARGS["scale"])
    @pytest.mark.parametrize("shear", _CORRECTNESS_AFFINE_KWARGS["shear"])
    @pytest.mark.parametrize("center", _CORRECTNESS_AFFINE_KWARGS["center"])
    def test_functional_bounding_boxes_correctness(self, format, angle, translate, scale, shear, center):
        bounding_boxes = make_bounding_boxes(format=format)

        actual = F.affine(
            bounding_boxes,
            angle=angle,
            translate=translate,
            scale=scale,
            shear=shear,
            center=center,
        )
        expected = self._reference_affine_bounding_boxes(
            bounding_boxes,
            angle=angle,
            translate=translate,
            scale=scale,
            shear=shear,
            center=center,
        )

        torch.testing.assert_close(actual, expected)

    @pytest.mark.parametrize("format", list(tv_tensors.BoundingBoxFormat))
    @pytest.mark.parametrize("center", _CORRECTNESS_AFFINE_KWARGS["center"])
    @pytest.mark.parametrize("seed", list(range(5)))
    def test_transform_bounding_boxes_correctness(self, format, center, seed):
        bounding_boxes = make_bounding_boxes(format=format)

        transform = transforms.RandomAffine(**self._CORRECTNESS_TRANSFORM_AFFINE_RANGES, center=center)

        torch.manual_seed(seed)
        params = transform._get_params([bounding_boxes])

        torch.manual_seed(seed)
        actual = transform(bounding_boxes)

        expected = self._reference_affine_bounding_boxes(bounding_boxes, **params, center=center)

        torch.testing.assert_close(actual, expected)

    @pytest.mark.parametrize("degrees", _EXHAUSTIVE_TYPE_TRANSFORM_AFFINE_RANGES["degrees"])
    @pytest.mark.parametrize("translate", _EXHAUSTIVE_TYPE_TRANSFORM_AFFINE_RANGES["translate"])
    @pytest.mark.parametrize("scale", _EXHAUSTIVE_TYPE_TRANSFORM_AFFINE_RANGES["scale"])
    @pytest.mark.parametrize("shear", _EXHAUSTIVE_TYPE_TRANSFORM_AFFINE_RANGES["shear"])
    @pytest.mark.parametrize("seed", list(range(10)))
    def test_transform_get_params_bounds(self, degrees, translate, scale, shear, seed):
        image = make_image()
        height, width = F.get_size(image)

        transform = transforms.RandomAffine(degrees=degrees, translate=translate, scale=scale, shear=shear)

        torch.manual_seed(seed)
        params = transform._get_params([image])

        if isinstance(degrees, (int, float)):
            assert -degrees <= params["angle"] <= degrees
        else:
            assert degrees[0] <= params["angle"] <= degrees[1]

        if translate is not None:
            width_max = int(round(translate[0] * width))
            height_max = int(round(translate[1] * height))
            assert -width_max <= params["translate"][0] <= width_max
            assert -height_max <= params["translate"][1] <= height_max
        else:
            assert params["translate"] == (0, 0)

        if scale is not None:
            assert scale[0] <= params["scale"] <= scale[1]
        else:
            assert params["scale"] == 1.0

        if shear is not None:
            if isinstance(shear, (int, float)):
                assert -shear <= params["shear"][0] <= shear
                assert params["shear"][1] == 0.0
            elif len(shear) == 2:
                assert shear[0] <= params["shear"][0] <= shear[1]
                assert params["shear"][1] == 0.0
            elif len(shear) == 4:
                assert shear[0] <= params["shear"][0] <= shear[1]
                assert shear[2] <= params["shear"][1] <= shear[3]
        else:
            assert params["shear"] == (0, 0)

    @pytest.mark.parametrize("param", ["degrees", "translate", "scale", "shear", "center"])
    @pytest.mark.parametrize("value", [0, [0], [0, 0, 0]])
    def test_transform_sequence_len_errors(self, param, value):
        if param in {"degrees", "shear"} and not isinstance(value, list):
            return

        kwargs = {param: value}
        if param != "degrees":
            kwargs["degrees"] = 0

        with pytest.raises(
            ValueError if isinstance(value, list) else TypeError, match=f"{param} should be a sequence of length 2"
        ):
            transforms.RandomAffine(**kwargs)

    def test_transform_negative_degrees_error(self):
        with pytest.raises(ValueError, match="If degrees is a single number, it must be positive"):
            transforms.RandomAffine(degrees=-1)

    @pytest.mark.parametrize("translate", [[-1, 0], [2, 0], [-1, 2]])
    def test_transform_translate_range_error(self, translate):
        with pytest.raises(ValueError, match="translation values should be between 0 and 1"):
            transforms.RandomAffine(degrees=0, translate=translate)

    @pytest.mark.parametrize("scale", [[-1, 0], [0, -1], [-1, -1]])
    def test_transform_scale_range_error(self, scale):
        with pytest.raises(ValueError, match="scale values should be positive"):
            transforms.RandomAffine(degrees=0, scale=scale)

    def test_transform_negative_shear_error(self):
        with pytest.raises(ValueError, match="If shear is a single number, it must be positive"):
            transforms.RandomAffine(degrees=0, shear=-1)

    def test_transform_unknown_fill_error(self):
        with pytest.raises(TypeError, match="Got inappropriate fill arg"):
            transforms.RandomAffine(degrees=0, fill="fill")


class TestVerticalFlip:
    @pytest.mark.parametrize("dtype", [torch.float32, torch.uint8])
    @pytest.mark.parametrize("device", cpu_and_cuda())
    def test_kernel_image(self, dtype, device):
        check_kernel(F.vertical_flip_image, make_image(dtype=dtype, device=device))

    @pytest.mark.parametrize("format", list(tv_tensors.BoundingBoxFormat))
    @pytest.mark.parametrize("dtype", [torch.float32, torch.int64])
    @pytest.mark.parametrize("device", cpu_and_cuda())
    def test_kernel_bounding_boxes(self, format, dtype, device):
        bounding_boxes = make_bounding_boxes(format=format, dtype=dtype, device=device)
        check_kernel(
            F.vertical_flip_bounding_boxes,
            bounding_boxes,
            format=format,
            canvas_size=bounding_boxes.canvas_size,
        )

    @pytest.mark.parametrize("make_mask", [make_segmentation_mask, make_detection_mask])
    def test_kernel_mask(self, make_mask):
        check_kernel(F.vertical_flip_mask, make_mask())

    def test_kernel_video(self):
        check_kernel(F.vertical_flip_video, make_video())

    @pytest.mark.parametrize(
        "make_input",
        [make_image_tensor, make_image_pil, make_image, make_bounding_boxes, make_segmentation_mask, make_video],
    )
    def test_functional(self, make_input):
        check_functional(F.vertical_flip, make_input())

    @pytest.mark.parametrize(
        ("kernel", "input_type"),
        [
            (F.vertical_flip_image, torch.Tensor),
            (F._vertical_flip_image_pil, PIL.Image.Image),
            (F.vertical_flip_image, tv_tensors.Image),
            (F.vertical_flip_bounding_boxes, tv_tensors.BoundingBoxes),
            (F.vertical_flip_mask, tv_tensors.Mask),
            (F.vertical_flip_video, tv_tensors.Video),
        ],
    )
    def test_functional_signature(self, kernel, input_type):
        check_functional_kernel_signature_match(F.vertical_flip, kernel=kernel, input_type=input_type)

    @pytest.mark.parametrize(
        "make_input",
        [make_image_tensor, make_image_pil, make_image, make_bounding_boxes, make_segmentation_mask, make_video],
    )
    @pytest.mark.parametrize("device", cpu_and_cuda())
    def test_transform(self, make_input, device):
        check_transform(transforms.RandomVerticalFlip(p=1), make_input(device=device))

    @pytest.mark.parametrize("fn", [F.vertical_flip, transform_cls_to_functional(transforms.RandomVerticalFlip, p=1)])
    def test_image_correctness(self, fn):
        image = make_image(dtype=torch.uint8, device="cpu")

        actual = fn(image)
        expected = F.to_image(F.vertical_flip(F.to_pil_image(image)))

        torch.testing.assert_close(actual, expected)

    def _reference_vertical_flip_bounding_boxes(self, bounding_boxes):
        affine_matrix = np.array(
            [
                [1, 0, 0],
                [0, -1, bounding_boxes.canvas_size[0]],
            ],
        )

        return reference_affine_bounding_boxes_helper(bounding_boxes, affine_matrix=affine_matrix)

    @pytest.mark.parametrize("format", list(tv_tensors.BoundingBoxFormat))
    @pytest.mark.parametrize("fn", [F.vertical_flip, transform_cls_to_functional(transforms.RandomVerticalFlip, p=1)])
    def test_bounding_boxes_correctness(self, format, fn):
        bounding_boxes = make_bounding_boxes(format=format)

        actual = fn(bounding_boxes)
        expected = self._reference_vertical_flip_bounding_boxes(bounding_boxes)

        torch.testing.assert_close(actual, expected)

    @pytest.mark.parametrize(
        "make_input",
        [make_image_tensor, make_image_pil, make_image, make_bounding_boxes, make_segmentation_mask, make_video],
    )
    @pytest.mark.parametrize("device", cpu_and_cuda())
    def test_transform_noop(self, make_input, device):
        input = make_input(device=device)

        transform = transforms.RandomVerticalFlip(p=0)

        output = transform(input)

        assert_equal(output, input)


class TestRotate:
    _EXHAUSTIVE_TYPE_AFFINE_KWARGS = dict(
        # float, int
        angle=[-10.9, 18],
        # None
        # two-list of float, two-list of int, two-tuple of float, two-tuple of int
        center=[None, [1.2, 4.9], [-3, 1], (2.5, -4.7), (3, 2)],
    )
    _MINIMAL_AFFINE_KWARGS = {k: vs[0] for k, vs in _EXHAUSTIVE_TYPE_AFFINE_KWARGS.items()}
    _CORRECTNESS_AFFINE_KWARGS = {
        k: [v for v in vs if v is None or isinstance(v, float) or isinstance(v, list)]
        for k, vs in _EXHAUSTIVE_TYPE_AFFINE_KWARGS.items()
    }

    _EXHAUSTIVE_TYPE_TRANSFORM_AFFINE_RANGES = dict(
        degrees=[30, (-15, 20)],
    )
    _CORRECTNESS_TRANSFORM_AFFINE_RANGES = {k: vs[0] for k, vs in _EXHAUSTIVE_TYPE_TRANSFORM_AFFINE_RANGES.items()}

    @param_value_parametrization(
        angle=_EXHAUSTIVE_TYPE_AFFINE_KWARGS["angle"],
        interpolation=[transforms.InterpolationMode.NEAREST, transforms.InterpolationMode.BILINEAR],
        expand=[False, True],
        center=_EXHAUSTIVE_TYPE_AFFINE_KWARGS["center"],
        fill=EXHAUSTIVE_TYPE_FILLS,
    )
    @pytest.mark.parametrize("dtype", [torch.float32, torch.uint8])
    @pytest.mark.parametrize("device", cpu_and_cuda())
    def test_kernel_image(self, param, value, dtype, device):
        kwargs = {param: value}
        if param != "angle":
            kwargs["angle"] = self._MINIMAL_AFFINE_KWARGS["angle"]
        check_kernel(
            F.rotate_image,
            make_image(dtype=dtype, device=device),
            **kwargs,
            check_scripted_vs_eager=not (param == "fill" and isinstance(value, (int, float))),
        )

    @param_value_parametrization(
        angle=_EXHAUSTIVE_TYPE_AFFINE_KWARGS["angle"],
        expand=[False, True],
        center=_EXHAUSTIVE_TYPE_AFFINE_KWARGS["center"],
    )
    @pytest.mark.parametrize("format", list(tv_tensors.BoundingBoxFormat))
    @pytest.mark.parametrize("dtype", [torch.float32, torch.uint8])
    @pytest.mark.parametrize("device", cpu_and_cuda())
    def test_kernel_bounding_boxes(self, param, value, format, dtype, device):
        kwargs = {param: value}
        if param != "angle":
            kwargs["angle"] = self._MINIMAL_AFFINE_KWARGS["angle"]

        bounding_boxes = make_bounding_boxes(format=format, dtype=dtype, device=device)

        check_kernel(
            F.rotate_bounding_boxes,
            bounding_boxes,
            format=format,
            canvas_size=bounding_boxes.canvas_size,
            **kwargs,
        )

    @pytest.mark.parametrize("make_mask", [make_segmentation_mask, make_detection_mask])
    def test_kernel_mask(self, make_mask):
        check_kernel(F.rotate_mask, make_mask(), **self._MINIMAL_AFFINE_KWARGS)

    def test_kernel_video(self):
        check_kernel(F.rotate_video, make_video(), **self._MINIMAL_AFFINE_KWARGS)

    @pytest.mark.parametrize(
        "make_input",
        [make_image_tensor, make_image_pil, make_image, make_bounding_boxes, make_segmentation_mask, make_video],
    )
    def test_functional(self, make_input):
        check_functional(F.rotate, make_input(), **self._MINIMAL_AFFINE_KWARGS)

    @pytest.mark.parametrize(
        ("kernel", "input_type"),
        [
            (F.rotate_image, torch.Tensor),
            (F._rotate_image_pil, PIL.Image.Image),
            (F.rotate_image, tv_tensors.Image),
            (F.rotate_bounding_boxes, tv_tensors.BoundingBoxes),
            (F.rotate_mask, tv_tensors.Mask),
            (F.rotate_video, tv_tensors.Video),
        ],
    )
    def test_functional_signature(self, kernel, input_type):
        check_functional_kernel_signature_match(F.rotate, kernel=kernel, input_type=input_type)

    @pytest.mark.parametrize(
        "make_input",
        [make_image_tensor, make_image_pil, make_image, make_bounding_boxes, make_segmentation_mask, make_video],
    )
    @pytest.mark.parametrize("device", cpu_and_cuda())
    def test_transform(self, make_input, device):
        check_transform(
            transforms.RandomRotation(**self._CORRECTNESS_TRANSFORM_AFFINE_RANGES), make_input(device=device)
        )

    @pytest.mark.parametrize("angle", _CORRECTNESS_AFFINE_KWARGS["angle"])
    @pytest.mark.parametrize("center", _CORRECTNESS_AFFINE_KWARGS["center"])
    @pytest.mark.parametrize(
        "interpolation", [transforms.InterpolationMode.NEAREST, transforms.InterpolationMode.BILINEAR]
    )
    @pytest.mark.parametrize("expand", [False, True])
    @pytest.mark.parametrize("fill", CORRECTNESS_FILLS)
    def test_functional_image_correctness(self, angle, center, interpolation, expand, fill):
        image = make_image(dtype=torch.uint8, device="cpu")

        fill = adapt_fill(fill, dtype=torch.uint8)

        actual = F.rotate(image, angle=angle, center=center, interpolation=interpolation, expand=expand, fill=fill)
        expected = F.to_image(
            F.rotate(
                F.to_pil_image(image), angle=angle, center=center, interpolation=interpolation, expand=expand, fill=fill
            )
        )

        mae = (actual.float() - expected.float()).abs().mean()
        assert mae < 1 if interpolation is transforms.InterpolationMode.NEAREST else 6

    @pytest.mark.parametrize("center", _CORRECTNESS_AFFINE_KWARGS["center"])
    @pytest.mark.parametrize(
        "interpolation", [transforms.InterpolationMode.NEAREST, transforms.InterpolationMode.BILINEAR]
    )
    @pytest.mark.parametrize("expand", [False, True])
    @pytest.mark.parametrize("fill", CORRECTNESS_FILLS)
    @pytest.mark.parametrize("seed", list(range(5)))
    def test_transform_image_correctness(self, center, interpolation, expand, fill, seed):
        image = make_image(dtype=torch.uint8, device="cpu")

        fill = adapt_fill(fill, dtype=torch.uint8)

        transform = transforms.RandomRotation(
            **self._CORRECTNESS_TRANSFORM_AFFINE_RANGES,
            center=center,
            interpolation=interpolation,
            expand=expand,
            fill=fill,
        )

        torch.manual_seed(seed)
        actual = transform(image)

        torch.manual_seed(seed)
        expected = F.to_image(transform(F.to_pil_image(image)))

        mae = (actual.float() - expected.float()).abs().mean()
        assert mae < 1 if interpolation is transforms.InterpolationMode.NEAREST else 6

    def _compute_output_canvas_size(self, *, expand, canvas_size, affine_matrix):
        if not expand:
            return canvas_size, (0.0, 0.0)

        input_height, input_width = canvas_size

        input_image_frame = np.array(
            [
                [0.0, 0.0, 1.0],
                [0.0, input_height, 1.0],
                [input_width, input_height, 1.0],
                [input_width, 0.0, 1.0],
            ],
            dtype=np.float64,
        )
        output_image_frame = np.matmul(input_image_frame, affine_matrix.astype(input_image_frame.dtype).T)

        recenter_x = float(np.min(output_image_frame[:, 0]))
        recenter_y = float(np.min(output_image_frame[:, 1]))

        output_width = int(np.max(output_image_frame[:, 0]) - recenter_x)
        output_height = int(np.max(output_image_frame[:, 1]) - recenter_y)

        return (output_height, output_width), (recenter_x, recenter_y)

    def _recenter_bounding_boxes_after_expand(self, bounding_boxes, *, recenter_xy):
        x, y = recenter_xy
        if bounding_boxes.format is tv_tensors.BoundingBoxFormat.XYXY:
            translate = [x, y, x, y]
        else:
            translate = [x, y, 0.0, 0.0]
        return tv_tensors.wrap(
            (bounding_boxes.to(torch.float64) - torch.tensor(translate)).to(bounding_boxes.dtype), like=bounding_boxes
        )

    def _reference_rotate_bounding_boxes(self, bounding_boxes, *, angle, expand, center):
        if center is None:
            center = [s * 0.5 for s in bounding_boxes.canvas_size[::-1]]
        cx, cy = center

        a = np.cos(angle * np.pi / 180.0)
        b = np.sin(angle * np.pi / 180.0)
        affine_matrix = np.array(
            [
                [a, b, cx - cx * a - b * cy],
                [-b, a, cy + cx * b - a * cy],
            ],
        )

        new_canvas_size, recenter_xy = self._compute_output_canvas_size(
            expand=expand, canvas_size=bounding_boxes.canvas_size, affine_matrix=affine_matrix
        )

        output = reference_affine_bounding_boxes_helper(
            bounding_boxes,
            affine_matrix=affine_matrix,
            new_canvas_size=new_canvas_size,
            clamp=False,
        )

        return F.clamp_bounding_boxes(self._recenter_bounding_boxes_after_expand(output, recenter_xy=recenter_xy)).to(
            bounding_boxes
        )

    @pytest.mark.parametrize("format", list(tv_tensors.BoundingBoxFormat))
    @pytest.mark.parametrize("angle", _CORRECTNESS_AFFINE_KWARGS["angle"])
    @pytest.mark.parametrize("expand", [False, True])
    @pytest.mark.parametrize("center", _CORRECTNESS_AFFINE_KWARGS["center"])
    def test_functional_bounding_boxes_correctness(self, format, angle, expand, center):
        bounding_boxes = make_bounding_boxes(format=format)

        actual = F.rotate(bounding_boxes, angle=angle, expand=expand, center=center)
        expected = self._reference_rotate_bounding_boxes(bounding_boxes, angle=angle, expand=expand, center=center)

        torch.testing.assert_close(actual, expected)
        torch.testing.assert_close(F.get_size(actual), F.get_size(expected), atol=2 if expand else 0, rtol=0)

    @pytest.mark.parametrize("format", list(tv_tensors.BoundingBoxFormat))
    @pytest.mark.parametrize("expand", [False, True])
    @pytest.mark.parametrize("center", _CORRECTNESS_AFFINE_KWARGS["center"])
    @pytest.mark.parametrize("seed", list(range(5)))
    def test_transform_bounding_boxes_correctness(self, format, expand, center, seed):
        bounding_boxes = make_bounding_boxes(format=format)

        transform = transforms.RandomRotation(**self._CORRECTNESS_TRANSFORM_AFFINE_RANGES, expand=expand, center=center)

        torch.manual_seed(seed)
        params = transform._get_params([bounding_boxes])

        torch.manual_seed(seed)
        actual = transform(bounding_boxes)

        expected = self._reference_rotate_bounding_boxes(bounding_boxes, **params, expand=expand, center=center)

        torch.testing.assert_close(actual, expected)
        torch.testing.assert_close(F.get_size(actual), F.get_size(expected), atol=2 if expand else 0, rtol=0)

    @pytest.mark.parametrize("degrees", _EXHAUSTIVE_TYPE_TRANSFORM_AFFINE_RANGES["degrees"])
    @pytest.mark.parametrize("seed", list(range(10)))
    def test_transform_get_params_bounds(self, degrees, seed):
        transform = transforms.RandomRotation(degrees=degrees)

        torch.manual_seed(seed)
        params = transform._get_params([])

        if isinstance(degrees, (int, float)):
            assert -degrees <= params["angle"] <= degrees
        else:
            assert degrees[0] <= params["angle"] <= degrees[1]

    @pytest.mark.parametrize("param", ["degrees", "center"])
    @pytest.mark.parametrize("value", [0, [0], [0, 0, 0]])
    def test_transform_sequence_len_errors(self, param, value):
        if param == "degrees" and not isinstance(value, list):
            return

        kwargs = {param: value}
        if param != "degrees":
            kwargs["degrees"] = 0

        with pytest.raises(
            ValueError if isinstance(value, list) else TypeError, match=f"{param} should be a sequence of length 2"
        ):
            transforms.RandomRotation(**kwargs)

    def test_transform_negative_degrees_error(self):
        with pytest.raises(ValueError, match="If degrees is a single number, it must be positive"):
            transforms.RandomAffine(degrees=-1)

    def test_transform_unknown_fill_error(self):
        with pytest.raises(TypeError, match="Got inappropriate fill arg"):
            transforms.RandomAffine(degrees=0, fill="fill")


class TestCompose:
    class BuiltinTransform(transforms.Transform):
        def _transform(self, inpt, params):
            return inpt

    class PackedInputTransform(nn.Module):
        def forward(self, sample):
            assert len(sample) == 2
            return sample

    class UnpackedInputTransform(nn.Module):
        def forward(self, image, label):
            return image, label

    @pytest.mark.parametrize(
        "transform_clss",
        [
            [BuiltinTransform],
            [PackedInputTransform],
            [UnpackedInputTransform],
            [BuiltinTransform, BuiltinTransform],
            [PackedInputTransform, PackedInputTransform],
            [UnpackedInputTransform, UnpackedInputTransform],
            [BuiltinTransform, PackedInputTransform, BuiltinTransform],
            [BuiltinTransform, UnpackedInputTransform, BuiltinTransform],
            [PackedInputTransform, BuiltinTransform, PackedInputTransform],
            [UnpackedInputTransform, BuiltinTransform, UnpackedInputTransform],
        ],
    )
    @pytest.mark.parametrize("unpack", [True, False])
    def test_packed_unpacked(self, transform_clss, unpack):
        needs_packed_inputs = any(issubclass(cls, self.PackedInputTransform) for cls in transform_clss)
        needs_unpacked_inputs = any(issubclass(cls, self.UnpackedInputTransform) for cls in transform_clss)
        assert not (needs_packed_inputs and needs_unpacked_inputs)

        transform = transforms.Compose([cls() for cls in transform_clss])

        image = make_image()
        label = 3
        packed_input = (image, label)

        def call_transform():
            if unpack:
                return transform(*packed_input)
            else:
                return transform(packed_input)

        if needs_unpacked_inputs and not unpack:
            with pytest.raises(TypeError, match="missing 1 required positional argument"):
                call_transform()
        elif needs_packed_inputs and unpack:
            with pytest.raises(TypeError, match="takes 2 positional arguments but 3 were given"):
                call_transform()
        else:
            output = call_transform()

            assert isinstance(output, tuple) and len(output) == 2
            assert output[0] is image
            assert output[1] is label


class TestToDtype:
    @pytest.mark.parametrize(
        ("kernel", "make_input"),
        [
            (F.to_dtype_image, make_image_tensor),
            (F.to_dtype_image, make_image),
            (F.to_dtype_video, make_video),
        ],
    )
    @pytest.mark.parametrize("input_dtype", [torch.float32, torch.float64, torch.uint8])
    @pytest.mark.parametrize("output_dtype", [torch.float32, torch.float64, torch.uint8])
    @pytest.mark.parametrize("device", cpu_and_cuda())
    @pytest.mark.parametrize("scale", (True, False))
    def test_kernel(self, kernel, make_input, input_dtype, output_dtype, device, scale):
        check_kernel(
            kernel,
            make_input(dtype=input_dtype, device=device),
            dtype=output_dtype,
            scale=scale,
        )

    @pytest.mark.parametrize("make_input", [make_image_tensor, make_image, make_video])
    @pytest.mark.parametrize("input_dtype", [torch.float32, torch.float64, torch.uint8])
    @pytest.mark.parametrize("output_dtype", [torch.float32, torch.float64, torch.uint8])
    @pytest.mark.parametrize("device", cpu_and_cuda())
    @pytest.mark.parametrize("scale", (True, False))
    def test_functional(self, make_input, input_dtype, output_dtype, device, scale):
        check_functional(
            F.to_dtype,
            make_input(dtype=input_dtype, device=device),
            dtype=output_dtype,
            scale=scale,
        )

    @pytest.mark.parametrize(
        "make_input",
        [make_image_tensor, make_image, make_bounding_boxes, make_segmentation_mask, make_video],
    )
    @pytest.mark.parametrize("input_dtype", [torch.float32, torch.float64, torch.uint8])
    @pytest.mark.parametrize("output_dtype", [torch.float32, torch.float64, torch.uint8])
    @pytest.mark.parametrize("device", cpu_and_cuda())
    @pytest.mark.parametrize("scale", (True, False))
    @pytest.mark.parametrize("as_dict", (True, False))
    def test_transform(self, make_input, input_dtype, output_dtype, device, scale, as_dict):
        input = make_input(dtype=input_dtype, device=device)
        if as_dict:
            output_dtype = {type(input): output_dtype}
        check_transform(transforms.ToDtype(dtype=output_dtype, scale=scale), input, check_sample_input=not as_dict)

    def reference_convert_dtype_image_tensor(self, image, dtype=torch.float, scale=False):
        input_dtype = image.dtype
        output_dtype = dtype

        if not scale:
            return image.to(dtype)

        if output_dtype == input_dtype:
            return image

        def fn(value):
            if input_dtype.is_floating_point:
                if output_dtype.is_floating_point:
                    return value
                else:
                    return round(decimal.Decimal(value) * torch.iinfo(output_dtype).max)
            else:
                input_max_value = torch.iinfo(input_dtype).max

                if output_dtype.is_floating_point:
                    return float(decimal.Decimal(value) / input_max_value)
                else:
                    output_max_value = torch.iinfo(output_dtype).max

                    if input_max_value > output_max_value:
                        factor = (input_max_value + 1) // (output_max_value + 1)
                        return value / factor
                    else:
                        factor = (output_max_value + 1) // (input_max_value + 1)
                        return value * factor

        return torch.tensor(tree_map(fn, image.tolist()), dtype=dtype, device=image.device)

    @pytest.mark.parametrize("input_dtype", [torch.float32, torch.float64, torch.uint8])
    @pytest.mark.parametrize("output_dtype", [torch.float32, torch.float64, torch.uint8])
    @pytest.mark.parametrize("device", cpu_and_cuda())
    @pytest.mark.parametrize("scale", (True, False))
    def test_image_correctness(self, input_dtype, output_dtype, device, scale):
        if input_dtype.is_floating_point and output_dtype == torch.int64:
            pytest.xfail("float to int64 conversion is not supported")

        input = make_image(dtype=input_dtype, device=device)

        out = F.to_dtype(input, dtype=output_dtype, scale=scale)
        expected = self.reference_convert_dtype_image_tensor(input, dtype=output_dtype, scale=scale)

        if input_dtype.is_floating_point and not output_dtype.is_floating_point and scale:
            torch.testing.assert_close(out, expected, atol=1, rtol=0)
        else:
            torch.testing.assert_close(out, expected)

    def was_scaled(self, inpt):
        # this assumes the target dtype is float
        return inpt.max() <= 1

    def make_inpt_with_bbox_and_mask(self, make_input):
        H, W = 10, 10
        inpt_dtype = torch.uint8
        bbox_dtype = torch.float32
        mask_dtype = torch.bool
        sample = {
            "inpt": make_input(size=(H, W), dtype=inpt_dtype),
            "bbox": make_bounding_boxes(canvas_size=(H, W), dtype=bbox_dtype),
            "mask": make_detection_mask(size=(H, W), dtype=mask_dtype),
        }

        return sample, inpt_dtype, bbox_dtype, mask_dtype

    @pytest.mark.parametrize("make_input", (make_image_tensor, make_image, make_video))
    @pytest.mark.parametrize("scale", (True, False))
    def test_dtype_not_a_dict(self, make_input, scale):
        # assert only inpt gets transformed when dtype isn't a dict

        sample, inpt_dtype, bbox_dtype, mask_dtype = self.make_inpt_with_bbox_and_mask(make_input)
        out = transforms.ToDtype(dtype=torch.float32, scale=scale)(sample)

        assert out["inpt"].dtype != inpt_dtype
        assert out["inpt"].dtype == torch.float32
        if scale:
            assert self.was_scaled(out["inpt"])
        else:
            assert not self.was_scaled(out["inpt"])
        assert out["bbox"].dtype == bbox_dtype
        assert out["mask"].dtype == mask_dtype

    @pytest.mark.parametrize("make_input", (make_image_tensor, make_image, make_video))
    def test_others_catch_all_and_none(self, make_input):
        # make sure "others" works as a catch-all and that None means no conversion

        sample, inpt_dtype, bbox_dtype, mask_dtype = self.make_inpt_with_bbox_and_mask(make_input)
        out = transforms.ToDtype(dtype={tv_tensors.Mask: torch.int64, "others": None})(sample)
        assert out["inpt"].dtype == inpt_dtype
        assert out["bbox"].dtype == bbox_dtype
        assert out["mask"].dtype != mask_dtype
        assert out["mask"].dtype == torch.int64

    @pytest.mark.parametrize("make_input", (make_image_tensor, make_image, make_video))
    def test_typical_use_case(self, make_input):
        # Typical use-case: want to convert dtype and scale for inpt and just dtype for masks.
        # This just makes sure we now have a decent API for this

        sample, inpt_dtype, bbox_dtype, mask_dtype = self.make_inpt_with_bbox_and_mask(make_input)
        out = transforms.ToDtype(
            dtype={type(sample["inpt"]): torch.float32, tv_tensors.Mask: torch.int64, "others": None}, scale=True
        )(sample)
        assert out["inpt"].dtype != inpt_dtype
        assert out["inpt"].dtype == torch.float32
        assert self.was_scaled(out["inpt"])
        assert out["bbox"].dtype == bbox_dtype
        assert out["mask"].dtype != mask_dtype
        assert out["mask"].dtype == torch.int64

    @pytest.mark.parametrize("make_input", (make_image_tensor, make_image, make_video))
    def test_errors_warnings(self, make_input):
        sample, inpt_dtype, bbox_dtype, mask_dtype = self.make_inpt_with_bbox_and_mask(make_input)

        with pytest.raises(ValueError, match="No dtype was specified for"):
            out = transforms.ToDtype(dtype={tv_tensors.Mask: torch.float32})(sample)
        with pytest.warns(UserWarning, match=re.escape("plain `torch.Tensor` will *not* be transformed")):
            transforms.ToDtype(dtype={torch.Tensor: torch.float32, tv_tensors.Image: torch.float32})
        with pytest.warns(UserWarning, match="no scaling will be done"):
            out = transforms.ToDtype(dtype={"others": None}, scale=True)(sample)
        assert out["inpt"].dtype == inpt_dtype
        assert out["bbox"].dtype == bbox_dtype
        assert out["mask"].dtype == mask_dtype


class TestAdjustBrightness:
    _CORRECTNESS_BRIGHTNESS_FACTORS = [0.5, 0.0, 1.0, 5.0]
    _DEFAULT_BRIGHTNESS_FACTOR = _CORRECTNESS_BRIGHTNESS_FACTORS[0]

    @pytest.mark.parametrize(
        ("kernel", "make_input"),
        [
            (F.adjust_brightness_image, make_image),
            (F.adjust_brightness_video, make_video),
        ],
    )
    @pytest.mark.parametrize("dtype", [torch.float32, torch.uint8])
    @pytest.mark.parametrize("device", cpu_and_cuda())
    def test_kernel(self, kernel, make_input, dtype, device):
        check_kernel(kernel, make_input(dtype=dtype, device=device), brightness_factor=self._DEFAULT_BRIGHTNESS_FACTOR)

    @pytest.mark.parametrize("make_input", [make_image_tensor, make_image_pil, make_image, make_video])
    def test_functional(self, make_input):
        check_functional(F.adjust_brightness, make_input(), brightness_factor=self._DEFAULT_BRIGHTNESS_FACTOR)

    @pytest.mark.parametrize(
        ("kernel", "input_type"),
        [
            (F.adjust_brightness_image, torch.Tensor),
            (F._adjust_brightness_image_pil, PIL.Image.Image),
            (F.adjust_brightness_image, tv_tensors.Image),
            (F.adjust_brightness_video, tv_tensors.Video),
        ],
    )
    def test_functional_signature(self, kernel, input_type):
        check_functional_kernel_signature_match(F.adjust_brightness, kernel=kernel, input_type=input_type)

    @pytest.mark.parametrize("brightness_factor", _CORRECTNESS_BRIGHTNESS_FACTORS)
    def test_image_correctness(self, brightness_factor):
        image = make_image(dtype=torch.uint8, device="cpu")

        actual = F.adjust_brightness(image, brightness_factor=brightness_factor)
        expected = F.to_image(F.adjust_brightness(F.to_pil_image(image), brightness_factor=brightness_factor))

        torch.testing.assert_close(actual, expected)


class TestCutMixMixUp:
    class DummyDataset:
        def __init__(self, size, num_classes):
            self.size = size
            self.num_classes = num_classes
            assert size < num_classes

        def __getitem__(self, idx):
            img = torch.rand(3, 100, 100)
            label = idx  # This ensures all labels in a batch are unique and makes testing easier
            return img, label

        def __len__(self):
            return self.size

    @pytest.mark.parametrize("T", [transforms.CutMix, transforms.MixUp])
    def test_supported_input_structure(self, T):

        batch_size = 32
        num_classes = 100

        dataset = self.DummyDataset(size=batch_size, num_classes=num_classes)

        cutmix_mixup = T(num_classes=num_classes)

        dl = DataLoader(dataset, batch_size=batch_size)

        # Input sanity checks
        img, target = next(iter(dl))
        input_img_size = img.shape[-3:]
        assert isinstance(img, torch.Tensor) and isinstance(target, torch.Tensor)
        assert target.shape == (batch_size,)

        def check_output(img, target):
            assert img.shape == (batch_size, *input_img_size)
            assert target.shape == (batch_size, num_classes)
            torch.testing.assert_close(target.sum(axis=-1), torch.ones(batch_size))
            num_non_zero_labels = (target != 0).sum(axis=-1)
            assert (num_non_zero_labels == 2).all()

        # After Dataloader, as unpacked input
        img, target = next(iter(dl))
        assert target.shape == (batch_size,)
        img, target = cutmix_mixup(img, target)
        check_output(img, target)

        # After Dataloader, as packed input
        packed_from_dl = next(iter(dl))
        assert isinstance(packed_from_dl, list)
        img, target = cutmix_mixup(packed_from_dl)
        check_output(img, target)

        # As collation function. We expect default_collate to be used by users.
        def collate_fn_1(batch):
            return cutmix_mixup(default_collate(batch))

        def collate_fn_2(batch):
            return cutmix_mixup(*default_collate(batch))

        for collate_fn in (collate_fn_1, collate_fn_2):
            dl = DataLoader(dataset, batch_size=batch_size, collate_fn=collate_fn)
            img, target = next(iter(dl))
            check_output(img, target)

    @needs_cuda
    @pytest.mark.parametrize("T", [transforms.CutMix, transforms.MixUp])
    def test_cpu_vs_gpu(self, T):
        num_classes = 10
        batch_size = 3
        H, W = 12, 12

        imgs = torch.rand(batch_size, 3, H, W)
        labels = torch.randint(0, num_classes, (batch_size,))
        cutmix_mixup = T(alpha=0.5, num_classes=num_classes)

        _check_kernel_cuda_vs_cpu(cutmix_mixup, imgs, labels, rtol=None, atol=None)

    @pytest.mark.parametrize("T", [transforms.CutMix, transforms.MixUp])
    def test_error(self, T):

        num_classes = 10
        batch_size = 9

        imgs = torch.rand(batch_size, 3, 12, 12)
        cutmix_mixup = T(alpha=0.5, num_classes=num_classes)

        for input_with_bad_type in (
            F.to_pil_image(imgs[0]),
            tv_tensors.Mask(torch.rand(12, 12)),
            tv_tensors.BoundingBoxes(torch.rand(2, 4), format="XYXY", canvas_size=12),
        ):
            with pytest.raises(ValueError, match="does not support PIL images, "):
                cutmix_mixup(input_with_bad_type)

        with pytest.raises(ValueError, match="Could not infer where the labels are"):
            cutmix_mixup({"img": imgs, "Nothing_else": 3})

        with pytest.raises(ValueError, match="labels tensor should be of shape"):
            # Note: the error message isn't ideal, but that's because the label heuristic found the img as the label
            # It's OK, it's an edge-case. The important thing is that this fails loudly instead of passing silently
            cutmix_mixup(imgs)

        with pytest.raises(ValueError, match="When using the default labels_getter"):
            cutmix_mixup(imgs, "not_a_tensor")

        with pytest.raises(ValueError, match="labels tensor should be of shape"):
            cutmix_mixup(imgs, torch.randint(0, 2, size=(2, 3)))

        with pytest.raises(ValueError, match="Expected a batched input with 4 dims"):
            cutmix_mixup(imgs[None, None], torch.randint(0, num_classes, size=(batch_size,)))

        with pytest.raises(ValueError, match="does not match the batch size of the labels"):
            cutmix_mixup(imgs, torch.randint(0, num_classes, size=(batch_size + 1,)))

        with pytest.raises(ValueError, match="labels tensor should be of shape"):
            # The purpose of this check is more about documenting the current
            # behaviour of what happens on a Compose(), rather than actually
            # asserting the expected behaviour. We may support Compose() in the
            # future, e.g. for 2 consecutive CutMix?
            labels = torch.randint(0, num_classes, size=(batch_size,))
            transforms.Compose([cutmix_mixup, cutmix_mixup])(imgs, labels)


@pytest.mark.parametrize("key", ("labels", "LABELS", "LaBeL", "SOME_WEIRD_KEY_THAT_HAS_LABeL_IN_IT"))
@pytest.mark.parametrize("sample_type", (tuple, list, dict))
def test_labels_getter_default_heuristic(key, sample_type):
    labels = torch.arange(10)
    sample = {key: labels, "another_key": "whatever"}
    if sample_type is not dict:
        sample = sample_type((None, sample, "whatever_again"))
    assert transforms._utils._find_labels_default_heuristic(sample) is labels

    if key.lower() != "labels":
        # If "labels" is in the dict (case-insensitive),
        # it takes precedence over other keys which would otherwise be a match
        d = {key: "something_else", "labels": labels}
        assert transforms._utils._find_labels_default_heuristic(d) is labels


class TestShapeGetters:
    @pytest.mark.parametrize(
        ("kernel", "make_input"),
        [
            (F.get_dimensions_image, make_image_tensor),
            (F._get_dimensions_image_pil, make_image_pil),
            (F.get_dimensions_image, make_image),
            (F.get_dimensions_video, make_video),
        ],
    )
    def test_get_dimensions(self, kernel, make_input):
        size = (10, 10)
        color_space, num_channels = "RGB", 3

        input = make_input(size, color_space=color_space)

        assert kernel(input) == F.get_dimensions(input) == [num_channels, *size]

    @pytest.mark.parametrize(
        ("kernel", "make_input"),
        [
            (F.get_num_channels_image, make_image_tensor),
            (F._get_num_channels_image_pil, make_image_pil),
            (F.get_num_channels_image, make_image),
            (F.get_num_channels_video, make_video),
        ],
    )
    def test_get_num_channels(self, kernel, make_input):
        color_space, num_channels = "RGB", 3

        input = make_input(color_space=color_space)

        assert kernel(input) == F.get_num_channels(input) == num_channels

    @pytest.mark.parametrize(
        ("kernel", "make_input"),
        [
            (F.get_size_image, make_image_tensor),
            (F._get_size_image_pil, make_image_pil),
            (F.get_size_image, make_image),
            (F.get_size_bounding_boxes, make_bounding_boxes),
            (F.get_size_mask, make_detection_mask),
            (F.get_size_mask, make_segmentation_mask),
            (F.get_size_video, make_video),
        ],
    )
    def test_get_size(self, kernel, make_input):
        size = (10, 10)

        input = make_input(size)

        assert kernel(input) == F.get_size(input) == list(size)

    @pytest.mark.parametrize(
        ("kernel", "make_input"),
        [
            (F.get_num_frames_video, make_video_tensor),
            (F.get_num_frames_video, make_video),
        ],
    )
    def test_get_num_frames(self, kernel, make_input):
        num_frames = 4

        input = make_input(num_frames=num_frames)

        assert kernel(input) == F.get_num_frames(input) == num_frames

    @pytest.mark.parametrize(
        ("functional", "make_input"),
        [
            (F.get_dimensions, make_bounding_boxes),
            (F.get_dimensions, make_detection_mask),
            (F.get_dimensions, make_segmentation_mask),
            (F.get_num_channels, make_bounding_boxes),
            (F.get_num_channels, make_detection_mask),
            (F.get_num_channels, make_segmentation_mask),
            (F.get_num_frames, make_image_pil),
            (F.get_num_frames, make_image),
            (F.get_num_frames, make_bounding_boxes),
            (F.get_num_frames, make_detection_mask),
            (F.get_num_frames, make_segmentation_mask),
        ],
    )
    def test_unsupported_types(self, functional, make_input):
        input = make_input()

        with pytest.raises(TypeError, match=re.escape(str(type(input)))):
            functional(input)


class TestRegisterKernel:
    @pytest.mark.parametrize("functional", (F.resize, "resize"))
    def test_register_kernel(self, functional):
        class CustomTVTensor(tv_tensors.TVTensor):
            pass

        kernel_was_called = False

        @F.register_kernel(functional, CustomTVTensor)
        def new_resize(dp, *args, **kwargs):
            nonlocal kernel_was_called
            kernel_was_called = True
            return dp

        t = transforms.Resize(size=(224, 224), antialias=True)

        my_dp = CustomTVTensor(torch.rand(3, 10, 10))
        out = t(my_dp)
        assert out is my_dp
        assert kernel_was_called

        # Sanity check to make sure we didn't override the kernel of other types
        t(torch.rand(3, 10, 10)).shape == (3, 224, 224)
        t(tv_tensors.Image(torch.rand(3, 10, 10))).shape == (3, 224, 224)

    def test_errors(self):
        with pytest.raises(ValueError, match="Could not find functional with name"):
            F.register_kernel("bad_name", tv_tensors.Image)

        with pytest.raises(ValueError, match="Kernels can only be registered on functionals"):
            F.register_kernel(tv_tensors.Image, F.resize)

        with pytest.raises(ValueError, match="Kernels can only be registered for subclasses"):
            F.register_kernel(F.resize, object)

        with pytest.raises(ValueError, match="cannot be registered for the builtin tv_tensor classes"):
            F.register_kernel(F.resize, tv_tensors.Image)(F.resize_image)

        class CustomTVTensor(tv_tensors.TVTensor):
            pass

        def resize_custom_tv_tensor():
            pass

        F.register_kernel(F.resize, CustomTVTensor)(resize_custom_tv_tensor)

        with pytest.raises(ValueError, match="already has a kernel registered for type"):
            F.register_kernel(F.resize, CustomTVTensor)(resize_custom_tv_tensor)


class TestGetKernel:
    # We are using F.resize as functional and the kernels below as proxy. Any other functional / kernels combination
    # would also be fine
    KERNELS = {
        torch.Tensor: F.resize_image,
        PIL.Image.Image: F._resize_image_pil,
        tv_tensors.Image: F.resize_image,
        tv_tensors.BoundingBoxes: F.resize_bounding_boxes,
        tv_tensors.Mask: F.resize_mask,
        tv_tensors.Video: F.resize_video,
    }

    @pytest.mark.parametrize("input_type", [str, int, object])
    def test_unsupported_types(self, input_type):
        with pytest.raises(TypeError, match="supports inputs of type"):
            _get_kernel(F.resize, input_type)

    def test_exact_match(self):
        # We cannot use F.resize together with self.KERNELS mapping here directly here, since this is only the
        # ideal wrapping. Practically, we have an intermediate wrapper layer. Thus, we create a new resize functional
        # here, register the kernels without wrapper, and check the exact matching afterwards.
        def resize_with_pure_kernels():
            pass

        for input_type, kernel in self.KERNELS.items():
            _register_kernel_internal(resize_with_pure_kernels, input_type, tv_tensor_wrapper=False)(kernel)

            assert _get_kernel(resize_with_pure_kernels, input_type) is kernel

    def test_builtin_tv_tensor_subclass(self):
        # We cannot use F.resize together with self.KERNELS mapping here directly here, since this is only the
        # ideal wrapping. Practically, we have an intermediate wrapper layer. Thus, we create a new resize functional
        # here, register the kernels without wrapper, and check if subclasses of our builtin tv_tensors get dispatched
        # to the kernel of the corresponding superclass
        def resize_with_pure_kernels():
            pass

        class MyImage(tv_tensors.Image):
            pass

        class MyBoundingBoxes(tv_tensors.BoundingBoxes):
            pass

        class MyMask(tv_tensors.Mask):
            pass

        class MyVideo(tv_tensors.Video):
            pass

        for custom_tv_tensor_subclass in [
            MyImage,
            MyBoundingBoxes,
            MyMask,
            MyVideo,
        ]:
            builtin_tv_tensor_class = custom_tv_tensor_subclass.__mro__[1]
            builtin_tv_tensor_kernel = self.KERNELS[builtin_tv_tensor_class]
            _register_kernel_internal(resize_with_pure_kernels, builtin_tv_tensor_class, tv_tensor_wrapper=False)(
                builtin_tv_tensor_kernel
            )

            assert _get_kernel(resize_with_pure_kernels, custom_tv_tensor_subclass) is builtin_tv_tensor_kernel

    def test_tv_tensor_subclass(self):
        class MyTVTensor(tv_tensors.TVTensor):
            pass

        with pytest.raises(TypeError, match="supports inputs of type"):
            _get_kernel(F.resize, MyTVTensor)

        def resize_my_tv_tensor():
            pass

        _register_kernel_internal(F.resize, MyTVTensor, tv_tensor_wrapper=False)(resize_my_tv_tensor)

        assert _get_kernel(F.resize, MyTVTensor) is resize_my_tv_tensor

    def test_pil_image_subclass(self):
        opened_image = PIL.Image.open(Path(__file__).parent / "assets" / "encode_jpeg" / "grace_hopper_517x606.jpg")
        loaded_image = opened_image.convert("RGB")

        # check the assumptions
        assert isinstance(opened_image, PIL.Image.Image)
        assert type(opened_image) is not PIL.Image.Image

        assert type(loaded_image) is PIL.Image.Image

        size = [17, 11]
        for image in [opened_image, loaded_image]:
            kernel = _get_kernel(F.resize, type(image))

            output = kernel(image, size=size)

            assert F.get_size(output) == size


class TestPermuteChannels:
    _DEFAULT_PERMUTATION = [2, 0, 1]

    @pytest.mark.parametrize(
        ("kernel", "make_input"),
        [
            (F.permute_channels_image, make_image_tensor),
            # FIXME
            # check_kernel does not support PIL kernel, but it should
            (F.permute_channels_image, make_image),
            (F.permute_channels_video, make_video),
        ],
    )
    @pytest.mark.parametrize("dtype", [torch.float32, torch.uint8])
    @pytest.mark.parametrize("device", cpu_and_cuda())
    def test_kernel(self, kernel, make_input, dtype, device):
        check_kernel(kernel, make_input(dtype=dtype, device=device), permutation=self._DEFAULT_PERMUTATION)

    @pytest.mark.parametrize("make_input", [make_image_tensor, make_image_pil, make_image, make_video])
    def test_functional(self, make_input):
        check_functional(F.permute_channels, make_input(), permutation=self._DEFAULT_PERMUTATION)

    @pytest.mark.parametrize(
        ("kernel", "input_type"),
        [
            (F.permute_channels_image, torch.Tensor),
            (F._permute_channels_image_pil, PIL.Image.Image),
            (F.permute_channels_image, tv_tensors.Image),
            (F.permute_channels_video, tv_tensors.Video),
        ],
    )
    def test_functional_signature(self, kernel, input_type):
        check_functional_kernel_signature_match(F.permute_channels, kernel=kernel, input_type=input_type)

    def reference_image_correctness(self, image, permutation):
        channel_images = image.split(1, dim=-3)
        permuted_channel_images = [channel_images[channel_idx] for channel_idx in permutation]
        return tv_tensors.Image(torch.concat(permuted_channel_images, dim=-3))

    @pytest.mark.parametrize("permutation", [[2, 0, 1], [1, 2, 0], [2, 0, 1], [0, 1, 2]])
    @pytest.mark.parametrize("batch_dims", [(), (2,), (2, 1)])
    def test_image_correctness(self, permutation, batch_dims):
        image = make_image(batch_dims=batch_dims)

        actual = F.permute_channels(image, permutation=permutation)
        expected = self.reference_image_correctness(image, permutation=permutation)

        torch.testing.assert_close(actual, expected)


class TestElastic:
    def _make_displacement(self, inpt):
        return torch.rand(
            1,
            *F.get_size(inpt),
            2,
            dtype=torch.float32,
            device=inpt.device if isinstance(inpt, torch.Tensor) else "cpu",
        )

    @param_value_parametrization(
        interpolation=[transforms.InterpolationMode.NEAREST, transforms.InterpolationMode.BILINEAR],
        fill=EXHAUSTIVE_TYPE_FILLS,
    )
    @pytest.mark.parametrize("dtype", [torch.float32, torch.uint8])
    @pytest.mark.parametrize("device", cpu_and_cuda())
    def test_kernel_image(self, param, value, dtype, device):
        image = make_image_tensor(dtype=dtype, device=device)

        check_kernel(
            F.elastic_image,
            image,
            displacement=self._make_displacement(image),
            **{param: value},
            check_scripted_vs_eager=not (param == "fill" and isinstance(value, (int, float))),
        )

    @pytest.mark.parametrize("format", list(tv_tensors.BoundingBoxFormat))
    @pytest.mark.parametrize("dtype", [torch.float32, torch.int64])
    @pytest.mark.parametrize("device", cpu_and_cuda())
    def test_kernel_bounding_boxes(self, format, dtype, device):
        bounding_boxes = make_bounding_boxes(format=format, dtype=dtype, device=device)

        check_kernel(
            F.elastic_bounding_boxes,
            bounding_boxes,
            format=bounding_boxes.format,
            canvas_size=bounding_boxes.canvas_size,
            displacement=self._make_displacement(bounding_boxes),
        )

    @pytest.mark.parametrize("make_mask", [make_segmentation_mask, make_detection_mask])
    def test_kernel_mask(self, make_mask):
        mask = make_mask()
        check_kernel(F.elastic_mask, mask, displacement=self._make_displacement(mask))

    def test_kernel_video(self):
        video = make_video()
        check_kernel(F.elastic_video, video, displacement=self._make_displacement(video))

    @pytest.mark.parametrize(
        "make_input",
        [make_image_tensor, make_image_pil, make_image, make_bounding_boxes, make_segmentation_mask, make_video],
    )
    def test_functional(self, make_input):
        input = make_input()
        check_functional(F.elastic, input, displacement=self._make_displacement(input))

    @pytest.mark.parametrize(
        ("kernel", "input_type"),
        [
            (F.elastic_image, torch.Tensor),
            (F._elastic_image_pil, PIL.Image.Image),
            (F.elastic_image, tv_tensors.Image),
            (F.elastic_bounding_boxes, tv_tensors.BoundingBoxes),
            (F.elastic_mask, tv_tensors.Mask),
            (F.elastic_video, tv_tensors.Video),
        ],
    )
    def test_functional_signature(self, kernel, input_type):
        check_functional_kernel_signature_match(F.elastic, kernel=kernel, input_type=input_type)

    @pytest.mark.parametrize(
        "make_input",
        [make_image_tensor, make_image_pil, make_image, make_bounding_boxes, make_segmentation_mask, make_video],
    )
    def test_displacement_error(self, make_input):
        input = make_input()

        with pytest.raises(TypeError, match="displacement should be a Tensor"):
            F.elastic(input, displacement=None)

        with pytest.raises(ValueError, match="displacement shape should be"):
            F.elastic(input, displacement=torch.rand(F.get_size(input)))

    @pytest.mark.parametrize(
        "make_input",
        [make_image_tensor, make_image_pil, make_image, make_bounding_boxes, make_segmentation_mask, make_video],
    )
    # ElasticTransform needs larger images to avoid the needed internal padding being larger than the actual image
    @pytest.mark.parametrize("size", [(163, 163), (72, 333), (313, 95)])
    @pytest.mark.parametrize("device", cpu_and_cuda())
    def test_transform(self, make_input, size, device):
        check_transform(
            transforms.ElasticTransform(),
            make_input(size, device=device),
            # We updated gaussian blur kernel generation with a faster and numerically more stable version
            check_v1_compatibility=dict(rtol=0, atol=1),
        )


class TestToPureTensor:
    def test_correctness(self):
        input = {
            "img": make_image(),
            "img_tensor": make_image_tensor(),
            "img_pil": make_image_pil(),
            "mask": make_detection_mask(),
            "video": make_video(),
            "bbox": make_bounding_boxes(),
            "str": "str",
        }

        out = transforms.ToPureTensor()(input)

        for input_value, out_value in zip(input.values(), out.values()):
            if isinstance(input_value, tv_tensors.TVTensor):
                assert isinstance(out_value, torch.Tensor) and not isinstance(out_value, tv_tensors.TVTensor)
            else:
                assert isinstance(out_value, type(input_value))


class TestCrop:
    INPUT_SIZE = (21, 11)

    CORRECTNESS_CROP_KWARGS = [
        # center
        dict(top=5, left=5, height=10, width=5),
        # larger than input, i.e. pad
        dict(top=-5, left=-5, height=30, width=20),
        # sides: left, right, top, bottom
        dict(top=-5, left=-5, height=30, width=10),
        dict(top=-5, left=5, height=30, width=10),
        dict(top=-5, left=-5, height=20, width=20),
        dict(top=5, left=-5, height=20, width=20),
        # corners: top-left, top-right, bottom-left, bottom-right
        dict(top=-5, left=-5, height=20, width=10),
        dict(top=-5, left=5, height=20, width=10),
        dict(top=5, left=-5, height=20, width=10),
        dict(top=5, left=5, height=20, width=10),
    ]
    MINIMAL_CROP_KWARGS = CORRECTNESS_CROP_KWARGS[0]

    @pytest.mark.parametrize("kwargs", CORRECTNESS_CROP_KWARGS)
    @pytest.mark.parametrize("dtype", [torch.uint8, torch.float32])
    @pytest.mark.parametrize("device", cpu_and_cuda())
    def test_kernel_image(self, kwargs, dtype, device):
        check_kernel(F.crop_image, make_image(self.INPUT_SIZE, dtype=dtype, device=device), **kwargs)

    @pytest.mark.parametrize("kwargs", CORRECTNESS_CROP_KWARGS)
    @pytest.mark.parametrize("format", list(tv_tensors.BoundingBoxFormat))
    @pytest.mark.parametrize("dtype", [torch.float32, torch.int64])
    @pytest.mark.parametrize("device", cpu_and_cuda())
    def test_kernel_bounding_box(self, kwargs, format, dtype, device):
        bounding_boxes = make_bounding_boxes(self.INPUT_SIZE, format=format, dtype=dtype, device=device)
        check_kernel(F.crop_bounding_boxes, bounding_boxes, format=format, **kwargs)

    @pytest.mark.parametrize("make_mask", [make_segmentation_mask, make_detection_mask])
    def test_kernel_mask(self, make_mask):
        check_kernel(F.crop_mask, make_mask(self.INPUT_SIZE), **self.MINIMAL_CROP_KWARGS)

    def test_kernel_video(self):
        check_kernel(F.crop_video, make_video(self.INPUT_SIZE), **self.MINIMAL_CROP_KWARGS)

    @pytest.mark.parametrize(
        "make_input",
        [make_image_tensor, make_image_pil, make_image, make_bounding_boxes, make_segmentation_mask, make_video],
    )
    def test_functional(self, make_input):
        check_functional(F.crop, make_input(self.INPUT_SIZE), **self.MINIMAL_CROP_KWARGS)

    @pytest.mark.parametrize(
        ("kernel", "input_type"),
        [
            (F.crop_image, torch.Tensor),
            (F._crop_image_pil, PIL.Image.Image),
            (F.crop_image, tv_tensors.Image),
            (F.crop_bounding_boxes, tv_tensors.BoundingBoxes),
            (F.crop_mask, tv_tensors.Mask),
            (F.crop_video, tv_tensors.Video),
        ],
    )
    def test_functional_signature(self, kernel, input_type):
        check_functional_kernel_signature_match(F.crop, kernel=kernel, input_type=input_type)

    @pytest.mark.parametrize("kwargs", CORRECTNESS_CROP_KWARGS)
    def test_functional_image_correctness(self, kwargs):
        image = make_image(self.INPUT_SIZE, dtype=torch.uint8, device="cpu")

        actual = F.crop(image, **kwargs)
        expected = F.to_image(F.crop(F.to_pil_image(image), **kwargs))

        assert_equal(actual, expected)

    @param_value_parametrization(
        size=[(10, 5), (25, 15), (25, 5), (10, 15)],
        fill=EXHAUSTIVE_TYPE_FILLS,
    )
    @pytest.mark.parametrize(
        "make_input",
        [make_image_tensor, make_image_pil, make_image, make_bounding_boxes, make_segmentation_mask, make_video],
    )
    def test_transform(self, param, value, make_input):
        input = make_input(self.INPUT_SIZE)

        check_sample_input = True
        if param == "fill":
            if isinstance(value, (tuple, list)):
                if isinstance(input, tv_tensors.Mask):
                    pytest.skip("F.pad_mask doesn't support non-scalar fill.")
                else:
                    check_sample_input = False

            kwargs = dict(
                # 1. size is required
                # 2. the fill parameter only has an affect if we need padding
                size=[s + 4 for s in self.INPUT_SIZE],
                fill=adapt_fill(value, dtype=input.dtype if isinstance(input, torch.Tensor) else torch.uint8),
            )
        else:
            kwargs = {param: value}

        check_transform(
            transforms.RandomCrop(**kwargs, pad_if_needed=True),
            input,
            check_v1_compatibility=param != "fill" or isinstance(value, (int, float)),
            check_sample_input=check_sample_input,
        )

    @pytest.mark.parametrize("padding", [1, (1, 1), (1, 1, 1, 1)])
    def test_transform_padding(self, padding):
        inpt = make_image(self.INPUT_SIZE)

        output_size = [s + 2 for s in F.get_size(inpt)]
        transform = transforms.RandomCrop(output_size, padding=padding)

        output = transform(inpt)

        assert F.get_size(output) == output_size

    @pytest.mark.parametrize("padding", [None, 1, (1, 1), (1, 1, 1, 1)])
    def test_transform_insufficient_padding(self, padding):
        inpt = make_image(self.INPUT_SIZE)

        output_size = [s + 3 for s in F.get_size(inpt)]
        transform = transforms.RandomCrop(output_size, padding=padding)

        with pytest.raises(ValueError, match="larger than (padded )?input image size"):
            transform(inpt)

    def test_transform_pad_if_needed(self):
        inpt = make_image(self.INPUT_SIZE)

        output_size = [s * 2 for s in F.get_size(inpt)]
        transform = transforms.RandomCrop(output_size, pad_if_needed=True)

        output = transform(inpt)

        assert F.get_size(output) == output_size

    @param_value_parametrization(
        size=[(10, 5), (25, 15), (25, 5), (10, 15)],
        fill=CORRECTNESS_FILLS,
        padding_mode=["constant", "edge", "reflect", "symmetric"],
    )
    @pytest.mark.parametrize("seed", list(range(5)))
    def test_transform_image_correctness(self, param, value, seed):
        kwargs = {param: value}
        if param != "size":
            # 1. size is required
            # 2. the fill / padding_mode parameters only have an affect if we need padding
            kwargs["size"] = [s + 4 for s in self.INPUT_SIZE]
        if param == "fill":
            kwargs["fill"] = adapt_fill(kwargs["fill"], dtype=torch.uint8)

        transform = transforms.RandomCrop(pad_if_needed=True, **kwargs)

        image = make_image(self.INPUT_SIZE)

        with freeze_rng_state():
            torch.manual_seed(seed)
            actual = transform(image)

            torch.manual_seed(seed)
            expected = F.to_image(transform(F.to_pil_image(image)))

        assert_equal(actual, expected)

    def _reference_crop_bounding_boxes(self, bounding_boxes, *, top, left, height, width):
        affine_matrix = np.array(
            [
                [1, 0, -left],
                [0, 1, -top],
            ],
        )
        return reference_affine_bounding_boxes_helper(
            bounding_boxes, affine_matrix=affine_matrix, new_canvas_size=(height, width)
        )

    @pytest.mark.parametrize("kwargs", CORRECTNESS_CROP_KWARGS)
    @pytest.mark.parametrize("format", list(tv_tensors.BoundingBoxFormat))
    @pytest.mark.parametrize("dtype", [torch.float32, torch.int64])
    @pytest.mark.parametrize("device", cpu_and_cuda())
    def test_functional_bounding_box_correctness(self, kwargs, format, dtype, device):
        bounding_boxes = make_bounding_boxes(self.INPUT_SIZE, format=format, dtype=dtype, device=device)

        actual = F.crop(bounding_boxes, **kwargs)
        expected = self._reference_crop_bounding_boxes(bounding_boxes, **kwargs)

        assert_equal(actual, expected, atol=1, rtol=0)
        assert_equal(F.get_size(actual), F.get_size(expected))

    @pytest.mark.parametrize("output_size", [(17, 11), (11, 17), (11, 11)])
    @pytest.mark.parametrize("format", list(tv_tensors.BoundingBoxFormat))
    @pytest.mark.parametrize("dtype", [torch.float32, torch.int64])
    @pytest.mark.parametrize("device", cpu_and_cuda())
    @pytest.mark.parametrize("seed", list(range(5)))
    def test_transform_bounding_boxes_correctness(self, output_size, format, dtype, device, seed):
        input_size = [s * 2 for s in output_size]
        bounding_boxes = make_bounding_boxes(input_size, format=format, dtype=dtype, device=device)

        transform = transforms.RandomCrop(output_size)

        with freeze_rng_state():
            torch.manual_seed(seed)
            params = transform._get_params([bounding_boxes])
            assert not params.pop("needs_pad")
            del params["padding"]
            assert params.pop("needs_crop")

            torch.manual_seed(seed)
            actual = transform(bounding_boxes)

        expected = self._reference_crop_bounding_boxes(bounding_boxes, **params)

        assert_equal(actual, expected)
        assert_equal(F.get_size(actual), F.get_size(expected))

    def test_errors(self):
        with pytest.raises(ValueError, match="Please provide only two dimensions"):
            transforms.RandomCrop([10, 12, 14])

        with pytest.raises(TypeError, match="Got inappropriate padding arg"):
            transforms.RandomCrop([10, 12], padding="abc")

        with pytest.raises(ValueError, match="Padding must be an int or a 1, 2, or 4"):
            transforms.RandomCrop([10, 12], padding=[-0.7, 0, 0.7])

        with pytest.raises(TypeError, match="Got inappropriate fill arg"):
            transforms.RandomCrop([10, 12], padding=1, fill="abc")

        with pytest.raises(ValueError, match="Padding mode should be either"):
            transforms.RandomCrop([10, 12], padding=1, padding_mode="abc")


class TestErase:
    INPUT_SIZE = (17, 11)
    FUNCTIONAL_KWARGS = dict(
        zip("ijhwv", [2, 2, 10, 8, torch.tensor(0.0, dtype=torch.float32, device="cpu").reshape(-1, 1, 1)])
    )

    @pytest.mark.parametrize("dtype", [torch.float32, torch.uint8])
    @pytest.mark.parametrize("device", cpu_and_cuda())
    def test_kernel_image(self, dtype, device):
        check_kernel(F.erase_image, make_image(self.INPUT_SIZE, dtype=dtype, device=device), **self.FUNCTIONAL_KWARGS)

    @pytest.mark.parametrize("dtype", [torch.float32, torch.uint8])
    @pytest.mark.parametrize("device", cpu_and_cuda())
    def test_kernel_image_inplace(self, dtype, device):
        input = make_image(self.INPUT_SIZE, dtype=dtype, device=device)
        input_version = input._version

        output_out_of_place = F.erase_image(input, **self.FUNCTIONAL_KWARGS)
        assert output_out_of_place.data_ptr() != input.data_ptr()
        assert output_out_of_place is not input

        output_inplace = F.erase_image(input, **self.FUNCTIONAL_KWARGS, inplace=True)
        assert output_inplace.data_ptr() == input.data_ptr()
        assert output_inplace._version > input_version
        assert output_inplace is input

        assert_equal(output_inplace, output_out_of_place)

    def test_kernel_video(self):
        check_kernel(F.erase_video, make_video(self.INPUT_SIZE), **self.FUNCTIONAL_KWARGS)

    @pytest.mark.parametrize(
        "make_input",
        [make_image_tensor, make_image_pil, make_image, make_video],
    )
    def test_functional(self, make_input):
        check_functional(F.erase, make_input(), **self.FUNCTIONAL_KWARGS)

    @pytest.mark.parametrize(
        ("kernel", "input_type"),
        [
            (F.erase_image, torch.Tensor),
            (F._erase_image_pil, PIL.Image.Image),
            (F.erase_image, tv_tensors.Image),
            (F.erase_video, tv_tensors.Video),
        ],
    )
    def test_functional_signature(self, kernel, input_type):
        check_functional_kernel_signature_match(F.erase, kernel=kernel, input_type=input_type)

    @pytest.mark.parametrize(
        "make_input",
        [make_image_tensor, make_image_pil, make_image, make_video],
    )
    @pytest.mark.parametrize("device", cpu_and_cuda())
    def test_transform(self, make_input, device):
        input = make_input(device=device)

        with pytest.warns(UserWarning, match="currently passing through inputs of type"):
            check_transform(
                transforms.RandomErasing(p=1),
                input,
                check_v1_compatibility=not isinstance(input, PIL.Image.Image),
            )

    def _reference_erase_image(self, image, *, i, j, h, w, v):
        mask = torch.zeros_like(image, dtype=torch.bool)
        mask[..., i : i + h, j : j + w] = True

        # The broadcasting and type casting logic is handled automagically in the kernel through indexing
        value = torch.broadcast_to(v, (*image.shape[:-2], h, w)).to(image)

        erased_image = torch.empty_like(image)
        erased_image[mask] = value.flatten()
        erased_image[~mask] = image[~mask]

        return erased_image

    @pytest.mark.parametrize("dtype", [torch.float32, torch.uint8])
    @pytest.mark.parametrize("device", cpu_and_cuda())
    def test_functional_image_correctness(self, dtype, device):
        image = make_image(dtype=dtype, device=device)

        actual = F.erase(image, **self.FUNCTIONAL_KWARGS)
        expected = self._reference_erase_image(image, **self.FUNCTIONAL_KWARGS)

        assert_equal(actual, expected)

    @param_value_parametrization(
        scale=[(0.1, 0.2), [0.0, 1.0]],
        ratio=[(0.3, 0.7), [0.1, 5.0]],
        value=[0, 0.5, (0, 1, 0), [-0.2, 0.0, 1.3], "random"],
    )
    @pytest.mark.parametrize("dtype", [torch.float32, torch.uint8])
    @pytest.mark.parametrize("device", cpu_and_cuda())
    @pytest.mark.parametrize("seed", list(range(5)))
    def test_transform_image_correctness(self, param, value, dtype, device, seed):
        transform = transforms.RandomErasing(**{param: value}, p=1)

        image = make_image(dtype=dtype, device=device)

        with freeze_rng_state():
            torch.manual_seed(seed)
            # This emulates the random apply check that happens before _get_params is called
            torch.rand(1)
            params = transform._get_params([image])

            torch.manual_seed(seed)
            actual = transform(image)

        expected = self._reference_erase_image(image, **params)

        assert_equal(actual, expected)

    def test_transform_errors(self):
        with pytest.raises(TypeError, match="Argument value should be either a number or str or a sequence"):
            transforms.RandomErasing(value={})

        with pytest.raises(ValueError, match="If value is str, it should be 'random'"):
            transforms.RandomErasing(value="abc")

        with pytest.raises(TypeError, match="Scale should be a sequence"):
            transforms.RandomErasing(scale=123)

        with pytest.raises(TypeError, match="Ratio should be a sequence"):
            transforms.RandomErasing(ratio=123)

        with pytest.raises(ValueError, match="Scale should be between 0 and 1"):
            transforms.RandomErasing(scale=[-1, 2])

        transform = transforms.RandomErasing(value=[1, 2, 3, 4])

        with pytest.raises(ValueError, match="If value is a sequence, it should have either a single value"):
            transform._get_params([make_image()])


class TestGaussianBlur:
    @pytest.mark.parametrize("kernel_size", [1, 3, (3, 1), [3, 5]])
    @pytest.mark.parametrize("sigma", [None, 1.0, 1, (0.5,), [0.3], (0.3, 0.7), [0.9, 0.2]])
    def test_kernel_image(self, kernel_size, sigma):
        check_kernel(
            F.gaussian_blur_image,
            make_image(),
            kernel_size=kernel_size,
            sigma=sigma,
            check_scripted_vs_eager=not (isinstance(kernel_size, int) or isinstance(sigma, (float, int))),
        )

    def test_kernel_image_errors(self):
        image = make_image_tensor()

        with pytest.raises(ValueError, match="kernel_size is a sequence its length should be 2"):
            F.gaussian_blur_image(image, kernel_size=[1, 2, 3])

        for kernel_size in [2, -1]:
            with pytest.raises(ValueError, match="kernel_size should have odd and positive integers"):
                F.gaussian_blur_image(image, kernel_size=kernel_size)

        with pytest.raises(ValueError, match="sigma is a sequence, its length should be 2"):
            F.gaussian_blur_image(image, kernel_size=1, sigma=[1, 2, 3])

        with pytest.raises(TypeError, match="sigma should be either float or sequence of floats"):
            F.gaussian_blur_image(image, kernel_size=1, sigma=object())

        with pytest.raises(ValueError, match="sigma should have positive values"):
            F.gaussian_blur_image(image, kernel_size=1, sigma=-1)

    def test_kernel_video(self):
        check_kernel(F.gaussian_blur_video, make_video(), kernel_size=(3, 3))

    @pytest.mark.parametrize(
        "make_input",
        [make_image_tensor, make_image_pil, make_image, make_video],
    )
    def test_functional(self, make_input):
        check_functional(F.gaussian_blur, make_input(), kernel_size=(3, 3))

    @pytest.mark.parametrize(
        ("kernel", "input_type"),
        [
            (F.gaussian_blur_image, torch.Tensor),
            (F._gaussian_blur_image_pil, PIL.Image.Image),
            (F.gaussian_blur_image, tv_tensors.Image),
            (F.gaussian_blur_video, tv_tensors.Video),
        ],
    )
    def test_functional_signature(self, kernel, input_type):
        check_functional_kernel_signature_match(F.gaussian_blur, kernel=kernel, input_type=input_type)

    @pytest.mark.parametrize(
        "make_input",
        [make_image_tensor, make_image_pil, make_image, make_bounding_boxes, make_segmentation_mask, make_video],
    )
    @pytest.mark.parametrize("device", cpu_and_cuda())
    @pytest.mark.parametrize("sigma", [5, 2.0, (0.5, 2), [1.3, 2.7]])
    def test_transform(self, make_input, device, sigma):
        check_transform(transforms.GaussianBlur(kernel_size=3, sigma=sigma), make_input(device=device))

    def test_assertions(self):
        with pytest.raises(ValueError, match="Kernel size should be a tuple/list of two integers"):
            transforms.GaussianBlur([10, 12, 14])

        with pytest.raises(ValueError, match="Kernel size value should be an odd and positive number"):
            transforms.GaussianBlur(4)

        with pytest.raises(ValueError, match="If sigma is a sequence its length should be 1 or 2. Got 3"):
            transforms.GaussianBlur(3, sigma=[1, 2, 3])

        with pytest.raises(ValueError, match="sigma values should be positive and of the form"):
            transforms.GaussianBlur(3, sigma=-1.0)

        with pytest.raises(ValueError, match="sigma values should be positive and of the form"):
            transforms.GaussianBlur(3, sigma=[2.0, 1.0])

        with pytest.raises(TypeError, match="sigma should be a number or a sequence of numbers"):
            transforms.GaussianBlur(3, sigma={})

    @pytest.mark.parametrize("sigma", [10.0, [10.0, 12.0], (10, 12.0), [10]])
    def test__get_params(self, sigma):
        transform = transforms.GaussianBlur(3, sigma=sigma)
        params = transform._get_params([])

        if isinstance(sigma, float):
            assert params["sigma"][0] == params["sigma"][1] == sigma
        elif isinstance(sigma, list) and len(sigma) == 1:
            assert params["sigma"][0] == params["sigma"][1] == sigma[0]
        else:
            assert sigma[0] <= params["sigma"][0] <= sigma[1]
            assert sigma[0] <= params["sigma"][1] <= sigma[1]

    # np_img = np.arange(3 * 10 * 12, dtype="uint8").reshape((10, 12, 3))
    # np_img2 = np.arange(26 * 28, dtype="uint8").reshape((26, 28))
    # {
    #     "10_12_3__3_3_0.8": cv2.GaussianBlur(np_img, ksize=(3, 3), sigmaX=0.8),
    #     "10_12_3__3_3_0.5": cv2.GaussianBlur(np_img, ksize=(3, 3), sigmaX=0.5),
    #     "10_12_3__3_5_0.8": cv2.GaussianBlur(np_img, ksize=(3, 5), sigmaX=0.8),
    #     "10_12_3__3_5_0.5": cv2.GaussianBlur(np_img, ksize=(3, 5), sigmaX=0.5),
    #     "26_28_1__23_23_1.7": cv2.GaussianBlur(np_img2, ksize=(23, 23), sigmaX=1.7),
    # }
    REFERENCE_GAUSSIAN_BLUR_IMAGE_RESULTS = torch.load(
        Path(__file__).parent / "assets" / "gaussian_blur_opencv_results.pt"
    )

    @pytest.mark.parametrize(
        ("dimensions", "kernel_size", "sigma"),
        [
            ((3, 10, 12), (3, 3), 0.8),
            ((3, 10, 12), (3, 3), 0.5),
            ((3, 10, 12), (3, 5), 0.8),
            ((3, 10, 12), (3, 5), 0.5),
            ((1, 26, 28), (23, 23), 1.7),
        ],
    )
    @pytest.mark.parametrize("dtype", [torch.float32, torch.float64, torch.float16])
    @pytest.mark.parametrize("device", cpu_and_cuda())
    def test_functional_image_correctness(self, dimensions, kernel_size, sigma, dtype, device):
        if dtype is torch.float16 and device == "cpu":
            pytest.skip("The CPU implementation of float16 on CPU differs from opencv")

        num_channels, height, width = dimensions

        reference_results_key = f"{height}_{width}_{num_channels}__{kernel_size[0]}_{kernel_size[1]}_{sigma}"
        expected = (
            torch.tensor(self.REFERENCE_GAUSSIAN_BLUR_IMAGE_RESULTS[reference_results_key])
            .reshape(height, width, num_channels)
            .permute(2, 0, 1)
            .to(dtype=dtype, device=device)
        )

        image = tv_tensors.Image(
            torch.arange(num_channels * height * width, dtype=torch.uint8)
            .reshape(height, width, num_channels)
            .permute(2, 0, 1),
            dtype=dtype,
            device=device,
        )

        actual = F.gaussian_blur_image(image, kernel_size=kernel_size, sigma=sigma)

        torch.testing.assert_close(actual, expected, rtol=0, atol=1)


class TestAutoAugmentTransforms:
    # These transforms have a lot of branches in their `forward()` passes which are conditioned on random sampling.
    # It's typically very hard to test the effect on some parameters without heavy mocking logic.
    # This class adds correctness tests for the kernels that are specific to those transforms. The rest of kernels, e.g.
    # rotate, are tested in their respective classes. The rest of the tests here are mostly smoke tests.

    def _reference_shear_translate(self, image, *, transform_id, magnitude, interpolation, fill):
        if isinstance(image, PIL.Image.Image):
            input = image
        else:
            input = F.to_pil_image(image)

        matrix = {
            "ShearX": (1, magnitude, 0, 0, 1, 0),
            "ShearY": (1, 0, 0, magnitude, 1, 0),
            "TranslateX": (1, 0, -int(magnitude), 0, 1, 0),
            "TranslateY": (1, 0, 0, 0, 1, -int(magnitude)),
        }[transform_id]

        output = input.transform(
            input.size, PIL.Image.AFFINE, matrix, resample=pil_modes_mapping[interpolation], fill=fill
        )

        if isinstance(image, PIL.Image.Image):
            return output
        else:
            return F.to_image(output)

    @pytest.mark.parametrize("transform_id", ["ShearX", "ShearY", "TranslateX", "TranslateY"])
    @pytest.mark.parametrize("magnitude", [0.3, -0.2, 0.0])
    @pytest.mark.parametrize(
        "interpolation", [transforms.InterpolationMode.NEAREST, transforms.InterpolationMode.BILINEAR]
    )
    @pytest.mark.parametrize("fill", CORRECTNESS_FILLS)
    @pytest.mark.parametrize("input_type", ["Tensor", "PIL"])
    def test_correctness_shear_translate(self, transform_id, magnitude, interpolation, fill, input_type):
        # ShearX/Y and TranslateX/Y are the only ops that are native to the AA transforms. They are modeled after the
        # reference implementation:
        # https://github.com/tensorflow/models/blob/885fda091c46c59d6c7bb5c7e760935eacc229da/research/autoaugment/augmentation_transforms.py#L273-L362
        # All other ops are checked in their respective dedicated tests.

        image = make_image(dtype=torch.uint8, device="cpu")
        if input_type == "PIL":
            image = F.to_pil_image(image)

        if "Translate" in transform_id:
            # For TranslateX/Y magnitude is a value in pixels
            magnitude *= min(F.get_size(image))

        actual = transforms.AutoAugment()._apply_image_or_video_transform(
            image,
            transform_id=transform_id,
            magnitude=magnitude,
            interpolation=interpolation,
            fill={type(image): fill},
        )
        expected = self._reference_shear_translate(
            image, transform_id=transform_id, magnitude=magnitude, interpolation=interpolation, fill=fill
        )

        if input_type == "PIL":
            actual, expected = F.to_image(actual), F.to_image(expected)

        if "Shear" in transform_id and input_type == "Tensor":
            mae = (actual.float() - expected.float()).abs().mean()
            assert mae < (12 if interpolation is transforms.InterpolationMode.NEAREST else 5)
        else:
            assert_close(actual, expected, rtol=0, atol=1)

    def _sample_input_adapter(self, transform, input, device):
        adapted_input = {}
        image_or_video_found = False
        for key, value in input.items():
            if isinstance(value, (tv_tensors.BoundingBoxes, tv_tensors.Mask)):
                # AA transforms don't support bounding boxes or masks
                continue
            elif check_type(value, (tv_tensors.Image, tv_tensors.Video, is_pure_tensor, PIL.Image.Image)):
                if image_or_video_found:
                    # AA transforms only support a single image or video
                    continue
                image_or_video_found = True
            adapted_input[key] = value
        return adapted_input

    @pytest.mark.parametrize(
        "transform",
        [transforms.AutoAugment(), transforms.RandAugment(), transforms.TrivialAugmentWide(), transforms.AugMix()],
    )
    @pytest.mark.parametrize("make_input", [make_image_tensor, make_image_pil, make_image, make_video])
    @pytest.mark.parametrize("dtype", [torch.uint8, torch.float32])
    @pytest.mark.parametrize("device", cpu_and_cuda())
    def test_transform_smoke(self, transform, make_input, dtype, device):
        if make_input is make_image_pil and not (dtype is torch.uint8 and device == "cpu"):
            pytest.skip(
                "PIL image tests with parametrization other than dtype=torch.uint8 and device='cpu' "
                "will degenerate to that anyway."
            )
        input = make_input(dtype=dtype, device=device)

        with freeze_rng_state():
            # By default every test starts from the same random seed. This leads to minimal coverage of the sampling
            # that happens inside forward(). To avoid calling the transform multiple times to achieve higher coverage,
            # we build a reproducible random seed from the input type, dtype, and device.
            torch.manual_seed(hash((make_input, dtype, device)))

            # For v2, we changed the random sampling of the AA transforms. This makes it impossible to compare the v1
            # and v2 outputs without complicated mocking and monkeypatching. Thus, we skip the v1 compatibility checks
            # here and only check if we can script the v2 transform and subsequently call the result.
            check_transform(
                transform, input, check_v1_compatibility=False, check_sample_input=self._sample_input_adapter
            )

            if type(input) is torch.Tensor and dtype is torch.uint8:
                _script(transform)(input)

    def test_auto_augment_policy_error(self):
        with pytest.raises(ValueError, match="provided policy"):
            transforms.AutoAugment(policy=None)

    @pytest.mark.parametrize("severity", [0, 11])
    def test_aug_mix_severity_error(self, severity):
        with pytest.raises(ValueError, match="severity must be between"):
            transforms.AugMix(severity=severity)


class TestConvertBoundingBoxFormat:
    old_new_formats = list(itertools.permutations(iter(tv_tensors.BoundingBoxFormat), 2))

    @pytest.mark.parametrize(("old_format", "new_format"), old_new_formats)
    def test_kernel(self, old_format, new_format):
        check_kernel(
            F.convert_bounding_box_format,
            make_bounding_boxes(format=old_format),
            new_format=new_format,
            old_format=old_format,
        )

    @pytest.mark.parametrize("format", list(tv_tensors.BoundingBoxFormat))
    @pytest.mark.parametrize("inplace", [False, True])
    def test_kernel_noop(self, format, inplace):
        input = make_bounding_boxes(format=format).as_subclass(torch.Tensor)
        input_version = input._version

        output = F.convert_bounding_box_format(input, old_format=format, new_format=format, inplace=inplace)

        assert output is input
        assert output.data_ptr() == input.data_ptr()
        assert output._version == input_version

    @pytest.mark.parametrize(("old_format", "new_format"), old_new_formats)
    def test_kernel_inplace(self, old_format, new_format):
        input = make_bounding_boxes(format=old_format).as_subclass(torch.Tensor)
        input_version = input._version

        output_out_of_place = F.convert_bounding_box_format(input, old_format=old_format, new_format=new_format)
        assert output_out_of_place.data_ptr() != input.data_ptr()
        assert output_out_of_place is not input

        output_inplace = F.convert_bounding_box_format(
            input, old_format=old_format, new_format=new_format, inplace=True
        )
        assert output_inplace.data_ptr() == input.data_ptr()
        assert output_inplace._version > input_version
        assert output_inplace is input

        assert_equal(output_inplace, output_out_of_place)

    @pytest.mark.parametrize(("old_format", "new_format"), old_new_formats)
    def test_functional(self, old_format, new_format):
        check_functional(F.convert_bounding_box_format, make_bounding_boxes(format=old_format), new_format=new_format)

    @pytest.mark.parametrize(("old_format", "new_format"), old_new_formats)
    @pytest.mark.parametrize("format_type", ["enum", "str"])
    def test_transform(self, old_format, new_format, format_type):
        check_transform(
            transforms.ConvertBoundingBoxFormat(new_format.name if format_type == "str" else new_format),
            make_bounding_boxes(format=old_format),
        )

    def _reference_convert_bounding_box_format(self, bounding_boxes, new_format):
        return tv_tensors.wrap(
            torchvision.ops.box_convert(
                bounding_boxes.as_subclass(torch.Tensor),
                in_fmt=bounding_boxes.format.name.lower(),
                out_fmt=new_format.name.lower(),
            ).to(bounding_boxes.dtype),
            like=bounding_boxes,
            format=new_format,
        )

    @pytest.mark.parametrize(("old_format", "new_format"), old_new_formats)
    @pytest.mark.parametrize("dtype", [torch.int64, torch.float32])
    @pytest.mark.parametrize("device", cpu_and_cuda())
    @pytest.mark.parametrize("fn_type", ["functional", "transform"])
    def test_correctness(self, old_format, new_format, dtype, device, fn_type):
        bounding_boxes = make_bounding_boxes(format=old_format, dtype=dtype, device=device)

        if fn_type == "functional":
            fn = functools.partial(F.convert_bounding_box_format, new_format=new_format)
        else:
            fn = transforms.ConvertBoundingBoxFormat(format=new_format)

        actual = fn(bounding_boxes)
        expected = self._reference_convert_bounding_box_format(bounding_boxes, new_format)

        assert_equal(actual, expected)

    def test_errors(self):
        input_tv_tensor = make_bounding_boxes()
        input_pure_tensor = input_tv_tensor.as_subclass(torch.Tensor)

        for input in [input_tv_tensor, input_pure_tensor]:
            with pytest.raises(TypeError, match="missing 1 required argument: 'new_format'"):
                F.convert_bounding_box_format(input)

        with pytest.raises(ValueError, match="`old_format` has to be passed"):
            F.convert_bounding_box_format(input_pure_tensor, new_format=input_tv_tensor.format)

        with pytest.raises(ValueError, match="`old_format` must not be passed"):
            F.convert_bounding_box_format(
                input_tv_tensor, old_format=input_tv_tensor.format, new_format=input_tv_tensor.format
            )


class TestResizedCrop:
    INPUT_SIZE = (17, 11)
    CROP_KWARGS = dict(top=2, left=2, height=5, width=7)
    OUTPUT_SIZE = (19, 32)

    @pytest.mark.parametrize(
        ("kernel", "make_input"),
        [
            (F.resized_crop_image, make_image),
            (F.resized_crop_bounding_boxes, make_bounding_boxes),
            (F.resized_crop_mask, make_segmentation_mask),
            (F.resized_crop_mask, make_detection_mask),
            (F.resized_crop_video, make_video),
        ],
    )
    def test_kernel(self, kernel, make_input):
        input = make_input(self.INPUT_SIZE)
        if isinstance(input, tv_tensors.BoundingBoxes):
            extra_kwargs = dict(format=input.format)
        elif isinstance(input, tv_tensors.Mask):
            extra_kwargs = dict()
        else:
            extra_kwargs = dict(antialias=True)

        check_kernel(kernel, input, **self.CROP_KWARGS, size=self.OUTPUT_SIZE, **extra_kwargs)

    @pytest.mark.parametrize(
        "make_input",
        [make_image_tensor, make_image_pil, make_image, make_bounding_boxes, make_segmentation_mask, make_video],
    )
    def test_functional(self, make_input):
        check_functional(
            F.resized_crop, make_input(self.INPUT_SIZE), **self.CROP_KWARGS, size=self.OUTPUT_SIZE, antialias=True
        )

    @pytest.mark.parametrize(
        ("kernel", "input_type"),
        [
            (F.resized_crop_image, torch.Tensor),
            (F._resized_crop_image_pil, PIL.Image.Image),
            (F.resized_crop_image, tv_tensors.Image),
            (F.resized_crop_bounding_boxes, tv_tensors.BoundingBoxes),
            (F.resized_crop_mask, tv_tensors.Mask),
            (F.resized_crop_video, tv_tensors.Video),
        ],
    )
    def test_functional_signature(self, kernel, input_type):
        check_functional_kernel_signature_match(F.resized_crop, kernel=kernel, input_type=input_type)

    @param_value_parametrization(
        scale=[(0.1, 0.2), [0.0, 1.0]],
        ratio=[(0.3, 0.7), [0.1, 5.0]],
    )
    @pytest.mark.parametrize(
        "make_input",
        [make_image_tensor, make_image_pil, make_image, make_bounding_boxes, make_segmentation_mask, make_video],
    )
    def test_transform(self, param, value, make_input):
        check_transform(
            transforms.RandomResizedCrop(size=self.OUTPUT_SIZE, **{param: value}, antialias=True),
            make_input(self.INPUT_SIZE),
            check_v1_compatibility=dict(rtol=0, atol=1),
        )

    # `InterpolationMode.NEAREST` is modeled after the buggy `INTER_NEAREST` interpolation of CV2.
    # The PIL equivalent of `InterpolationMode.NEAREST` is `InterpolationMode.NEAREST_EXACT`
    @pytest.mark.parametrize("interpolation", set(INTERPOLATION_MODES) - {transforms.InterpolationMode.NEAREST})
    def test_functional_image_correctness(self, interpolation):
        image = make_image(self.INPUT_SIZE, dtype=torch.uint8)

        actual = F.resized_crop(
            image, **self.CROP_KWARGS, size=self.OUTPUT_SIZE, interpolation=interpolation, antialias=True
        )
        expected = F.to_image(
            F.resized_crop(
                F.to_pil_image(image), **self.CROP_KWARGS, size=self.OUTPUT_SIZE, interpolation=interpolation
            )
        )

        torch.testing.assert_close(actual, expected, atol=1, rtol=0)

    def _reference_resized_crop_bounding_boxes(self, bounding_boxes, *, top, left, height, width, size):
        new_height, new_width = size

        crop_affine_matrix = np.array(
            [
                [1, 0, -left],
                [0, 1, -top],
                [0, 0, 1],
            ],
        )
        resize_affine_matrix = np.array(
            [
                [new_width / width, 0, 0],
                [0, new_height / height, 0],
                [0, 0, 1],
            ],
        )
        affine_matrix = (resize_affine_matrix @ crop_affine_matrix)[:2, :]

        return reference_affine_bounding_boxes_helper(
            bounding_boxes,
            affine_matrix=affine_matrix,
            new_canvas_size=size,
        )

    @pytest.mark.parametrize("format", list(tv_tensors.BoundingBoxFormat))
    def test_functional_bounding_boxes_correctness(self, format):
        bounding_boxes = make_bounding_boxes(self.INPUT_SIZE, format=format)

        actual = F.resized_crop(bounding_boxes, **self.CROP_KWARGS, size=self.OUTPUT_SIZE)
        expected = self._reference_resized_crop_bounding_boxes(
            bounding_boxes, **self.CROP_KWARGS, size=self.OUTPUT_SIZE
        )

        assert_equal(actual, expected)
        assert_equal(F.get_size(actual), F.get_size(expected))

    def test_transform_errors_warnings(self):
        with pytest.raises(ValueError, match="provide only two dimensions"):
            transforms.RandomResizedCrop(size=(1, 2, 3))

        with pytest.raises(TypeError, match="Scale should be a sequence"):
            transforms.RandomResizedCrop(size=self.INPUT_SIZE, scale=123)

        with pytest.raises(TypeError, match="Ratio should be a sequence"):
            transforms.RandomResizedCrop(size=self.INPUT_SIZE, ratio=123)

        for param in ["scale", "ratio"]:
            with pytest.warns(match="Scale and ratio should be of kind"):
                transforms.RandomResizedCrop(size=self.INPUT_SIZE, **{param: [1, 0]})


class TestPad:
    EXHAUSTIVE_TYPE_PADDINGS = [1, (1,), (1, 2), (1, 2, 3, 4), [1], [1, 2], [1, 2, 3, 4]]
    CORRECTNESS_PADDINGS = [
        padding
        for padding in EXHAUSTIVE_TYPE_PADDINGS
        if isinstance(padding, int) or isinstance(padding, list) and len(padding) > 1
    ]
    PADDING_MODES = ["constant", "symmetric", "edge", "reflect"]

    @param_value_parametrization(
        padding=EXHAUSTIVE_TYPE_PADDINGS,
        fill=EXHAUSTIVE_TYPE_FILLS,
        padding_mode=PADDING_MODES,
    )
    @pytest.mark.parametrize("dtype", [torch.uint8, torch.float32])
    @pytest.mark.parametrize("device", cpu_and_cuda())
    def test_kernel_image(self, param, value, dtype, device):
        if param == "fill":
            value = adapt_fill(value, dtype=dtype)
        kwargs = {param: value}
        if param != "padding":
            kwargs["padding"] = [1]

        image = make_image(dtype=dtype, device=device)

        check_kernel(
            F.pad_image,
            image,
            **kwargs,
            check_scripted_vs_eager=not (
                (param == "padding" and isinstance(value, int))
                # See https://github.com/pytorch/vision/pull/7252#issue-1585585521 for details
                or (
                    param == "fill"
                    and (
                        isinstance(value, tuple) or (isinstance(value, list) and any(isinstance(v, int) for v in value))
                    )
                )
            ),
        )

    @pytest.mark.parametrize("format", list(tv_tensors.BoundingBoxFormat))
    def test_kernel_bounding_boxes(self, format):
        bounding_boxes = make_bounding_boxes(format=format)
        check_kernel(
            F.pad_bounding_boxes,
            bounding_boxes,
            format=bounding_boxes.format,
            canvas_size=bounding_boxes.canvas_size,
            padding=[1],
        )

    @pytest.mark.parametrize("padding_mode", ["symmetric", "edge", "reflect"])
    def test_kernel_bounding_boxes_errors(self, padding_mode):
        bounding_boxes = make_bounding_boxes()
        with pytest.raises(ValueError, match=f"'{padding_mode}' is not supported"):
            F.pad_bounding_boxes(
                bounding_boxes,
                format=bounding_boxes.format,
                canvas_size=bounding_boxes.canvas_size,
                padding=[1],
                padding_mode=padding_mode,
            )

    @pytest.mark.parametrize("make_mask", [make_segmentation_mask, make_detection_mask])
    def test_kernel_mask(self, make_mask):
        check_kernel(F.pad_mask, make_mask(), padding=[1])

    @pytest.mark.parametrize("fill", [[1], (0,), [1, 0, 1], (0, 1, 0)])
    def test_kernel_mask_errors(self, fill):
        with pytest.raises(ValueError, match="Non-scalar fill value is not supported"):
            check_kernel(F.pad_mask, make_segmentation_mask(), padding=[1], fill=fill)

    def test_kernel_video(self):
        check_kernel(F.pad_video, make_video(), padding=[1])

    @pytest.mark.parametrize(
        "make_input",
        [make_image_tensor, make_image_pil, make_image, make_bounding_boxes, make_segmentation_mask, make_video],
    )
    def test_functional(self, make_input):
        check_functional(F.pad, make_input(), padding=[1])

    @pytest.mark.parametrize(
        ("kernel", "input_type"),
        [
            (F.pad_image, torch.Tensor),
            # The PIL kernel uses fill=0 as default rather than fill=None as all others.
            # Since the whole fill story is already really inconsistent, we won't introduce yet another case to allow
            # for this test to pass.
            # See https://github.com/pytorch/vision/issues/6623 for a discussion.
            # (F._pad_image_pil, PIL.Image.Image),
            (F.pad_image, tv_tensors.Image),
            (F.pad_bounding_boxes, tv_tensors.BoundingBoxes),
            (F.pad_mask, tv_tensors.Mask),
            (F.pad_video, tv_tensors.Video),
        ],
    )
    def test_functional_signature(self, kernel, input_type):
        check_functional_kernel_signature_match(F.pad, kernel=kernel, input_type=input_type)

    @pytest.mark.parametrize(
        "make_input",
        [make_image_tensor, make_image_pil, make_image, make_bounding_boxes, make_segmentation_mask, make_video],
    )
    def test_transform(self, make_input):
        check_transform(transforms.Pad(padding=[1]), make_input())

    def test_transform_errors(self):
        with pytest.raises(TypeError, match="Got inappropriate padding arg"):
            transforms.Pad("abc")

        with pytest.raises(ValueError, match="Padding must be an int or a 1, 2, or 4"):
            transforms.Pad([-0.7, 0, 0.7])

        with pytest.raises(TypeError, match="Got inappropriate fill arg"):
            transforms.Pad(12, fill="abc")

        with pytest.raises(ValueError, match="Padding mode should be either"):
            transforms.Pad(12, padding_mode="abc")

    @pytest.mark.parametrize("padding", CORRECTNESS_PADDINGS)
    @pytest.mark.parametrize(
        ("padding_mode", "fill"),
        [
            *[("constant", fill) for fill in CORRECTNESS_FILLS],
            *[(padding_mode, None) for padding_mode in ["symmetric", "edge", "reflect"]],
        ],
    )
    @pytest.mark.parametrize("fn", [F.pad, transform_cls_to_functional(transforms.Pad)])
    def test_image_correctness(self, padding, padding_mode, fill, fn):
        image = make_image(dtype=torch.uint8, device="cpu")

        fill = adapt_fill(fill, dtype=torch.uint8)

        actual = fn(image, padding=padding, padding_mode=padding_mode, fill=fill)
        expected = F.to_image(F.pad(F.to_pil_image(image), padding=padding, padding_mode=padding_mode, fill=fill))

        assert_equal(actual, expected)

    def _reference_pad_bounding_boxes(self, bounding_boxes, *, padding):
        if isinstance(padding, int):
            padding = [padding]
        left, top, right, bottom = padding * (4 // len(padding))

        affine_matrix = np.array(
            [
                [1, 0, left],
                [0, 1, top],
            ],
        )

        height = bounding_boxes.canvas_size[0] + top + bottom
        width = bounding_boxes.canvas_size[1] + left + right

        return reference_affine_bounding_boxes_helper(
            bounding_boxes, affine_matrix=affine_matrix, new_canvas_size=(height, width)
        )

    @pytest.mark.parametrize("padding", CORRECTNESS_PADDINGS)
    @pytest.mark.parametrize("format", list(tv_tensors.BoundingBoxFormat))
    @pytest.mark.parametrize("dtype", [torch.int64, torch.float32])
    @pytest.mark.parametrize("device", cpu_and_cuda())
    @pytest.mark.parametrize("fn", [F.pad, transform_cls_to_functional(transforms.Pad)])
    def test_bounding_boxes_correctness(self, padding, format, dtype, device, fn):
        bounding_boxes = make_bounding_boxes(format=format, dtype=dtype, device=device)

        actual = fn(bounding_boxes, padding=padding)
        expected = self._reference_pad_bounding_boxes(bounding_boxes, padding=padding)

        assert_equal(actual, expected)


class TestCenterCrop:
    INPUT_SIZE = (17, 11)
    OUTPUT_SIZES = [(3, 5), (5, 3), (4, 4), (21, 9), (13, 15), (19, 14), 3, (4,), [5], INPUT_SIZE]

    @pytest.mark.parametrize("output_size", OUTPUT_SIZES)
    @pytest.mark.parametrize("dtype", [torch.int64, torch.float32])
    @pytest.mark.parametrize("device", cpu_and_cuda())
    def test_kernel_image(self, output_size, dtype, device):
        check_kernel(
            F.center_crop_image,
            make_image(self.INPUT_SIZE, dtype=dtype, device=device),
            output_size=output_size,
            check_scripted_vs_eager=not isinstance(output_size, int),
        )

    @pytest.mark.parametrize("output_size", OUTPUT_SIZES)
    @pytest.mark.parametrize("format", list(tv_tensors.BoundingBoxFormat))
    def test_kernel_bounding_boxes(self, output_size, format):
        bounding_boxes = make_bounding_boxes(self.INPUT_SIZE, format=format)
        check_kernel(
            F.center_crop_bounding_boxes,
            bounding_boxes,
            format=bounding_boxes.format,
            canvas_size=bounding_boxes.canvas_size,
            output_size=output_size,
            check_scripted_vs_eager=not isinstance(output_size, int),
        )

    @pytest.mark.parametrize("make_mask", [make_segmentation_mask, make_detection_mask])
    def test_kernel_mask(self, make_mask):
        check_kernel(F.center_crop_mask, make_mask(), output_size=self.OUTPUT_SIZES[0])

    def test_kernel_video(self):
        check_kernel(F.center_crop_video, make_video(self.INPUT_SIZE), output_size=self.OUTPUT_SIZES[0])

    @pytest.mark.parametrize(
        "make_input",
        [make_image_tensor, make_image_pil, make_image, make_bounding_boxes, make_segmentation_mask, make_video],
    )
    def test_functional(self, make_input):
        check_functional(F.center_crop, make_input(self.INPUT_SIZE), output_size=self.OUTPUT_SIZES[0])

    @pytest.mark.parametrize(
        ("kernel", "input_type"),
        [
            (F.center_crop_image, torch.Tensor),
            (F._center_crop_image_pil, PIL.Image.Image),
            (F.center_crop_image, tv_tensors.Image),
            (F.center_crop_bounding_boxes, tv_tensors.BoundingBoxes),
            (F.center_crop_mask, tv_tensors.Mask),
            (F.center_crop_video, tv_tensors.Video),
        ],
    )
    def test_functional_signature(self, kernel, input_type):
        check_functional_kernel_signature_match(F.center_crop, kernel=kernel, input_type=input_type)

    @pytest.mark.parametrize(
        "make_input",
        [make_image_tensor, make_image_pil, make_image, make_bounding_boxes, make_segmentation_mask, make_video],
    )
    def test_transform(self, make_input):
        check_transform(transforms.CenterCrop(self.OUTPUT_SIZES[0]), make_input(self.INPUT_SIZE))

    @pytest.mark.parametrize("output_size", OUTPUT_SIZES)
    @pytest.mark.parametrize("fn", [F.center_crop, transform_cls_to_functional(transforms.CenterCrop)])
    def test_image_correctness(self, output_size, fn):
        image = make_image(self.INPUT_SIZE, dtype=torch.uint8, device="cpu")

        actual = fn(image, output_size)
        expected = F.to_image(F.center_crop(F.to_pil_image(image), output_size=output_size))

        assert_equal(actual, expected)

    def _reference_center_crop_bounding_boxes(self, bounding_boxes, output_size):
        image_height, image_width = bounding_boxes.canvas_size
        if isinstance(output_size, int):
            output_size = (output_size, output_size)
        elif len(output_size) == 1:
            output_size *= 2
        crop_height, crop_width = output_size

        top = int(round((image_height - crop_height) / 2))
        left = int(round((image_width - crop_width) / 2))

        affine_matrix = np.array(
            [
                [1, 0, -left],
                [0, 1, -top],
            ],
        )
        return reference_affine_bounding_boxes_helper(
            bounding_boxes, affine_matrix=affine_matrix, new_canvas_size=output_size
        )

    @pytest.mark.parametrize("output_size", OUTPUT_SIZES)
    @pytest.mark.parametrize("format", list(tv_tensors.BoundingBoxFormat))
    @pytest.mark.parametrize("dtype", [torch.int64, torch.float32])
    @pytest.mark.parametrize("device", cpu_and_cuda())
    @pytest.mark.parametrize("fn", [F.center_crop, transform_cls_to_functional(transforms.CenterCrop)])
    def test_bounding_boxes_correctness(self, output_size, format, dtype, device, fn):
        bounding_boxes = make_bounding_boxes(self.INPUT_SIZE, format=format, dtype=dtype, device=device)

        actual = fn(bounding_boxes, output_size)
        expected = self._reference_center_crop_bounding_boxes(bounding_boxes, output_size)

        assert_equal(actual, expected)


class TestPerspective:
    COEFFICIENTS = [
        [1.2405, 0.1772, -6.9113, 0.0463, 1.251, -5.235, 0.00013, 0.0018],
        [0.7366, -0.11724, 1.45775, -0.15012, 0.73406, 2.6019, -0.0072, -0.0063],
    ]
    START_END_POINTS = [
        ([[0, 0], [33, 0], [33, 25], [0, 25]], [[3, 2], [32, 3], [30, 24], [2, 25]]),
        ([[3, 2], [32, 3], [30, 24], [2, 25]], [[0, 0], [33, 0], [33, 25], [0, 25]]),
        ([[3, 2], [32, 3], [30, 24], [2, 25]], [[5, 5], [30, 3], [33, 19], [4, 25]]),
    ]
    MINIMAL_KWARGS = dict(startpoints=None, endpoints=None, coefficients=COEFFICIENTS[0])

    @param_value_parametrization(
        coefficients=COEFFICIENTS,
        start_end_points=START_END_POINTS,
        fill=EXHAUSTIVE_TYPE_FILLS,
    )
    @pytest.mark.parametrize("dtype", [torch.uint8, torch.float32])
    @pytest.mark.parametrize("device", cpu_and_cuda())
    def test_kernel_image(self, param, value, dtype, device):
        if param == "start_end_points":
            kwargs = dict(zip(["startpoints", "endpoints"], value))
        else:
            kwargs = {"startpoints": None, "endpoints": None, param: value}
        if param == "fill":
            kwargs["coefficients"] = self.COEFFICIENTS[0]

        check_kernel(
            F.perspective_image,
            make_image(dtype=dtype, device=device),
            **kwargs,
            check_scripted_vs_eager=not (param == "fill" and isinstance(value, (int, float))),
        )

    def test_kernel_image_error(self):
        image = make_image_tensor()

        with pytest.raises(ValueError, match="startpoints/endpoints or the coefficients must have non `None` values"):
            F.perspective_image(image, startpoints=None, endpoints=None)

        with pytest.raises(
            ValueError, match="startpoints/endpoints and the coefficients shouldn't be defined concurrently"
        ):
            startpoints, endpoints = self.START_END_POINTS[0]
            coefficients = self.COEFFICIENTS[0]
            F.perspective_image(image, startpoints=startpoints, endpoints=endpoints, coefficients=coefficients)

        with pytest.raises(ValueError, match="coefficients should have 8 float values"):
            F.perspective_image(image, startpoints=None, endpoints=None, coefficients=list(range(7)))

    @param_value_parametrization(
        coefficients=COEFFICIENTS,
        start_end_points=START_END_POINTS,
    )
    @pytest.mark.parametrize("format", list(tv_tensors.BoundingBoxFormat))
    def test_kernel_bounding_boxes(self, param, value, format):
        if param == "start_end_points":
            kwargs = dict(zip(["startpoints", "endpoints"], value))
        else:
            kwargs = {"startpoints": None, "endpoints": None, param: value}

        bounding_boxes = make_bounding_boxes(format=format)

        check_kernel(
            F.perspective_bounding_boxes,
            bounding_boxes,
            format=bounding_boxes.format,
            canvas_size=bounding_boxes.canvas_size,
            **kwargs,
        )

    def test_kernel_bounding_boxes_error(self):
        bounding_boxes = make_bounding_boxes()
        format, canvas_size = bounding_boxes.format, bounding_boxes.canvas_size
        bounding_boxes = bounding_boxes.as_subclass(torch.Tensor)

        with pytest.raises(RuntimeError, match="Denominator is zero"):
            F.perspective_bounding_boxes(
                bounding_boxes,
                format=format,
                canvas_size=canvas_size,
                startpoints=None,
                endpoints=None,
                coefficients=[0.0] * 8,
            )

    @pytest.mark.parametrize("make_mask", [make_segmentation_mask, make_detection_mask])
    def test_kernel_mask(self, make_mask):
        check_kernel(F.perspective_mask, make_mask(), **self.MINIMAL_KWARGS)

    def test_kernel_video(self):
        check_kernel(F.perspective_video, make_video(), **self.MINIMAL_KWARGS)

    @pytest.mark.parametrize(
        "make_input",
        [make_image_tensor, make_image_pil, make_image, make_bounding_boxes, make_segmentation_mask, make_video],
    )
    def test_functional(self, make_input):
        check_functional(F.perspective, make_input(), **self.MINIMAL_KWARGS)

    @pytest.mark.parametrize(
        ("kernel", "input_type"),
        [
            (F.perspective_image, torch.Tensor),
            (F._perspective_image_pil, PIL.Image.Image),
            (F.perspective_image, tv_tensors.Image),
            (F.perspective_bounding_boxes, tv_tensors.BoundingBoxes),
            (F.perspective_mask, tv_tensors.Mask),
            (F.perspective_video, tv_tensors.Video),
        ],
    )
    def test_functional_signature(self, kernel, input_type):
        check_functional_kernel_signature_match(F.perspective, kernel=kernel, input_type=input_type)

    @pytest.mark.parametrize("distortion_scale", [0.5, 0.0, 1.0])
    @pytest.mark.parametrize(
        "make_input",
        [make_image_tensor, make_image_pil, make_image, make_bounding_boxes, make_segmentation_mask, make_video],
    )
    def test_transform(self, distortion_scale, make_input):
        check_transform(transforms.RandomPerspective(distortion_scale=distortion_scale, p=1), make_input())

    @pytest.mark.parametrize("distortion_scale", [-1, 2])
    def test_transform_error(self, distortion_scale):
        with pytest.raises(ValueError, match="distortion_scale value should be between 0 and 1"):
            transforms.RandomPerspective(distortion_scale=distortion_scale)

    @pytest.mark.parametrize("coefficients", COEFFICIENTS)
    @pytest.mark.parametrize(
        "interpolation", [transforms.InterpolationMode.NEAREST, transforms.InterpolationMode.BILINEAR]
    )
    @pytest.mark.parametrize("fill", CORRECTNESS_FILLS)
    def test_image_functional_correctness(self, coefficients, interpolation, fill):
        image = make_image(dtype=torch.uint8, device="cpu")

        actual = F.perspective(
            image, startpoints=None, endpoints=None, coefficients=coefficients, interpolation=interpolation, fill=fill
        )
        expected = F.to_image(
            F.perspective(
                F.to_pil_image(image),
                startpoints=None,
                endpoints=None,
                coefficients=coefficients,
                interpolation=interpolation,
                fill=fill,
            )
        )

        if interpolation is transforms.InterpolationMode.BILINEAR:
            abs_diff = (actual.float() - expected.float()).abs()
            assert (abs_diff > 1).float().mean() < 7e-2
            mae = abs_diff.mean()
            assert mae < 3
        else:
            assert_equal(actual, expected)

    def _reference_perspective_bounding_boxes(self, bounding_boxes, *, startpoints, endpoints):
        format = bounding_boxes.format
        canvas_size = bounding_boxes.canvas_size
        dtype = bounding_boxes.dtype
        device = bounding_boxes.device

        coefficients = _get_perspective_coeffs(endpoints, startpoints)

        def perspective_bounding_boxes(bounding_boxes):
            m1 = np.array(
                [
                    [coefficients[0], coefficients[1], coefficients[2]],
                    [coefficients[3], coefficients[4], coefficients[5]],
                ]
            )
            m2 = np.array(
                [
                    [coefficients[6], coefficients[7], 1.0],
                    [coefficients[6], coefficients[7], 1.0],
                ]
            )

            # Go to float before converting to prevent precision loss in case of CXCYWH -> XYXY and W or H is 1
            input_xyxy = F.convert_bounding_box_format(
                bounding_boxes.to(dtype=torch.float64, device="cpu", copy=True),
                old_format=format,
                new_format=tv_tensors.BoundingBoxFormat.XYXY,
                inplace=True,
            )
            x1, y1, x2, y2 = input_xyxy.squeeze(0).tolist()

            points = np.array(
                [
                    [x1, y1, 1.0],
                    [x2, y1, 1.0],
                    [x1, y2, 1.0],
                    [x2, y2, 1.0],
                ]
            )

            numerator = points @ m1.T
            denominator = points @ m2.T
            transformed_points = numerator / denominator

            output_xyxy = torch.Tensor(
                [
                    float(np.min(transformed_points[:, 0])),
                    float(np.min(transformed_points[:, 1])),
                    float(np.max(transformed_points[:, 0])),
                    float(np.max(transformed_points[:, 1])),
                ]
            )

            output = F.convert_bounding_box_format(
                output_xyxy, old_format=tv_tensors.BoundingBoxFormat.XYXY, new_format=format
            )

            # It is important to clamp before casting, especially for CXCYWH format, dtype=int64
            return F.clamp_bounding_boxes(
                output,
                format=format,
                canvas_size=canvas_size,
            ).to(dtype=dtype, device=device)

        return tv_tensors.BoundingBoxes(
            torch.cat([perspective_bounding_boxes(b) for b in bounding_boxes.reshape(-1, 4).unbind()], dim=0).reshape(
                bounding_boxes.shape
            ),
            format=format,
            canvas_size=canvas_size,
        )

    @pytest.mark.parametrize(("startpoints", "endpoints"), START_END_POINTS)
    @pytest.mark.parametrize("format", list(tv_tensors.BoundingBoxFormat))
    @pytest.mark.parametrize("dtype", [torch.int64, torch.float32])
    @pytest.mark.parametrize("device", cpu_and_cuda())
    def test_correctness_perspective_bounding_boxes(self, startpoints, endpoints, format, dtype, device):
        bounding_boxes = make_bounding_boxes(format=format, dtype=dtype, device=device)

        actual = F.perspective(bounding_boxes, startpoints=startpoints, endpoints=endpoints)
        expected = self._reference_perspective_bounding_boxes(
            bounding_boxes, startpoints=startpoints, endpoints=endpoints
        )

        assert_close(actual, expected, rtol=0, atol=1)


<<<<<<< HEAD
class TestEqualize:
    @pytest.mark.parametrize("dtype", [torch.uint8, torch.float32])
    @pytest.mark.parametrize("device", cpu_and_cuda())
    def test_kernel_image(self, dtype, device):
        check_kernel(F.equalize_image, make_image(dtype=dtype, device=device))

    def test_kernel_video(self):
        check_kernel(F.equalize_image, make_video())

    @pytest.mark.parametrize("make_input", [make_image_tensor, make_image_pil, make_image, make_video])
    def test_functional(self, make_input):
        check_functional(F.equalize, make_input())

    @pytest.mark.parametrize(
        ("kernel", "input_type"),
        [
            (F.equalize_image, torch.Tensor),
            (F._equalize_image_pil, PIL.Image.Image),
            (F.equalize_image, tv_tensors.Image),
            (F.equalize_video, tv_tensors.Video),
        ],
    )
    def test_functional_signature(self, kernel, input_type):
        check_functional_kernel_signature_match(F.equalize, kernel=kernel, input_type=input_type)

=======
class TestColorJitter:
>>>>>>> 997384cf
    @pytest.mark.parametrize(
        "make_input",
        [make_image_tensor, make_image_pil, make_image, make_video],
    )
<<<<<<< HEAD
    def test_transform(self, make_input):
        check_transform(transforms.RandomEqualize(p=1), make_input())

    # We are not using the default `make_image` here since that uniformly samples the values over the whole value range.
    # Since the whole point of F.equalize is to transform an arbitrary distribution of values into a uniform one,
    # the information gain is low if we already provide something really close to the expected value.
    def _make_correctness_image(self, *, type, **kwargs):
        shape = (3, 117, 253)
        dtype = torch.uint8
        device = "cpu"

        max_value = get_max_value(dtype)

        def make_constant_image(*, value_factor=0.0):
            return torch.full(shape, value_factor * max_value, dtype=dtype, device=device)

        def make_uniform_band_distributed_image(*, low_factor=0.1, high_factor=0.9):
            return torch.testing.make_tensor(
                shape, dtype=dtype, device=device, low=low_factor * max_value, high=high_factor * max_value
            )

        def make_beta_distributed_image(*, alpha=2.0, beta=5.0):
            image = torch.distributions.Beta(alpha, beta).sample(shape)
            image.mul_(get_max_value(dtype)).round_()
            return image.to(dtype=dtype, device=device)

        make_fn = {
            "constant": make_constant_image,
            "uniform_band_distributed": make_uniform_band_distributed_image,
            "beta_distributed": make_beta_distributed_image,
        }[type]
        return tv_tensors.Image(make_fn(**kwargs))

    @pytest.mark.parametrize(
        "make_correctness_image_kwargs",
        [
            *[dict(type="constant", value_factor=value_factor) for value_factor in [0.0, 0.5, 1.0]],
            *[
                dict(type="uniform_band_distributed", low_factor=low_factor, high_factor=high_factor)
                for low_factor, high_factor in [
                    (0.0, 0.25),
                    (0.25, 0.75),
                    (0.75, 1.0),
                ]
            ],
            *[
                dict(type="beta_distributed", alpha=alpha, beta=beta)
                for alpha, beta in [
                    (0.5, 0.5),
                    (2.0, 2.0),
                    (2.0, 5.0),
                    (5.0, 2.0),
                ]
            ],
        ],
    )
    @pytest.mark.parametrize("fn", [F.equalize, transform_cls_to_functional(transforms.RandomEqualize, p=1)])
    def test_image_correctness(self, make_correctness_image_kwargs, fn):
        image = self._make_correctness_image(**make_correctness_image_kwargs)

        actual = fn(image)
        expected = F.to_image(F.equalize(F.to_pil_image(image)))

        assert_equal(actual, expected)


class TestUniformTemporalSubsample:
    def test_kernel_video(self):
        check_kernel(F.uniform_temporal_subsample_video, make_video(), num_samples=2)

    @pytest.mark.parametrize("make_input", [make_video_tensor, make_video])
    def test_functional(self, make_input):
        check_functional(F.uniform_temporal_subsample, make_input(), num_samples=2)

    @pytest.mark.parametrize(
        ("kernel", "input_type"),
        [
            (F.uniform_temporal_subsample_video, torch.Tensor),
            (F.uniform_temporal_subsample_video, tv_tensors.Video),
        ],
    )
    def test_functional_signature(self, kernel, input_type):
        check_functional_kernel_signature_match(F.uniform_temporal_subsample, kernel=kernel, input_type=input_type)

    @pytest.mark.parametrize("make_input", [make_video_tensor, make_video])
    def test_transform(self, make_input):
        check_transform(transforms.UniformTemporalSubsample(num_samples=2), make_input())

    def _reference_uniform_temporal_subsample_video(self, video, *, num_samples):
        # Adapted from
        # https://github.com/facebookresearch/pytorchvideo/blob/c8d23d8b7e597586a9e2d18f6ed31ad8aa379a7a/pytorchvideo/transforms/functional.py#L19
        t = video.shape[-4]
        assert num_samples > 0 and t > 0
        # Sample by nearest neighbor interpolation if num_samples > t.
        indices = torch.linspace(0, t - 1, num_samples, device=video.device)
        indices = torch.clamp(indices, 0, t - 1).long()
        return tv_tensors.Video(torch.index_select(video, -4, indices))

    CORRECTNESS_NUM_FRAMES = 5

    @pytest.mark.parametrize("num_samples", list(range(1, CORRECTNESS_NUM_FRAMES + 1)))
    @pytest.mark.parametrize("dtype", [torch.uint8, torch.float32])
    @pytest.mark.parametrize("device", cpu_and_cuda())
    @pytest.mark.parametrize(
        "fn", [F.uniform_temporal_subsample, transform_cls_to_functional(transforms.UniformTemporalSubsample)]
    )
    def test_video_correctness(self, num_samples, dtype, device, fn):
        video = make_video(num_frames=self.CORRECTNESS_NUM_FRAMES, dtype=dtype, device=device)

        actual = fn(video, num_samples=num_samples)
        expected = self._reference_uniform_temporal_subsample_video(video, num_samples=num_samples)

        assert_equal(actual, expected)


class TestNormalize:
    MEANS_STDS = [
        ((0.485, 0.456, 0.406), (0.229, 0.224, 0.225)),
        ([0.0, 0.0, 0.0], [1.0, 1.0, 1.0]),
        (0.5, 2.0),
    ]
    MEAN, STD = MEANS_STDS[0]

    @pytest.mark.parametrize(("mean", "std"), MEANS_STDS)
    @pytest.mark.parametrize("device", cpu_and_cuda())
    def test_kernel_image(self, mean, std, device):
        check_kernel(F.normalize_image, make_image(dtype=torch.float32, device=device), mean=self.MEAN, std=self.STD)

    @pytest.mark.parametrize("device", cpu_and_cuda())
    def test_kernel_image_inplace(self, device):
        input = make_image_tensor(dtype=torch.float32, device=device)
        input_version = input._version

        output_out_of_place = F.normalize_image(input, mean=self.MEAN, std=self.STD)
        assert output_out_of_place.data_ptr() != input.data_ptr()
        assert output_out_of_place is not input

        output_inplace = F.normalize_image(input, mean=self.MEAN, std=self.STD, inplace=True)
        assert output_inplace.data_ptr() == input.data_ptr()
        assert output_inplace._version > input_version
        assert output_inplace is input

        assert_equal(output_inplace, output_out_of_place)

    def test_kernel_video(self):
        check_kernel(F.normalize_video, make_video(dtype=torch.float32), mean=self.MEAN, std=self.STD)

    @pytest.mark.parametrize("make_input", [make_image_tensor, make_image, make_video])
    def test_functional(self, make_input):
        check_functional(F.normalize, make_input(dtype=torch.float32), mean=self.MEAN, std=self.STD)

    @pytest.mark.parametrize(
        ("kernel", "input_type"),
        [
            (F.normalize_image, torch.Tensor),
            (F.normalize_image, tv_tensors.Image),
            (F.normalize_video, tv_tensors.Video),
        ],
    )
    def test_functional_signature(self, kernel, input_type):
        check_functional_kernel_signature_match(F.normalize, kernel=kernel, input_type=input_type)

    def test_functional_error(self):
        with pytest.raises(TypeError, match="should be a float tensor"):
            F.normalize_image(make_image(dtype=torch.uint8), mean=self.MEAN, std=self.STD)

        with pytest.raises(ValueError, match="tensor image of size"):
            F.normalize_image(torch.rand(16, 16, dtype=torch.float32), mean=self.MEAN, std=self.STD)

        for std in [0, [0, 0, 0], [0, 1, 1]]:
            with pytest.raises(ValueError, match="std evaluated to zero, leading to division by zero"):
                F.normalize_image(make_image(dtype=torch.float32), mean=self.MEAN, std=std)

    def _sample_input_adapter(self, transform, input, device):
        adapted_input = {}
        for key, value in input.items():
            if isinstance(value, PIL.Image.Image):
                # normalize doesn't support PIL images
                continue
            elif check_type(value, (is_pure_tensor, tv_tensors.Image, tv_tensors.Video)):
                # normalize doesn't support integer images
                value = F.to_dtype(value, torch.float32, scale=True)
            adapted_input[key] = value
        return adapted_input

    @pytest.mark.parametrize("make_input", [make_image_tensor, make_image, make_video])
    def test_transform(self, make_input):
        check_transform(
            transforms.Normalize(mean=self.MEAN, std=self.STD),
            make_input(dtype=torch.float32),
            check_sample_input=self._sample_input_adapter,
        )

    def _assert_is_standard_normal_distributed(self, tensor):
        result = scipy.stats.kstest(tensor.flatten().cpu(), cdf="norm", args=(0, 1))
        assert result.pvalue > 1e-4

    @pytest.mark.skipif(scipy is None, reason="SciPy is not available")
    @pytest.mark.parametrize("dtype", [torch.float16, torch.float32, torch.float64])
    @pytest.mark.parametrize("device", cpu_and_cuda())
    @pytest.mark.parametrize("fn", [F.normalize, transform_cls_to_functional(transforms.Normalize)])
    def test_correctness_image(self, dtype, device, fn):
        input = tv_tensors.Image(torch.rand(3, 10, 10, dtype=dtype, device=device))
        mean = input.mean(dim=(-2, -1)).tolist()
        std = input.std(dim=(-2, -1)).tolist()

        output = fn(input, mean=mean, std=std)

        self._assert_is_standard_normal_distributed(output)


class TestClampBoundingBoxes:
    @pytest.mark.parametrize("format", list(tv_tensors.BoundingBoxFormat))
    @pytest.mark.parametrize("dtype", [torch.int64, torch.float32])
    @pytest.mark.parametrize("device", cpu_and_cuda())
    def test_kernel(self, format, dtype, device):
        bounding_boxes = make_bounding_boxes(format=format, dtype=dtype, device=device)
        check_kernel(
            F.clamp_bounding_boxes,
            bounding_boxes,
            format=bounding_boxes.format,
            canvas_size=bounding_boxes.canvas_size,
        )

    @pytest.mark.parametrize("format", list(tv_tensors.BoundingBoxFormat))
    def test_functional(self, format):
        check_functional(F.clamp_bounding_boxes, make_bounding_boxes(format=format))

    def test_errors(self):
        input_tv_tensor = make_bounding_boxes()
        input_pure_tensor = input_tv_tensor.as_subclass(torch.Tensor)
        format, canvas_size = input_tv_tensor.format, input_tv_tensor.canvas_size

        for format_, canvas_size_ in [(None, None), (format, None), (None, canvas_size)]:
            with pytest.raises(
                ValueError, match="For pure tensor inputs, `format` and `canvas_size` have to be passed."
            ):
                F.clamp_bounding_boxes(input_pure_tensor, format=format_, canvas_size=canvas_size_)

        for format_, canvas_size_ in [(format, canvas_size), (format, None), (None, canvas_size)]:
            with pytest.raises(
                ValueError, match="For bounding box tv_tensor inputs, `format` and `canvas_size` must not be passed."
            ):
                F.clamp_bounding_boxes(input_tv_tensor, format=format_, canvas_size=canvas_size_)

    def test_transform(self):
        check_transform(transforms.ClampBoundingBoxes(), make_bounding_boxes())


class TestInvert:
    @pytest.mark.parametrize("dtype", [torch.uint8, torch.int16, torch.float32])
    @pytest.mark.parametrize("device", cpu_and_cuda())
    def test_kernel_image(self, dtype, device):
        check_kernel(F.invert_image, make_image(dtype=dtype, device=device))

    def test_kernel_video(self):
        check_kernel(F.invert_video, make_video())

    @pytest.mark.parametrize("make_input", [make_image_tensor, make_image, make_image_pil, make_video])
    def test_functional(self, make_input):
        check_functional(F.invert, make_input())

    @pytest.mark.parametrize(
        ("kernel", "input_type"),
        [
            (F.invert_image, torch.Tensor),
            (F._invert_image_pil, PIL.Image.Image),
            (F.invert_image, tv_tensors.Image),
            (F.invert_video, tv_tensors.Video),
        ],
    )
    def test_functional_signature(self, kernel, input_type):
        check_functional_kernel_signature_match(F.invert, kernel=kernel, input_type=input_type)

    @pytest.mark.parametrize("make_input", [make_image_tensor, make_image_pil, make_image, make_video])
    def test_transform(self, make_input):
        check_transform(transforms.RandomInvert(p=1), make_input())

    @pytest.mark.parametrize("fn", [F.invert, transform_cls_to_functional(transforms.RandomInvert, p=1)])
    def test_correctness_image(self, fn):
        image = make_image(dtype=torch.uint8, device="cpu")

        actual = fn(image)
        expected = F.to_image(F.invert(F.to_pil_image(image)))

        assert_equal(actual, expected)


class TestPosterize:
    @pytest.mark.parametrize("dtype", [torch.uint8, torch.float32])
    @pytest.mark.parametrize("device", cpu_and_cuda())
    def test_kernel_image(self, dtype, device):
        check_kernel(F.posterize_image, make_image(dtype=dtype, device=device), bits=1)

    def test_kernel_video(self):
        check_kernel(F.posterize_video, make_video(), bits=1)

    @pytest.mark.parametrize("make_input", [make_image_tensor, make_image, make_image_pil, make_video])
    def test_functional(self, make_input):
        check_functional(F.posterize, make_input(), bits=1)

    @pytest.mark.parametrize(
        ("kernel", "input_type"),
        [
            (F.posterize_image, torch.Tensor),
            (F._posterize_image_pil, PIL.Image.Image),
            (F.posterize_image, tv_tensors.Image),
            (F.posterize_video, tv_tensors.Video),
        ],
    )
    def test_functional_signature(self, kernel, input_type):
        check_functional_kernel_signature_match(F.posterize, kernel=kernel, input_type=input_type)

    @pytest.mark.parametrize("make_input", [make_image_tensor, make_image_pil, make_image, make_video])
    def test_transform(self, make_input):
        check_transform(transforms.RandomPosterize(bits=1, p=1), make_input())

    @pytest.mark.parametrize("bits", [1, 4, 8])
    @pytest.mark.parametrize("fn", [F.posterize, transform_cls_to_functional(transforms.RandomPosterize, p=1)])
    def test_correctness_image(self, bits, fn):
        image = make_image(dtype=torch.uint8, device="cpu")

        actual = fn(image, bits=bits)
        expected = F.to_image(F.posterize(F.to_pil_image(image), bits=bits))

        assert_equal(actual, expected)


class TestSolarize:
    def _make_threshold(self, input, *, factor=0.5):
        dtype = input.dtype if isinstance(input, torch.Tensor) else torch.uint8
        return (float if dtype.is_floating_point else int)(get_max_value(dtype) * factor)

    @pytest.mark.parametrize("dtype", [torch.uint8, torch.float32])
    @pytest.mark.parametrize("device", cpu_and_cuda())
    def test_kernel_image(self, dtype, device):
        image = make_image(dtype=dtype, device=device)
        check_kernel(F.solarize_image, image, threshold=self._make_threshold(image))

    def test_kernel_video(self):
        video = make_video()
        check_kernel(F.solarize_video, video, threshold=self._make_threshold(video))

    @pytest.mark.parametrize("make_input", [make_image_tensor, make_image, make_image_pil, make_video])
    def test_functional(self, make_input):
        input = make_input()
        check_functional(F.solarize, input, threshold=self._make_threshold(input))
=======
    @pytest.mark.parametrize("dtype", [torch.uint8, torch.float32])
    @pytest.mark.parametrize("device", cpu_and_cuda())
    def test_transform(self, make_input, dtype, device):
        if make_input is make_image_pil and not (dtype is torch.uint8 and device == "cpu"):
            pytest.skip(
                "PIL image tests with parametrization other than dtype=torch.uint8 and device='cpu' "
                "will degenerate to that anyway."
            )

        check_transform(
            transforms.ColorJitter(brightness=0.5, contrast=0.5, saturation=0.5, hue=0.25),
            make_input(dtype=dtype, device=device),
        )

    def test_transform_noop(self):
        input = make_image()
        input_version = input._version

        transform = transforms.ColorJitter()
        output = transform(input)

        assert output is input
        assert output.data_ptr() == input.data_ptr()
        assert output._version == input_version

    def test_transform_error(self):
        with pytest.raises(ValueError, match="must be non negative"):
            transforms.ColorJitter(brightness=-1)

        for brightness in [object(), [1, 2, 3]]:
            with pytest.raises(TypeError, match="single number or a sequence with length 2"):
                transforms.ColorJitter(brightness=brightness)

        with pytest.raises(ValueError, match="values should be between"):
            transforms.ColorJitter(brightness=(-1, 0.5))

        with pytest.raises(ValueError, match="values should be between"):
            transforms.ColorJitter(hue=1)

    @pytest.mark.parametrize("brightness", [None, 0.1, (0.2, 0.3)])
    @pytest.mark.parametrize("contrast", [None, 0.4, (0.5, 0.6)])
    @pytest.mark.parametrize("saturation", [None, 0.7, (0.8, 0.9)])
    @pytest.mark.parametrize("hue", [None, 0.3, (-0.1, 0.2)])
    def test_transform_correctness(self, brightness, contrast, saturation, hue):
        image = make_image(dtype=torch.uint8, device="cpu")

        transform = transforms.ColorJitter(brightness=brightness, contrast=contrast, saturation=saturation, hue=hue)

        with freeze_rng_state():
            torch.manual_seed(0)
            actual = transform(image)

            torch.manual_seed(0)
            expected = F.to_image(transform(F.to_pil_image(image)))

        mae = (actual.float() - expected.float()).abs().mean()
        assert mae < 2


class TestRgbToGrayscale:
    @pytest.mark.parametrize("dtype", [torch.uint8, torch.float32])
    @pytest.mark.parametrize("device", cpu_and_cuda())
    def test_kernel_image(self, dtype, device):
        check_kernel(F.rgb_to_grayscale_image, make_image(dtype=dtype, device=device))

    @pytest.mark.parametrize("make_input", [make_image_tensor, make_image_pil, make_image])
    def test_functional(self, make_input):
        check_functional(F.rgb_to_grayscale, make_input())
>>>>>>> 997384cf

    @pytest.mark.parametrize(
        ("kernel", "input_type"),
        [
<<<<<<< HEAD
            (F.solarize_image, torch.Tensor),
            (F._solarize_image_pil, PIL.Image.Image),
            (F.solarize_image, tv_tensors.Image),
            (F.solarize_video, tv_tensors.Video),
        ],
    )
    def test_functional_signature(self, kernel, input_type):
        check_functional_kernel_signature_match(F.solarize, kernel=kernel, input_type=input_type)

    @pytest.mark.parametrize(("dtype", "threshold"), [(torch.uint8, 256), (torch.float, 1.5)])
    def test_functional_error(self, dtype, threshold):
        with pytest.raises(TypeError, match="Threshold should be less or equal the maximum value of the dtype"):
            F.solarize(make_image(dtype=dtype), threshold=threshold)

    @pytest.mark.parametrize("make_input", [make_image_tensor, make_image_pil, make_image, make_video])
    def test_transform(self, make_input):
        input = make_input()
        check_transform(transforms.RandomSolarize(threshold=self._make_threshold(input), p=1), input)

    @pytest.mark.parametrize("threshold", [0.0, 0.1, 0.5, 0.9, 1.0])
    @pytest.mark.parametrize("fn", [F.solarize, transform_cls_to_functional(transforms.RandomSolarize, p=1)])
    def test_correctness_image(self, threshold, fn):
        image = make_image(dtype=torch.uint8, device="cpu")

        actual = fn(image, threshold=threshold)
        expected = F.to_image(F.solarize(F.to_pil_image(image), threshold=threshold))

        assert_equal(actual, expected)


class TestAutocontrast:
    @pytest.mark.parametrize("dtype", [torch.uint8, torch.int16, torch.float32])
    @pytest.mark.parametrize("device", cpu_and_cuda())
    def test_kernel_image(self, dtype, device):
        check_kernel(F.autocontrast_image, make_image(dtype=dtype, device=device))

    def test_kernel_video(self):
        check_kernel(F.autocontrast_video, make_video())

    @pytest.mark.parametrize("make_input", [make_image_tensor, make_image, make_image_pil, make_video])
    def test_functional(self, make_input):
        check_functional(F.autocontrast, make_input())

    @pytest.mark.parametrize(
        ("kernel", "input_type"),
        [
            (F.autocontrast_image, torch.Tensor),
            (F._autocontrast_image_pil, PIL.Image.Image),
            (F.autocontrast_image, tv_tensors.Image),
            (F.autocontrast_video, tv_tensors.Video),
        ],
    )
    def test_functional_signature(self, kernel, input_type):
        check_functional_kernel_signature_match(F.autocontrast, kernel=kernel, input_type=input_type)

    @pytest.mark.parametrize("make_input", [make_image_tensor, make_image_pil, make_image, make_video])
    def test_transform(self, make_input):
        check_transform(transforms.RandomAutocontrast(p=1), make_input(), check_v1_compatibility=dict(rtol=0, atol=1))

    @pytest.mark.parametrize("fn", [F.autocontrast, transform_cls_to_functional(transforms.RandomAutocontrast, p=1)])
    def test_correctness_image(self, fn):
        image = make_image(dtype=torch.uint8, device="cpu")

        actual = fn(image)
        expected = F.to_image(F.autocontrast(F.to_pil_image(image)))

        assert_close(actual, expected, rtol=0, atol=1)


class TestAdjustSharpness:
    @pytest.mark.parametrize("dtype", [torch.uint8, torch.float32])
    @pytest.mark.parametrize("device", cpu_and_cuda())
    def test_kernel_image(self, dtype, device):
        check_kernel(F.adjust_sharpness_image, make_image(dtype=dtype, device=device), sharpness_factor=0.5)

    def test_kernel_video(self):
        check_kernel(F.adjust_sharpness_video, make_video(), sharpness_factor=0.5)

    @pytest.mark.parametrize("make_input", [make_image_tensor, make_image, make_image_pil, make_video])
    def test_functional(self, make_input):
        check_functional(F.adjust_sharpness, make_input(), sharpness_factor=0.5)

    @pytest.mark.parametrize(
        ("kernel", "input_type"),
        [
            (F.adjust_sharpness_image, torch.Tensor),
            (F._adjust_sharpness_image_pil, PIL.Image.Image),
            (F.adjust_sharpness_image, tv_tensors.Image),
            (F.adjust_sharpness_video, tv_tensors.Video),
        ],
    )
    def test_functional_signature(self, kernel, input_type):
        check_functional_kernel_signature_match(F.adjust_sharpness, kernel=kernel, input_type=input_type)

    @pytest.mark.parametrize("make_input", [make_image_tensor, make_image_pil, make_image, make_video])
    def test_transform(self, make_input):
        check_transform(transforms.RandomAdjustSharpness(sharpness_factor=0.5, p=1), make_input())

    def test_functional_error(self):
        with pytest.raises(TypeError, match="can have 1 or 3 channels"):
            F.adjust_sharpness(make_image(color_space="RGBA"), sharpness_factor=0.5)

        with pytest.raises(ValueError, match="is not non-negative"):
            F.adjust_sharpness(make_image(), sharpness_factor=-1)

    @pytest.mark.parametrize("sharpness_factor", [0.1, 0.5, 1.0])
    @pytest.mark.parametrize(
        "fn", [F.adjust_sharpness, transform_cls_to_functional(transforms.RandomAdjustSharpness, p=1)]
    )
    def test_correctness_image(self, sharpness_factor, fn):
        image = make_image(dtype=torch.uint8, device="cpu")

        actual = fn(image, sharpness_factor=sharpness_factor)
        expected = F.to_image(F.adjust_sharpness(F.to_pil_image(image), sharpness_factor=sharpness_factor))

        assert_equal(actual, expected)


class TestAdjustContrast:
    @pytest.mark.parametrize("dtype", [torch.uint8, torch.float32])
    @pytest.mark.parametrize("device", cpu_and_cuda())
    def test_kernel_image(self, dtype, device):
        check_kernel(F.adjust_contrast_image, make_image(dtype=dtype, device=device), contrast_factor=0.5)

    def test_kernel_video(self):
        check_kernel(F.adjust_contrast_video, make_video(), contrast_factor=0.5)

    @pytest.mark.parametrize("make_input", [make_image_tensor, make_image, make_image_pil, make_video])
    def test_functional(self, make_input):
        check_functional(F.adjust_contrast, make_input(), contrast_factor=0.5)

    @pytest.mark.parametrize(
        ("kernel", "input_type"),
        [
            (F.adjust_contrast_image, torch.Tensor),
            (F._adjust_contrast_image_pil, PIL.Image.Image),
            (F.adjust_contrast_image, tv_tensors.Image),
            (F.adjust_contrast_video, tv_tensors.Video),
        ],
    )
    def test_functional_signature(self, kernel, input_type):
        check_functional_kernel_signature_match(F.adjust_contrast, kernel=kernel, input_type=input_type)

    def test_functional_error(self):
        with pytest.raises(TypeError, match="permitted channel values are 1 or 3"):
            F.adjust_contrast(make_image(color_space="RGBA"), contrast_factor=0.5)

        with pytest.raises(ValueError, match="is not non-negative"):
            F.adjust_contrast(make_image(), contrast_factor=-1)

    @pytest.mark.parametrize("contrast_factor", [0.1, 0.5, 1.0])
    def test_correctness_image(self, contrast_factor):
        image = make_image(dtype=torch.uint8, device="cpu")

        actual = F.adjust_contrast(image, contrast_factor=contrast_factor)
        expected = F.to_image(F.adjust_contrast(F.to_pil_image(image), contrast_factor=contrast_factor))

        assert_close(actual, expected, rtol=0, atol=1)


class TestAdjustGamma:
    @pytest.mark.parametrize("dtype", [torch.uint8, torch.float32])
    @pytest.mark.parametrize("device", cpu_and_cuda())
    def test_kernel_image(self, dtype, device):
        check_kernel(F.adjust_gamma_image, make_image(dtype=dtype, device=device), gamma=0.5)

    def test_kernel_video(self):
        check_kernel(F.adjust_gamma_video, make_video(), gamma=0.5)

    @pytest.mark.parametrize("make_input", [make_image_tensor, make_image, make_image_pil, make_video])
    def test_functional(self, make_input):
        check_functional(F.adjust_gamma, make_input(), gamma=0.5)

    @pytest.mark.parametrize(
        ("kernel", "input_type"),
        [
            (F.adjust_gamma_image, torch.Tensor),
            (F._adjust_gamma_image_pil, PIL.Image.Image),
            (F.adjust_gamma_image, tv_tensors.Image),
            (F.adjust_gamma_video, tv_tensors.Video),
        ],
    )
    def test_functional_signature(self, kernel, input_type):
        check_functional_kernel_signature_match(F.adjust_gamma, kernel=kernel, input_type=input_type)

    def test_functional_error(self):
        with pytest.raises(ValueError, match="Gamma should be a non-negative real number"):
            F.adjust_gamma(make_image(), gamma=-1)

    @pytest.mark.parametrize("gamma", [0.1, 0.5, 1.0])
    @pytest.mark.parametrize("gain", [0.1, 1.0, 2.0])
    def test_correctness_image(self, gamma, gain):
        image = make_image(dtype=torch.uint8, device="cpu")

        actual = F.adjust_gamma(image, gamma=gamma, gain=gain)
        expected = F.to_image(F.adjust_gamma(F.to_pil_image(image), gamma=gamma, gain=gain))

        assert_equal(actual, expected)


class TestAdjustHue:
    @pytest.mark.parametrize("dtype", [torch.uint8, torch.float32])
    @pytest.mark.parametrize("device", cpu_and_cuda())
    def test_kernel_image(self, dtype, device):
        check_kernel(F.adjust_hue_image, make_image(dtype=dtype, device=device), hue_factor=0.25)

    def test_kernel_video(self):
        check_kernel(F.adjust_hue_video, make_video(), hue_factor=0.25)

    @pytest.mark.parametrize("make_input", [make_image_tensor, make_image, make_image_pil, make_video])
    def test_functional(self, make_input):
        check_functional(F.adjust_hue, make_input(), hue_factor=0.25)

    @pytest.mark.parametrize(
        ("kernel", "input_type"),
        [
            (F.adjust_hue_image, torch.Tensor),
            (F._adjust_hue_image_pil, PIL.Image.Image),
            (F.adjust_hue_image, tv_tensors.Image),
            (F.adjust_hue_video, tv_tensors.Video),
        ],
    )
    def test_functional_signature(self, kernel, input_type):
        check_functional_kernel_signature_match(F.adjust_hue, kernel=kernel, input_type=input_type)

    def test_functional_error(self):
        with pytest.raises(TypeError, match="permitted channel values are 1 or 3"):
            F.adjust_hue(make_image(color_space="RGBA"), hue_factor=0.25)

        for hue_factor in [-1, 1]:
            with pytest.raises(ValueError, match=re.escape("is not in [-0.5, 0.5]")):
                F.adjust_hue(make_image(), hue_factor=hue_factor)

    @pytest.mark.parametrize("hue_factor", [-0.5, -0.3, 0.0, 0.2, 0.5])
    def test_correctness_image(self, hue_factor):
        image = make_image(dtype=torch.uint8, device="cpu")

        actual = F.adjust_hue(image, hue_factor=hue_factor)
        expected = F.to_image(F.adjust_hue(F.to_pil_image(image), hue_factor=hue_factor))

        mae = (actual.float() - expected.float()).abs().mean()
        assert mae < 2


class TestAdjustSaturation:
    @pytest.mark.parametrize("dtype", [torch.uint8, torch.float32])
    @pytest.mark.parametrize("device", cpu_and_cuda())
    def test_kernel_image(self, dtype, device):
        check_kernel(F.adjust_saturation_image, make_image(dtype=dtype, device=device), saturation_factor=0.5)

    def test_kernel_video(self):
        check_kernel(F.adjust_saturation_video, make_video(), saturation_factor=0.5)

    @pytest.mark.parametrize("make_input", [make_image_tensor, make_image, make_image_pil, make_video])
    def test_functional(self, make_input):
        check_functional(F.adjust_saturation, make_input(), saturation_factor=0.5)

    @pytest.mark.parametrize(
        ("kernel", "input_type"),
        [
            (F.adjust_saturation_image, torch.Tensor),
            (F._adjust_saturation_image_pil, PIL.Image.Image),
            (F.adjust_saturation_image, tv_tensors.Image),
            (F.adjust_saturation_video, tv_tensors.Video),
        ],
    )
    def test_functional_signature(self, kernel, input_type):
        check_functional_kernel_signature_match(F.adjust_saturation, kernel=kernel, input_type=input_type)

    def test_functional_error(self):
        with pytest.raises(TypeError, match="permitted channel values are 1 or 3"):
            F.adjust_saturation(make_image(color_space="RGBA"), saturation_factor=0.5)

        with pytest.raises(ValueError, match="is not non-negative"):
            F.adjust_saturation(make_image(), saturation_factor=-1)

    @pytest.mark.parametrize("saturation_factor", [0.1, 0.5, 1.0])
    def test_correctness_image(self, saturation_factor):
        image = make_image(dtype=torch.uint8, device="cpu")

        actual = F.adjust_saturation(image, saturation_factor=saturation_factor)
        expected = F.to_image(F.adjust_saturation(F.to_pil_image(image), saturation_factor=saturation_factor))

        assert_close(actual, expected, rtol=0, atol=1)


class TestFiveTenCrop:
    INPUT_SIZE = (17, 11)
    OUTPUT_SIZE = (3, 5)

    @pytest.mark.parametrize("dtype", [torch.uint8, torch.float32])
    @pytest.mark.parametrize("device", cpu_and_cuda())
    @pytest.mark.parametrize("kernel", [F.five_crop_image, F.ten_crop])
    def test_kernel_image(self, dtype, device, kernel):
        check_kernel(
            kernel,
            make_image(self.INPUT_SIZE, dtype=dtype, device=device),
            size=self.OUTPUT_SIZE,
            check_batched_vs_unbatched=False,
        )

    @pytest.mark.parametrize("kernel", [F.five_crop_video, F.ten_crop_video])
    def test_kernel_video(self, kernel):
        check_kernel(kernel, make_video(self.INPUT_SIZE), size=self.OUTPUT_SIZE, check_batched_vs_unbatched=False)

    @pytest.mark.parametrize(
        "make_input",
        [make_image_tensor, make_image_pil, make_image, make_video],
    )
    @pytest.mark.parametrize("functional", [F.five_crop, F.ten_crop])
    def test_functional(self, make_input, functional):
        check_functional(functional, make_input(self.INPUT_SIZE), size=self.OUTPUT_SIZE)

    @pytest.mark.parametrize(
        ("functional", "kernel", "input_type"),
        [
            (F.five_crop, F.five_crop_image, torch.Tensor),
            (F.five_crop, F._five_crop_image_pil, PIL.Image.Image),
            (F.five_crop, F.five_crop_image, tv_tensors.Image),
            (F.five_crop, F.five_crop_video, tv_tensors.Video),
            (F.ten_crop, F.ten_crop_image, torch.Tensor),
            (F.ten_crop, F._ten_crop_image_pil, PIL.Image.Image),
            (F.ten_crop, F.ten_crop_image, tv_tensors.Image),
            (F.ten_crop, F.ten_crop_video, tv_tensors.Video),
        ],
    )
    def test_functional_signature(self, functional, kernel, input_type):
        check_functional_kernel_signature_match(functional, kernel=kernel, input_type=input_type)
=======
            (F.rgb_to_grayscale_image, torch.Tensor),
            (F._rgb_to_grayscale_image_pil, PIL.Image.Image),
            (F.rgb_to_grayscale_image, tv_tensors.Image),
        ],
    )
    def test_functional_signature(self, kernel, input_type):
        check_functional_kernel_signature_match(F.rgb_to_grayscale, kernel=kernel, input_type=input_type)

    @pytest.mark.parametrize("transform", [transforms.Grayscale(), transforms.RandomGrayscale(p=1)])
    @pytest.mark.parametrize("make_input", [make_image_tensor, make_image_pil, make_image])
    def test_transform(self, transform, make_input):
        check_transform(transform, make_input())

    @pytest.mark.parametrize("num_output_channels", [1, 3])
    @pytest.mark.parametrize("fn", [F.rgb_to_grayscale, transform_cls_to_functional(transforms.Grayscale)])
    def test_image_correctness(self, num_output_channels, fn):
        image = make_image(dtype=torch.uint8, device="cpu")

        actual = fn(image, num_output_channels=num_output_channels)
        expected = F.to_image(F.rgb_to_grayscale(F.to_pil_image(image), num_output_channels=num_output_channels))

        assert_equal(actual, expected, rtol=0, atol=1)

    @pytest.mark.parametrize("num_input_channels", [1, 3])
    def test_random_transform_correctness(self, num_input_channels):
        image = make_image(
            color_space={
                1: "GRAY",
                3: "RGB",
            }[num_input_channels],
            dtype=torch.uint8,
            device="cpu",
        )

        transform = transforms.RandomGrayscale(p=1)

        actual = transform(image)
        expected = F.to_image(F.rgb_to_grayscale(F.to_pil_image(image), num_output_channels=num_input_channels))

        assert_equal(actual, expected, rtol=0, atol=1)


class TestRandomZoomOut:
    # Tests are light because this largely relies on the already tested `pad` kernels.

    @pytest.mark.parametrize(
        "make_input",
        [
            make_image_tensor,
            make_image_pil,
            make_image,
            make_bounding_boxes,
            make_segmentation_mask,
            make_detection_mask,
            make_video,
        ],
    )
    def test_transform(self, make_input):
        check_transform(transforms.RandomZoomOut(p=1), make_input())

    def test_transform_error(self):
        for side_range in [None, 1, [1, 2, 3]]:
            with pytest.raises(
                ValueError if isinstance(side_range, list) else TypeError, match="should be a sequence of length 2"
            ):
                transforms.RandomZoomOut(side_range=side_range)

        for side_range in [[0.5, 1.5], [2.0, 1.0]]:
            with pytest.raises(ValueError, match="Invalid side range"):
                transforms.RandomZoomOut(side_range=side_range)

    @pytest.mark.parametrize("side_range", [(1.0, 4.0), [2.0, 5.0]])
    @pytest.mark.parametrize(
        "make_input",
        [
            make_image_tensor,
            make_image_pil,
            make_image,
            make_bounding_boxes,
            make_segmentation_mask,
            make_detection_mask,
            make_video,
        ],
    )
    @pytest.mark.parametrize("device", cpu_and_cuda())
    def test_transform_params_correctness(self, side_range, make_input, device):
        if make_input is make_image_pil and device != "cpu":
            pytest.skip("PIL image tests with parametrization device!='cpu' will degenerate to that anyway.")

        transform = transforms.RandomZoomOut(side_range=side_range)

        input = make_input()
        height, width = F.get_size(input)

        params = transform._get_params([input])
        assert "padding" in params

        padding = params["padding"]
        assert len(padding) == 4

        assert 0 <= padding[0] <= (side_range[1] - 1) * width
        assert 0 <= padding[1] <= (side_range[1] - 1) * height
        assert 0 <= padding[2] <= (side_range[1] - 1) * width
        assert 0 <= padding[3] <= (side_range[1] - 1) * height


class TestRandomPhotometricDistort:
    # Tests are light because this largely relies on the already tested
    # `adjust_{brightness,contrast,saturation,hue}` and `permute_channels` kernels.
>>>>>>> 997384cf

    @pytest.mark.parametrize(
        "make_input",
        [make_image_tensor, make_image_pil, make_image, make_video],
    )
<<<<<<< HEAD
    @pytest.mark.parametrize("transform_cls", [transforms.FiveCrop, transforms.TenCrop])
    def test_transform(self, make_input, transform_cls):
        check_transform(transform_cls(size=self.OUTPUT_SIZE), make_input(self.INPUT_SIZE), check_sample_input=False)

    @pytest.mark.parametrize("make_input", [make_bounding_boxes, make_detection_mask])
    @pytest.mark.parametrize("transform_cls", [transforms.FiveCrop, transforms.TenCrop])
    def test_transform_error(self, make_input, transform_cls):
        transform = transform_cls(size=self.OUTPUT_SIZE)

        with pytest.raises(TypeError, match="not supported"):
            transform(make_input(self.INPUT_SIZE))

    @pytest.mark.parametrize("fn", [F.five_crop, transform_cls_to_functional(transforms.FiveCrop)])
    def test_correctness_image_five_crop(self, fn):
        image = make_image(self.INPUT_SIZE, dtype=torch.uint8, device="cpu")

        actual = fn(image, size=self.OUTPUT_SIZE)
        expected = F.five_crop(F.to_pil_image(image), size=self.OUTPUT_SIZE)

        assert isinstance(actual, tuple)
        assert_equal(actual, [F.to_image(e) for e in expected])

    @pytest.mark.parametrize("fn_or_class", [F.ten_crop, transforms.TenCrop])
    @pytest.mark.parametrize("vertical_flip", [False, True])
    def test_correctness_image_ten_crop(self, fn_or_class, vertical_flip):
        if fn_or_class is transforms.TenCrop:
            fn = transform_cls_to_functional(fn_or_class, size=self.OUTPUT_SIZE, vertical_flip=vertical_flip)
            kwargs = dict()
        else:
            fn = fn_or_class
            kwargs = dict(size=self.OUTPUT_SIZE, vertical_flip=vertical_flip)

        image = make_image(self.INPUT_SIZE, dtype=torch.uint8, device="cpu")

        actual = fn(image, **kwargs)
        expected = F.ten_crop(F.to_pil_image(image), size=self.OUTPUT_SIZE, vertical_flip=vertical_flip)

        assert isinstance(actual, tuple)
        assert_equal(actual, [F.to_image(e) for e in expected])


class TestLinearTransform:
    def _make_matrix_and_vector(self, input, *, device=None):
        device = device or input.device
        numel = math.prod(F.get_dimensions(input))
        transformation_matrix = torch.randn((numel, numel), device=device)
        mean_vector = torch.randn((numel,), device=device)
        return transformation_matrix, mean_vector

    def _sample_input_adapter(self, transform, input, device):
        return {key: value for key, value in input.items() if not isinstance(value, PIL.Image.Image)}

    @pytest.mark.parametrize("make_input", [make_image_tensor, make_image, make_video])
    @pytest.mark.parametrize("dtype", [torch.uint8, torch.float32])
    @pytest.mark.parametrize("device", cpu_and_cuda())
    def test_transform(self, make_input, dtype, device):
        input = make_input(dtype=dtype, device=device)
        check_transform(
            transforms.LinearTransformation(*self._make_matrix_and_vector(input)),
            input,
            check_sample_input=self._sample_input_adapter,
        )

    def test_transform_error(self):
        with pytest.raises(ValueError, match="transformation_matrix should be square"):
            transforms.LinearTransformation(transformation_matrix=torch.rand(2, 3), mean_vector=torch.rand(2))

        with pytest.raises(ValueError, match="mean_vector should have the same length"):
            transforms.LinearTransformation(transformation_matrix=torch.rand(2, 2), mean_vector=torch.rand(1))

        for matrix_dtype, vector_dtype in [(torch.float32, torch.float64), (torch.float64, torch.float32)]:
            with pytest.raises(ValueError, match="Input tensors should have the same dtype"):
                transforms.LinearTransformation(
                    transformation_matrix=torch.rand(2, 2, dtype=matrix_dtype),
                    mean_vector=torch.rand(2, dtype=vector_dtype),
                )

        image = make_image()
        transform = transforms.LinearTransformation(transformation_matrix=torch.rand(2, 2), mean_vector=torch.rand(2))
        with pytest.raises(ValueError, match="Input tensor and transformation matrix have incompatible shape"):
            transform(image)

        transform = transforms.LinearTransformation(*self._make_matrix_and_vector(image))
        with pytest.raises(TypeError, match="does not support PIL images"):
            transform(F.to_pil_image(image))

    @needs_cuda
    def test_transform_error_cuda(self):
        for matrix_device, vector_device in [("cuda", "cpu"), ("cpu", "cuda")]:
            with pytest.raises(ValueError, match="Input tensors should be on the same device"):
                transforms.LinearTransformation(
                    transformation_matrix=torch.rand(2, 2, device=matrix_device),
                    mean_vector=torch.rand(2, device=vector_device),
                )

        for input_device, param_device in [("cuda", "cpu"), ("cpu", "cuda")]:
            input = make_image(device=input_device)
            transform = transforms.LinearTransformation(*self._make_matrix_and_vector(input, device=param_device))
            with pytest.raises(
                ValueError, match="Input tensor should be on the same device as transformation matrix and mean vector"
            ):
                transform(input)
=======
    @pytest.mark.parametrize("dtype", [torch.uint8, torch.float32])
    @pytest.mark.parametrize("device", cpu_and_cuda())
    def test_transform(self, make_input, dtype, device):
        if make_input is make_image_pil and not (dtype is torch.uint8 and device == "cpu"):
            pytest.skip(
                "PIL image tests with parametrization other than dtype=torch.uint8 and device='cpu' "
                "will degenerate to that anyway."
            )

        check_transform(
            transforms.RandomPhotometricDistort(
                brightness=(0.3, 0.4), contrast=(0.5, 0.6), saturation=(0.7, 0.8), hue=(-0.1, 0.2), p=1
            ),
            make_input(dtype=dtype, device=device),
        )
>>>>>>> 997384cf
<|MERGE_RESOLUTION|>--- conflicted
+++ resolved
@@ -49,11 +49,6 @@
 from torchvision.transforms.v2.functional._geometry import _get_perspective_coeffs
 from torchvision.transforms.v2.functional._utils import _get_kernel, _register_kernel_internal
 
-try:
-    import scipy.stats
-except ModuleNotFoundError:
-    scipy = None
-
 
 @pytest.fixture(autouse=True)
 def fix_rng_seed():
@@ -195,10 +190,7 @@
 
         spy.assert_any_call(f"{functional.__module__}.{functional.__name__}")
 
-    if functional in {F.five_crop, F.ten_crop}:
-        assert all(isinstance(o, type(input)) for o in output)
-    else:
-        assert isinstance(output, type(input))
+    assert isinstance(output, type(input))
 
     if isinstance(input, tv_tensors.BoundingBoxes) and functional is not F.convert_bounding_box_format:
         assert output.format == input.format
@@ -263,13 +255,7 @@
     with freeze_rng_state():
         output_v1 = v1_transform(input)
 
-    output_v2, output_v1 = [
-        type(output)(F.to_image(o) for o in output)
-        if isinstance(transform, (transforms.FiveCrop, transforms.TenCrop))
-        else F.to_image(output)
-        for output in [output_v2, output_v1]
-    ]
-    assert_close(output_v2, output_v1, rtol=rtol, atol=atol)
+    assert_close(F.to_image(output_v2), F.to_image(output_v1), rtol=rtol, atol=atol)
 
     if isinstance(input, PIL.Image.Image):
         return
@@ -394,11 +380,7 @@
     pickle.loads(pickle.dumps(transform))
 
     output = transform(input)
-
-    if isinstance(transform, (transforms.FiveCrop, transforms.TenCrop)):
-        assert all(isinstance(o, type(input)) for o in output)
-    else:
-        assert isinstance(output, type(input))
+    assert isinstance(output, type(input))
 
     if isinstance(input, tv_tensors.BoundingBoxes) and not isinstance(transform, transforms.ConvertBoundingBoxFormat):
         assert output.format == input.format
@@ -4011,388 +3993,11 @@
         assert_close(actual, expected, rtol=0, atol=1)
 
 
-<<<<<<< HEAD
-class TestEqualize:
-    @pytest.mark.parametrize("dtype", [torch.uint8, torch.float32])
-    @pytest.mark.parametrize("device", cpu_and_cuda())
-    def test_kernel_image(self, dtype, device):
-        check_kernel(F.equalize_image, make_image(dtype=dtype, device=device))
-
-    def test_kernel_video(self):
-        check_kernel(F.equalize_image, make_video())
-
-    @pytest.mark.parametrize("make_input", [make_image_tensor, make_image_pil, make_image, make_video])
-    def test_functional(self, make_input):
-        check_functional(F.equalize, make_input())
-
-    @pytest.mark.parametrize(
-        ("kernel", "input_type"),
-        [
-            (F.equalize_image, torch.Tensor),
-            (F._equalize_image_pil, PIL.Image.Image),
-            (F.equalize_image, tv_tensors.Image),
-            (F.equalize_video, tv_tensors.Video),
-        ],
-    )
-    def test_functional_signature(self, kernel, input_type):
-        check_functional_kernel_signature_match(F.equalize, kernel=kernel, input_type=input_type)
-
-=======
 class TestColorJitter:
->>>>>>> 997384cf
     @pytest.mark.parametrize(
         "make_input",
         [make_image_tensor, make_image_pil, make_image, make_video],
     )
-<<<<<<< HEAD
-    def test_transform(self, make_input):
-        check_transform(transforms.RandomEqualize(p=1), make_input())
-
-    # We are not using the default `make_image` here since that uniformly samples the values over the whole value range.
-    # Since the whole point of F.equalize is to transform an arbitrary distribution of values into a uniform one,
-    # the information gain is low if we already provide something really close to the expected value.
-    def _make_correctness_image(self, *, type, **kwargs):
-        shape = (3, 117, 253)
-        dtype = torch.uint8
-        device = "cpu"
-
-        max_value = get_max_value(dtype)
-
-        def make_constant_image(*, value_factor=0.0):
-            return torch.full(shape, value_factor * max_value, dtype=dtype, device=device)
-
-        def make_uniform_band_distributed_image(*, low_factor=0.1, high_factor=0.9):
-            return torch.testing.make_tensor(
-                shape, dtype=dtype, device=device, low=low_factor * max_value, high=high_factor * max_value
-            )
-
-        def make_beta_distributed_image(*, alpha=2.0, beta=5.0):
-            image = torch.distributions.Beta(alpha, beta).sample(shape)
-            image.mul_(get_max_value(dtype)).round_()
-            return image.to(dtype=dtype, device=device)
-
-        make_fn = {
-            "constant": make_constant_image,
-            "uniform_band_distributed": make_uniform_band_distributed_image,
-            "beta_distributed": make_beta_distributed_image,
-        }[type]
-        return tv_tensors.Image(make_fn(**kwargs))
-
-    @pytest.mark.parametrize(
-        "make_correctness_image_kwargs",
-        [
-            *[dict(type="constant", value_factor=value_factor) for value_factor in [0.0, 0.5, 1.0]],
-            *[
-                dict(type="uniform_band_distributed", low_factor=low_factor, high_factor=high_factor)
-                for low_factor, high_factor in [
-                    (0.0, 0.25),
-                    (0.25, 0.75),
-                    (0.75, 1.0),
-                ]
-            ],
-            *[
-                dict(type="beta_distributed", alpha=alpha, beta=beta)
-                for alpha, beta in [
-                    (0.5, 0.5),
-                    (2.0, 2.0),
-                    (2.0, 5.0),
-                    (5.0, 2.0),
-                ]
-            ],
-        ],
-    )
-    @pytest.mark.parametrize("fn", [F.equalize, transform_cls_to_functional(transforms.RandomEqualize, p=1)])
-    def test_image_correctness(self, make_correctness_image_kwargs, fn):
-        image = self._make_correctness_image(**make_correctness_image_kwargs)
-
-        actual = fn(image)
-        expected = F.to_image(F.equalize(F.to_pil_image(image)))
-
-        assert_equal(actual, expected)
-
-
-class TestUniformTemporalSubsample:
-    def test_kernel_video(self):
-        check_kernel(F.uniform_temporal_subsample_video, make_video(), num_samples=2)
-
-    @pytest.mark.parametrize("make_input", [make_video_tensor, make_video])
-    def test_functional(self, make_input):
-        check_functional(F.uniform_temporal_subsample, make_input(), num_samples=2)
-
-    @pytest.mark.parametrize(
-        ("kernel", "input_type"),
-        [
-            (F.uniform_temporal_subsample_video, torch.Tensor),
-            (F.uniform_temporal_subsample_video, tv_tensors.Video),
-        ],
-    )
-    def test_functional_signature(self, kernel, input_type):
-        check_functional_kernel_signature_match(F.uniform_temporal_subsample, kernel=kernel, input_type=input_type)
-
-    @pytest.mark.parametrize("make_input", [make_video_tensor, make_video])
-    def test_transform(self, make_input):
-        check_transform(transforms.UniformTemporalSubsample(num_samples=2), make_input())
-
-    def _reference_uniform_temporal_subsample_video(self, video, *, num_samples):
-        # Adapted from
-        # https://github.com/facebookresearch/pytorchvideo/blob/c8d23d8b7e597586a9e2d18f6ed31ad8aa379a7a/pytorchvideo/transforms/functional.py#L19
-        t = video.shape[-4]
-        assert num_samples > 0 and t > 0
-        # Sample by nearest neighbor interpolation if num_samples > t.
-        indices = torch.linspace(0, t - 1, num_samples, device=video.device)
-        indices = torch.clamp(indices, 0, t - 1).long()
-        return tv_tensors.Video(torch.index_select(video, -4, indices))
-
-    CORRECTNESS_NUM_FRAMES = 5
-
-    @pytest.mark.parametrize("num_samples", list(range(1, CORRECTNESS_NUM_FRAMES + 1)))
-    @pytest.mark.parametrize("dtype", [torch.uint8, torch.float32])
-    @pytest.mark.parametrize("device", cpu_and_cuda())
-    @pytest.mark.parametrize(
-        "fn", [F.uniform_temporal_subsample, transform_cls_to_functional(transforms.UniformTemporalSubsample)]
-    )
-    def test_video_correctness(self, num_samples, dtype, device, fn):
-        video = make_video(num_frames=self.CORRECTNESS_NUM_FRAMES, dtype=dtype, device=device)
-
-        actual = fn(video, num_samples=num_samples)
-        expected = self._reference_uniform_temporal_subsample_video(video, num_samples=num_samples)
-
-        assert_equal(actual, expected)
-
-
-class TestNormalize:
-    MEANS_STDS = [
-        ((0.485, 0.456, 0.406), (0.229, 0.224, 0.225)),
-        ([0.0, 0.0, 0.0], [1.0, 1.0, 1.0]),
-        (0.5, 2.0),
-    ]
-    MEAN, STD = MEANS_STDS[0]
-
-    @pytest.mark.parametrize(("mean", "std"), MEANS_STDS)
-    @pytest.mark.parametrize("device", cpu_and_cuda())
-    def test_kernel_image(self, mean, std, device):
-        check_kernel(F.normalize_image, make_image(dtype=torch.float32, device=device), mean=self.MEAN, std=self.STD)
-
-    @pytest.mark.parametrize("device", cpu_and_cuda())
-    def test_kernel_image_inplace(self, device):
-        input = make_image_tensor(dtype=torch.float32, device=device)
-        input_version = input._version
-
-        output_out_of_place = F.normalize_image(input, mean=self.MEAN, std=self.STD)
-        assert output_out_of_place.data_ptr() != input.data_ptr()
-        assert output_out_of_place is not input
-
-        output_inplace = F.normalize_image(input, mean=self.MEAN, std=self.STD, inplace=True)
-        assert output_inplace.data_ptr() == input.data_ptr()
-        assert output_inplace._version > input_version
-        assert output_inplace is input
-
-        assert_equal(output_inplace, output_out_of_place)
-
-    def test_kernel_video(self):
-        check_kernel(F.normalize_video, make_video(dtype=torch.float32), mean=self.MEAN, std=self.STD)
-
-    @pytest.mark.parametrize("make_input", [make_image_tensor, make_image, make_video])
-    def test_functional(self, make_input):
-        check_functional(F.normalize, make_input(dtype=torch.float32), mean=self.MEAN, std=self.STD)
-
-    @pytest.mark.parametrize(
-        ("kernel", "input_type"),
-        [
-            (F.normalize_image, torch.Tensor),
-            (F.normalize_image, tv_tensors.Image),
-            (F.normalize_video, tv_tensors.Video),
-        ],
-    )
-    def test_functional_signature(self, kernel, input_type):
-        check_functional_kernel_signature_match(F.normalize, kernel=kernel, input_type=input_type)
-
-    def test_functional_error(self):
-        with pytest.raises(TypeError, match="should be a float tensor"):
-            F.normalize_image(make_image(dtype=torch.uint8), mean=self.MEAN, std=self.STD)
-
-        with pytest.raises(ValueError, match="tensor image of size"):
-            F.normalize_image(torch.rand(16, 16, dtype=torch.float32), mean=self.MEAN, std=self.STD)
-
-        for std in [0, [0, 0, 0], [0, 1, 1]]:
-            with pytest.raises(ValueError, match="std evaluated to zero, leading to division by zero"):
-                F.normalize_image(make_image(dtype=torch.float32), mean=self.MEAN, std=std)
-
-    def _sample_input_adapter(self, transform, input, device):
-        adapted_input = {}
-        for key, value in input.items():
-            if isinstance(value, PIL.Image.Image):
-                # normalize doesn't support PIL images
-                continue
-            elif check_type(value, (is_pure_tensor, tv_tensors.Image, tv_tensors.Video)):
-                # normalize doesn't support integer images
-                value = F.to_dtype(value, torch.float32, scale=True)
-            adapted_input[key] = value
-        return adapted_input
-
-    @pytest.mark.parametrize("make_input", [make_image_tensor, make_image, make_video])
-    def test_transform(self, make_input):
-        check_transform(
-            transforms.Normalize(mean=self.MEAN, std=self.STD),
-            make_input(dtype=torch.float32),
-            check_sample_input=self._sample_input_adapter,
-        )
-
-    def _assert_is_standard_normal_distributed(self, tensor):
-        result = scipy.stats.kstest(tensor.flatten().cpu(), cdf="norm", args=(0, 1))
-        assert result.pvalue > 1e-4
-
-    @pytest.mark.skipif(scipy is None, reason="SciPy is not available")
-    @pytest.mark.parametrize("dtype", [torch.float16, torch.float32, torch.float64])
-    @pytest.mark.parametrize("device", cpu_and_cuda())
-    @pytest.mark.parametrize("fn", [F.normalize, transform_cls_to_functional(transforms.Normalize)])
-    def test_correctness_image(self, dtype, device, fn):
-        input = tv_tensors.Image(torch.rand(3, 10, 10, dtype=dtype, device=device))
-        mean = input.mean(dim=(-2, -1)).tolist()
-        std = input.std(dim=(-2, -1)).tolist()
-
-        output = fn(input, mean=mean, std=std)
-
-        self._assert_is_standard_normal_distributed(output)
-
-
-class TestClampBoundingBoxes:
-    @pytest.mark.parametrize("format", list(tv_tensors.BoundingBoxFormat))
-    @pytest.mark.parametrize("dtype", [torch.int64, torch.float32])
-    @pytest.mark.parametrize("device", cpu_and_cuda())
-    def test_kernel(self, format, dtype, device):
-        bounding_boxes = make_bounding_boxes(format=format, dtype=dtype, device=device)
-        check_kernel(
-            F.clamp_bounding_boxes,
-            bounding_boxes,
-            format=bounding_boxes.format,
-            canvas_size=bounding_boxes.canvas_size,
-        )
-
-    @pytest.mark.parametrize("format", list(tv_tensors.BoundingBoxFormat))
-    def test_functional(self, format):
-        check_functional(F.clamp_bounding_boxes, make_bounding_boxes(format=format))
-
-    def test_errors(self):
-        input_tv_tensor = make_bounding_boxes()
-        input_pure_tensor = input_tv_tensor.as_subclass(torch.Tensor)
-        format, canvas_size = input_tv_tensor.format, input_tv_tensor.canvas_size
-
-        for format_, canvas_size_ in [(None, None), (format, None), (None, canvas_size)]:
-            with pytest.raises(
-                ValueError, match="For pure tensor inputs, `format` and `canvas_size` have to be passed."
-            ):
-                F.clamp_bounding_boxes(input_pure_tensor, format=format_, canvas_size=canvas_size_)
-
-        for format_, canvas_size_ in [(format, canvas_size), (format, None), (None, canvas_size)]:
-            with pytest.raises(
-                ValueError, match="For bounding box tv_tensor inputs, `format` and `canvas_size` must not be passed."
-            ):
-                F.clamp_bounding_boxes(input_tv_tensor, format=format_, canvas_size=canvas_size_)
-
-    def test_transform(self):
-        check_transform(transforms.ClampBoundingBoxes(), make_bounding_boxes())
-
-
-class TestInvert:
-    @pytest.mark.parametrize("dtype", [torch.uint8, torch.int16, torch.float32])
-    @pytest.mark.parametrize("device", cpu_and_cuda())
-    def test_kernel_image(self, dtype, device):
-        check_kernel(F.invert_image, make_image(dtype=dtype, device=device))
-
-    def test_kernel_video(self):
-        check_kernel(F.invert_video, make_video())
-
-    @pytest.mark.parametrize("make_input", [make_image_tensor, make_image, make_image_pil, make_video])
-    def test_functional(self, make_input):
-        check_functional(F.invert, make_input())
-
-    @pytest.mark.parametrize(
-        ("kernel", "input_type"),
-        [
-            (F.invert_image, torch.Tensor),
-            (F._invert_image_pil, PIL.Image.Image),
-            (F.invert_image, tv_tensors.Image),
-            (F.invert_video, tv_tensors.Video),
-        ],
-    )
-    def test_functional_signature(self, kernel, input_type):
-        check_functional_kernel_signature_match(F.invert, kernel=kernel, input_type=input_type)
-
-    @pytest.mark.parametrize("make_input", [make_image_tensor, make_image_pil, make_image, make_video])
-    def test_transform(self, make_input):
-        check_transform(transforms.RandomInvert(p=1), make_input())
-
-    @pytest.mark.parametrize("fn", [F.invert, transform_cls_to_functional(transforms.RandomInvert, p=1)])
-    def test_correctness_image(self, fn):
-        image = make_image(dtype=torch.uint8, device="cpu")
-
-        actual = fn(image)
-        expected = F.to_image(F.invert(F.to_pil_image(image)))
-
-        assert_equal(actual, expected)
-
-
-class TestPosterize:
-    @pytest.mark.parametrize("dtype", [torch.uint8, torch.float32])
-    @pytest.mark.parametrize("device", cpu_and_cuda())
-    def test_kernel_image(self, dtype, device):
-        check_kernel(F.posterize_image, make_image(dtype=dtype, device=device), bits=1)
-
-    def test_kernel_video(self):
-        check_kernel(F.posterize_video, make_video(), bits=1)
-
-    @pytest.mark.parametrize("make_input", [make_image_tensor, make_image, make_image_pil, make_video])
-    def test_functional(self, make_input):
-        check_functional(F.posterize, make_input(), bits=1)
-
-    @pytest.mark.parametrize(
-        ("kernel", "input_type"),
-        [
-            (F.posterize_image, torch.Tensor),
-            (F._posterize_image_pil, PIL.Image.Image),
-            (F.posterize_image, tv_tensors.Image),
-            (F.posterize_video, tv_tensors.Video),
-        ],
-    )
-    def test_functional_signature(self, kernel, input_type):
-        check_functional_kernel_signature_match(F.posterize, kernel=kernel, input_type=input_type)
-
-    @pytest.mark.parametrize("make_input", [make_image_tensor, make_image_pil, make_image, make_video])
-    def test_transform(self, make_input):
-        check_transform(transforms.RandomPosterize(bits=1, p=1), make_input())
-
-    @pytest.mark.parametrize("bits", [1, 4, 8])
-    @pytest.mark.parametrize("fn", [F.posterize, transform_cls_to_functional(transforms.RandomPosterize, p=1)])
-    def test_correctness_image(self, bits, fn):
-        image = make_image(dtype=torch.uint8, device="cpu")
-
-        actual = fn(image, bits=bits)
-        expected = F.to_image(F.posterize(F.to_pil_image(image), bits=bits))
-
-        assert_equal(actual, expected)
-
-
-class TestSolarize:
-    def _make_threshold(self, input, *, factor=0.5):
-        dtype = input.dtype if isinstance(input, torch.Tensor) else torch.uint8
-        return (float if dtype.is_floating_point else int)(get_max_value(dtype) * factor)
-
-    @pytest.mark.parametrize("dtype", [torch.uint8, torch.float32])
-    @pytest.mark.parametrize("device", cpu_and_cuda())
-    def test_kernel_image(self, dtype, device):
-        image = make_image(dtype=dtype, device=device)
-        check_kernel(F.solarize_image, image, threshold=self._make_threshold(image))
-
-    def test_kernel_video(self):
-        video = make_video()
-        check_kernel(F.solarize_video, video, threshold=self._make_threshold(video))
-
-    @pytest.mark.parametrize("make_input", [make_image_tensor, make_image, make_image_pil, make_video])
-    def test_functional(self, make_input):
-        input = make_input()
-        check_functional(F.solarize, input, threshold=self._make_threshold(input))
-=======
     @pytest.mark.parametrize("dtype", [torch.uint8, torch.float32])
     @pytest.mark.parametrize("device", cpu_and_cuda())
     def test_transform(self, make_input, dtype, device):
@@ -4461,341 +4066,10 @@
     @pytest.mark.parametrize("make_input", [make_image_tensor, make_image_pil, make_image])
     def test_functional(self, make_input):
         check_functional(F.rgb_to_grayscale, make_input())
->>>>>>> 997384cf
 
     @pytest.mark.parametrize(
         ("kernel", "input_type"),
         [
-<<<<<<< HEAD
-            (F.solarize_image, torch.Tensor),
-            (F._solarize_image_pil, PIL.Image.Image),
-            (F.solarize_image, tv_tensors.Image),
-            (F.solarize_video, tv_tensors.Video),
-        ],
-    )
-    def test_functional_signature(self, kernel, input_type):
-        check_functional_kernel_signature_match(F.solarize, kernel=kernel, input_type=input_type)
-
-    @pytest.mark.parametrize(("dtype", "threshold"), [(torch.uint8, 256), (torch.float, 1.5)])
-    def test_functional_error(self, dtype, threshold):
-        with pytest.raises(TypeError, match="Threshold should be less or equal the maximum value of the dtype"):
-            F.solarize(make_image(dtype=dtype), threshold=threshold)
-
-    @pytest.mark.parametrize("make_input", [make_image_tensor, make_image_pil, make_image, make_video])
-    def test_transform(self, make_input):
-        input = make_input()
-        check_transform(transforms.RandomSolarize(threshold=self._make_threshold(input), p=1), input)
-
-    @pytest.mark.parametrize("threshold", [0.0, 0.1, 0.5, 0.9, 1.0])
-    @pytest.mark.parametrize("fn", [F.solarize, transform_cls_to_functional(transforms.RandomSolarize, p=1)])
-    def test_correctness_image(self, threshold, fn):
-        image = make_image(dtype=torch.uint8, device="cpu")
-
-        actual = fn(image, threshold=threshold)
-        expected = F.to_image(F.solarize(F.to_pil_image(image), threshold=threshold))
-
-        assert_equal(actual, expected)
-
-
-class TestAutocontrast:
-    @pytest.mark.parametrize("dtype", [torch.uint8, torch.int16, torch.float32])
-    @pytest.mark.parametrize("device", cpu_and_cuda())
-    def test_kernel_image(self, dtype, device):
-        check_kernel(F.autocontrast_image, make_image(dtype=dtype, device=device))
-
-    def test_kernel_video(self):
-        check_kernel(F.autocontrast_video, make_video())
-
-    @pytest.mark.parametrize("make_input", [make_image_tensor, make_image, make_image_pil, make_video])
-    def test_functional(self, make_input):
-        check_functional(F.autocontrast, make_input())
-
-    @pytest.mark.parametrize(
-        ("kernel", "input_type"),
-        [
-            (F.autocontrast_image, torch.Tensor),
-            (F._autocontrast_image_pil, PIL.Image.Image),
-            (F.autocontrast_image, tv_tensors.Image),
-            (F.autocontrast_video, tv_tensors.Video),
-        ],
-    )
-    def test_functional_signature(self, kernel, input_type):
-        check_functional_kernel_signature_match(F.autocontrast, kernel=kernel, input_type=input_type)
-
-    @pytest.mark.parametrize("make_input", [make_image_tensor, make_image_pil, make_image, make_video])
-    def test_transform(self, make_input):
-        check_transform(transforms.RandomAutocontrast(p=1), make_input(), check_v1_compatibility=dict(rtol=0, atol=1))
-
-    @pytest.mark.parametrize("fn", [F.autocontrast, transform_cls_to_functional(transforms.RandomAutocontrast, p=1)])
-    def test_correctness_image(self, fn):
-        image = make_image(dtype=torch.uint8, device="cpu")
-
-        actual = fn(image)
-        expected = F.to_image(F.autocontrast(F.to_pil_image(image)))
-
-        assert_close(actual, expected, rtol=0, atol=1)
-
-
-class TestAdjustSharpness:
-    @pytest.mark.parametrize("dtype", [torch.uint8, torch.float32])
-    @pytest.mark.parametrize("device", cpu_and_cuda())
-    def test_kernel_image(self, dtype, device):
-        check_kernel(F.adjust_sharpness_image, make_image(dtype=dtype, device=device), sharpness_factor=0.5)
-
-    def test_kernel_video(self):
-        check_kernel(F.adjust_sharpness_video, make_video(), sharpness_factor=0.5)
-
-    @pytest.mark.parametrize("make_input", [make_image_tensor, make_image, make_image_pil, make_video])
-    def test_functional(self, make_input):
-        check_functional(F.adjust_sharpness, make_input(), sharpness_factor=0.5)
-
-    @pytest.mark.parametrize(
-        ("kernel", "input_type"),
-        [
-            (F.adjust_sharpness_image, torch.Tensor),
-            (F._adjust_sharpness_image_pil, PIL.Image.Image),
-            (F.adjust_sharpness_image, tv_tensors.Image),
-            (F.adjust_sharpness_video, tv_tensors.Video),
-        ],
-    )
-    def test_functional_signature(self, kernel, input_type):
-        check_functional_kernel_signature_match(F.adjust_sharpness, kernel=kernel, input_type=input_type)
-
-    @pytest.mark.parametrize("make_input", [make_image_tensor, make_image_pil, make_image, make_video])
-    def test_transform(self, make_input):
-        check_transform(transforms.RandomAdjustSharpness(sharpness_factor=0.5, p=1), make_input())
-
-    def test_functional_error(self):
-        with pytest.raises(TypeError, match="can have 1 or 3 channels"):
-            F.adjust_sharpness(make_image(color_space="RGBA"), sharpness_factor=0.5)
-
-        with pytest.raises(ValueError, match="is not non-negative"):
-            F.adjust_sharpness(make_image(), sharpness_factor=-1)
-
-    @pytest.mark.parametrize("sharpness_factor", [0.1, 0.5, 1.0])
-    @pytest.mark.parametrize(
-        "fn", [F.adjust_sharpness, transform_cls_to_functional(transforms.RandomAdjustSharpness, p=1)]
-    )
-    def test_correctness_image(self, sharpness_factor, fn):
-        image = make_image(dtype=torch.uint8, device="cpu")
-
-        actual = fn(image, sharpness_factor=sharpness_factor)
-        expected = F.to_image(F.adjust_sharpness(F.to_pil_image(image), sharpness_factor=sharpness_factor))
-
-        assert_equal(actual, expected)
-
-
-class TestAdjustContrast:
-    @pytest.mark.parametrize("dtype", [torch.uint8, torch.float32])
-    @pytest.mark.parametrize("device", cpu_and_cuda())
-    def test_kernel_image(self, dtype, device):
-        check_kernel(F.adjust_contrast_image, make_image(dtype=dtype, device=device), contrast_factor=0.5)
-
-    def test_kernel_video(self):
-        check_kernel(F.adjust_contrast_video, make_video(), contrast_factor=0.5)
-
-    @pytest.mark.parametrize("make_input", [make_image_tensor, make_image, make_image_pil, make_video])
-    def test_functional(self, make_input):
-        check_functional(F.adjust_contrast, make_input(), contrast_factor=0.5)
-
-    @pytest.mark.parametrize(
-        ("kernel", "input_type"),
-        [
-            (F.adjust_contrast_image, torch.Tensor),
-            (F._adjust_contrast_image_pil, PIL.Image.Image),
-            (F.adjust_contrast_image, tv_tensors.Image),
-            (F.adjust_contrast_video, tv_tensors.Video),
-        ],
-    )
-    def test_functional_signature(self, kernel, input_type):
-        check_functional_kernel_signature_match(F.adjust_contrast, kernel=kernel, input_type=input_type)
-
-    def test_functional_error(self):
-        with pytest.raises(TypeError, match="permitted channel values are 1 or 3"):
-            F.adjust_contrast(make_image(color_space="RGBA"), contrast_factor=0.5)
-
-        with pytest.raises(ValueError, match="is not non-negative"):
-            F.adjust_contrast(make_image(), contrast_factor=-1)
-
-    @pytest.mark.parametrize("contrast_factor", [0.1, 0.5, 1.0])
-    def test_correctness_image(self, contrast_factor):
-        image = make_image(dtype=torch.uint8, device="cpu")
-
-        actual = F.adjust_contrast(image, contrast_factor=contrast_factor)
-        expected = F.to_image(F.adjust_contrast(F.to_pil_image(image), contrast_factor=contrast_factor))
-
-        assert_close(actual, expected, rtol=0, atol=1)
-
-
-class TestAdjustGamma:
-    @pytest.mark.parametrize("dtype", [torch.uint8, torch.float32])
-    @pytest.mark.parametrize("device", cpu_and_cuda())
-    def test_kernel_image(self, dtype, device):
-        check_kernel(F.adjust_gamma_image, make_image(dtype=dtype, device=device), gamma=0.5)
-
-    def test_kernel_video(self):
-        check_kernel(F.adjust_gamma_video, make_video(), gamma=0.5)
-
-    @pytest.mark.parametrize("make_input", [make_image_tensor, make_image, make_image_pil, make_video])
-    def test_functional(self, make_input):
-        check_functional(F.adjust_gamma, make_input(), gamma=0.5)
-
-    @pytest.mark.parametrize(
-        ("kernel", "input_type"),
-        [
-            (F.adjust_gamma_image, torch.Tensor),
-            (F._adjust_gamma_image_pil, PIL.Image.Image),
-            (F.adjust_gamma_image, tv_tensors.Image),
-            (F.adjust_gamma_video, tv_tensors.Video),
-        ],
-    )
-    def test_functional_signature(self, kernel, input_type):
-        check_functional_kernel_signature_match(F.adjust_gamma, kernel=kernel, input_type=input_type)
-
-    def test_functional_error(self):
-        with pytest.raises(ValueError, match="Gamma should be a non-negative real number"):
-            F.adjust_gamma(make_image(), gamma=-1)
-
-    @pytest.mark.parametrize("gamma", [0.1, 0.5, 1.0])
-    @pytest.mark.parametrize("gain", [0.1, 1.0, 2.0])
-    def test_correctness_image(self, gamma, gain):
-        image = make_image(dtype=torch.uint8, device="cpu")
-
-        actual = F.adjust_gamma(image, gamma=gamma, gain=gain)
-        expected = F.to_image(F.adjust_gamma(F.to_pil_image(image), gamma=gamma, gain=gain))
-
-        assert_equal(actual, expected)
-
-
-class TestAdjustHue:
-    @pytest.mark.parametrize("dtype", [torch.uint8, torch.float32])
-    @pytest.mark.parametrize("device", cpu_and_cuda())
-    def test_kernel_image(self, dtype, device):
-        check_kernel(F.adjust_hue_image, make_image(dtype=dtype, device=device), hue_factor=0.25)
-
-    def test_kernel_video(self):
-        check_kernel(F.adjust_hue_video, make_video(), hue_factor=0.25)
-
-    @pytest.mark.parametrize("make_input", [make_image_tensor, make_image, make_image_pil, make_video])
-    def test_functional(self, make_input):
-        check_functional(F.adjust_hue, make_input(), hue_factor=0.25)
-
-    @pytest.mark.parametrize(
-        ("kernel", "input_type"),
-        [
-            (F.adjust_hue_image, torch.Tensor),
-            (F._adjust_hue_image_pil, PIL.Image.Image),
-            (F.adjust_hue_image, tv_tensors.Image),
-            (F.adjust_hue_video, tv_tensors.Video),
-        ],
-    )
-    def test_functional_signature(self, kernel, input_type):
-        check_functional_kernel_signature_match(F.adjust_hue, kernel=kernel, input_type=input_type)
-
-    def test_functional_error(self):
-        with pytest.raises(TypeError, match="permitted channel values are 1 or 3"):
-            F.adjust_hue(make_image(color_space="RGBA"), hue_factor=0.25)
-
-        for hue_factor in [-1, 1]:
-            with pytest.raises(ValueError, match=re.escape("is not in [-0.5, 0.5]")):
-                F.adjust_hue(make_image(), hue_factor=hue_factor)
-
-    @pytest.mark.parametrize("hue_factor", [-0.5, -0.3, 0.0, 0.2, 0.5])
-    def test_correctness_image(self, hue_factor):
-        image = make_image(dtype=torch.uint8, device="cpu")
-
-        actual = F.adjust_hue(image, hue_factor=hue_factor)
-        expected = F.to_image(F.adjust_hue(F.to_pil_image(image), hue_factor=hue_factor))
-
-        mae = (actual.float() - expected.float()).abs().mean()
-        assert mae < 2
-
-
-class TestAdjustSaturation:
-    @pytest.mark.parametrize("dtype", [torch.uint8, torch.float32])
-    @pytest.mark.parametrize("device", cpu_and_cuda())
-    def test_kernel_image(self, dtype, device):
-        check_kernel(F.adjust_saturation_image, make_image(dtype=dtype, device=device), saturation_factor=0.5)
-
-    def test_kernel_video(self):
-        check_kernel(F.adjust_saturation_video, make_video(), saturation_factor=0.5)
-
-    @pytest.mark.parametrize("make_input", [make_image_tensor, make_image, make_image_pil, make_video])
-    def test_functional(self, make_input):
-        check_functional(F.adjust_saturation, make_input(), saturation_factor=0.5)
-
-    @pytest.mark.parametrize(
-        ("kernel", "input_type"),
-        [
-            (F.adjust_saturation_image, torch.Tensor),
-            (F._adjust_saturation_image_pil, PIL.Image.Image),
-            (F.adjust_saturation_image, tv_tensors.Image),
-            (F.adjust_saturation_video, tv_tensors.Video),
-        ],
-    )
-    def test_functional_signature(self, kernel, input_type):
-        check_functional_kernel_signature_match(F.adjust_saturation, kernel=kernel, input_type=input_type)
-
-    def test_functional_error(self):
-        with pytest.raises(TypeError, match="permitted channel values are 1 or 3"):
-            F.adjust_saturation(make_image(color_space="RGBA"), saturation_factor=0.5)
-
-        with pytest.raises(ValueError, match="is not non-negative"):
-            F.adjust_saturation(make_image(), saturation_factor=-1)
-
-    @pytest.mark.parametrize("saturation_factor", [0.1, 0.5, 1.0])
-    def test_correctness_image(self, saturation_factor):
-        image = make_image(dtype=torch.uint8, device="cpu")
-
-        actual = F.adjust_saturation(image, saturation_factor=saturation_factor)
-        expected = F.to_image(F.adjust_saturation(F.to_pil_image(image), saturation_factor=saturation_factor))
-
-        assert_close(actual, expected, rtol=0, atol=1)
-
-
-class TestFiveTenCrop:
-    INPUT_SIZE = (17, 11)
-    OUTPUT_SIZE = (3, 5)
-
-    @pytest.mark.parametrize("dtype", [torch.uint8, torch.float32])
-    @pytest.mark.parametrize("device", cpu_and_cuda())
-    @pytest.mark.parametrize("kernel", [F.five_crop_image, F.ten_crop])
-    def test_kernel_image(self, dtype, device, kernel):
-        check_kernel(
-            kernel,
-            make_image(self.INPUT_SIZE, dtype=dtype, device=device),
-            size=self.OUTPUT_SIZE,
-            check_batched_vs_unbatched=False,
-        )
-
-    @pytest.mark.parametrize("kernel", [F.five_crop_video, F.ten_crop_video])
-    def test_kernel_video(self, kernel):
-        check_kernel(kernel, make_video(self.INPUT_SIZE), size=self.OUTPUT_SIZE, check_batched_vs_unbatched=False)
-
-    @pytest.mark.parametrize(
-        "make_input",
-        [make_image_tensor, make_image_pil, make_image, make_video],
-    )
-    @pytest.mark.parametrize("functional", [F.five_crop, F.ten_crop])
-    def test_functional(self, make_input, functional):
-        check_functional(functional, make_input(self.INPUT_SIZE), size=self.OUTPUT_SIZE)
-
-    @pytest.mark.parametrize(
-        ("functional", "kernel", "input_type"),
-        [
-            (F.five_crop, F.five_crop_image, torch.Tensor),
-            (F.five_crop, F._five_crop_image_pil, PIL.Image.Image),
-            (F.five_crop, F.five_crop_image, tv_tensors.Image),
-            (F.five_crop, F.five_crop_video, tv_tensors.Video),
-            (F.ten_crop, F.ten_crop_image, torch.Tensor),
-            (F.ten_crop, F._ten_crop_image_pil, PIL.Image.Image),
-            (F.ten_crop, F.ten_crop_image, tv_tensors.Image),
-            (F.ten_crop, F.ten_crop_video, tv_tensors.Video),
-        ],
-    )
-    def test_functional_signature(self, functional, kernel, input_type):
-        check_functional_kernel_signature_match(functional, kernel=kernel, input_type=input_type)
-=======
             (F.rgb_to_grayscale_image, torch.Tensor),
             (F._rgb_to_grayscale_image_pil, PIL.Image.Image),
             (F.rgb_to_grayscale_image, tv_tensors.Image),
@@ -4905,52 +4179,26 @@
 class TestRandomPhotometricDistort:
     # Tests are light because this largely relies on the already tested
     # `adjust_{brightness,contrast,saturation,hue}` and `permute_channels` kernels.
->>>>>>> 997384cf
 
     @pytest.mark.parametrize(
         "make_input",
         [make_image_tensor, make_image_pil, make_image, make_video],
     )
-<<<<<<< HEAD
-    @pytest.mark.parametrize("transform_cls", [transforms.FiveCrop, transforms.TenCrop])
-    def test_transform(self, make_input, transform_cls):
-        check_transform(transform_cls(size=self.OUTPUT_SIZE), make_input(self.INPUT_SIZE), check_sample_input=False)
-
-    @pytest.mark.parametrize("make_input", [make_bounding_boxes, make_detection_mask])
-    @pytest.mark.parametrize("transform_cls", [transforms.FiveCrop, transforms.TenCrop])
-    def test_transform_error(self, make_input, transform_cls):
-        transform = transform_cls(size=self.OUTPUT_SIZE)
-
-        with pytest.raises(TypeError, match="not supported"):
-            transform(make_input(self.INPUT_SIZE))
-
-    @pytest.mark.parametrize("fn", [F.five_crop, transform_cls_to_functional(transforms.FiveCrop)])
-    def test_correctness_image_five_crop(self, fn):
-        image = make_image(self.INPUT_SIZE, dtype=torch.uint8, device="cpu")
-
-        actual = fn(image, size=self.OUTPUT_SIZE)
-        expected = F.five_crop(F.to_pil_image(image), size=self.OUTPUT_SIZE)
-
-        assert isinstance(actual, tuple)
-        assert_equal(actual, [F.to_image(e) for e in expected])
-
-    @pytest.mark.parametrize("fn_or_class", [F.ten_crop, transforms.TenCrop])
-    @pytest.mark.parametrize("vertical_flip", [False, True])
-    def test_correctness_image_ten_crop(self, fn_or_class, vertical_flip):
-        if fn_or_class is transforms.TenCrop:
-            fn = transform_cls_to_functional(fn_or_class, size=self.OUTPUT_SIZE, vertical_flip=vertical_flip)
-            kwargs = dict()
-        else:
-            fn = fn_or_class
-            kwargs = dict(size=self.OUTPUT_SIZE, vertical_flip=vertical_flip)
-
-        image = make_image(self.INPUT_SIZE, dtype=torch.uint8, device="cpu")
-
-        actual = fn(image, **kwargs)
-        expected = F.ten_crop(F.to_pil_image(image), size=self.OUTPUT_SIZE, vertical_flip=vertical_flip)
-
-        assert isinstance(actual, tuple)
-        assert_equal(actual, [F.to_image(e) for e in expected])
+    @pytest.mark.parametrize("dtype", [torch.uint8, torch.float32])
+    @pytest.mark.parametrize("device", cpu_and_cuda())
+    def test_transform(self, make_input, dtype, device):
+        if make_input is make_image_pil and not (dtype is torch.uint8 and device == "cpu"):
+            pytest.skip(
+                "PIL image tests with parametrization other than dtype=torch.uint8 and device='cpu' "
+                "will degenerate to that anyway."
+            )
+
+        check_transform(
+            transforms.RandomPhotometricDistort(
+                brightness=(0.3, 0.4), contrast=(0.5, 0.6), saturation=(0.7, 0.8), hue=(-0.1, 0.2), p=1
+            ),
+            make_input(dtype=dtype, device=device),
+        )
 
 
 class TestLinearTransform:
@@ -5013,21 +4261,4 @@
             with pytest.raises(
                 ValueError, match="Input tensor should be on the same device as transformation matrix and mean vector"
             ):
-                transform(input)
-=======
-    @pytest.mark.parametrize("dtype", [torch.uint8, torch.float32])
-    @pytest.mark.parametrize("device", cpu_and_cuda())
-    def test_transform(self, make_input, dtype, device):
-        if make_input is make_image_pil and not (dtype is torch.uint8 and device == "cpu"):
-            pytest.skip(
-                "PIL image tests with parametrization other than dtype=torch.uint8 and device='cpu' "
-                "will degenerate to that anyway."
-            )
-
-        check_transform(
-            transforms.RandomPhotometricDistort(
-                brightness=(0.3, 0.4), contrast=(0.5, 0.6), saturation=(0.7, 0.8), hue=(-0.1, 0.2), p=1
-            ),
-            make_input(dtype=dtype, device=device),
-        )
->>>>>>> 997384cf
+                transform(input)