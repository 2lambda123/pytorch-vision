--- conflicted
+++ resolved
@@ -4957,7 +4957,44 @@
         )
 
 
-<<<<<<< HEAD
+class TestScaleJitter:
+    # Tests are light because this largely relies on the already tested `resize` kernels.
+
+    INPUT_SIZE = (17, 11)
+    TARGET_SIZE = (12, 13)
+
+    @pytest.mark.parametrize(
+        "make_input",
+        [make_image_tensor, make_image_pil, make_image, make_bounding_boxes, make_segmentation_mask, make_video],
+    )
+    @pytest.mark.parametrize("device", cpu_and_cuda())
+    def test_transform(self, make_input, device):
+        if make_input is make_image_pil and device != "cpu":
+            pytest.skip("PIL image tests with parametrization device!='cpu' will degenerate to that anyway.")
+
+        check_transform(transforms.ScaleJitter(self.TARGET_SIZE), make_input(self.INPUT_SIZE, device=device))
+
+    def test__get_params(self):
+        input_size = self.INPUT_SIZE
+        target_size = self.TARGET_SIZE
+        scale_range = (0.5, 1.5)
+
+        transform = transforms.ScaleJitter(target_size=target_size, scale_range=scale_range)
+        params = transform._get_params([make_image(input_size)])
+
+        assert "size" in params
+        size = params["size"]
+
+        assert isinstance(size, tuple) and len(size) == 2
+        height, width = size
+
+        r_min = min(target_size[1] / input_size[0], target_size[0] / input_size[1]) * scale_range[0]
+        r_max = min(target_size[1] / input_size[0], target_size[0] / input_size[1]) * scale_range[1]
+
+        assert int(input_size[0] * r_min) <= height <= int(input_size[0] * r_max)
+        assert int(input_size[1] * r_min) <= width <= int(input_size[1] * r_max)
+
+
 class TestLinearTransform:
     def _make_matrix_and_vector(self, input, *, device=None):
         device = device or input.device
@@ -5018,42 +5055,4 @@
             with pytest.raises(
                 ValueError, match="Input tensor should be on the same device as transformation matrix and mean vector"
             ):
-                transform(input)
-=======
-class TestScaleJitter:
-    # Tests are light because this largely relies on the already tested `resize` kernels.
-
-    INPUT_SIZE = (17, 11)
-    TARGET_SIZE = (12, 13)
-
-    @pytest.mark.parametrize(
-        "make_input",
-        [make_image_tensor, make_image_pil, make_image, make_bounding_boxes, make_segmentation_mask, make_video],
-    )
-    @pytest.mark.parametrize("device", cpu_and_cuda())
-    def test_transform(self, make_input, device):
-        if make_input is make_image_pil and device != "cpu":
-            pytest.skip("PIL image tests with parametrization device!='cpu' will degenerate to that anyway.")
-
-        check_transform(transforms.ScaleJitter(self.TARGET_SIZE), make_input(self.INPUT_SIZE, device=device))
-
-    def test__get_params(self):
-        input_size = self.INPUT_SIZE
-        target_size = self.TARGET_SIZE
-        scale_range = (0.5, 1.5)
-
-        transform = transforms.ScaleJitter(target_size=target_size, scale_range=scale_range)
-        params = transform._get_params([make_image(input_size)])
-
-        assert "size" in params
-        size = params["size"]
-
-        assert isinstance(size, tuple) and len(size) == 2
-        height, width = size
-
-        r_min = min(target_size[1] / input_size[0], target_size[0] / input_size[1]) * scale_range[0]
-        r_max = min(target_size[1] / input_size[0], target_size[0] / input_size[1]) * scale_range[1]
-
-        assert int(input_size[0] * r_min) <= height <= int(input_size[0] * r_max)
-        assert int(input_size[1] * r_min) <= width <= int(input_size[1] * r_max)
->>>>>>> a8c4875c
+                transform(input)