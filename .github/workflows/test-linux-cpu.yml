--- conflicted
+++ resolved
@@ -39,13 +39,9 @@
         fi
 
         # Create Conda Env
-<<<<<<< HEAD
-        conda create -yp ci_env --quiet python="${PYTHON_VERSION}" numpy libpng jpeg scipy
-=======
-        conda create -yp ci_env python="${PYTHON_VERSION}" numpy libpng jpeg scipy 'ffmpeg<4.3'
->>>>>>> 928b05ca
+        conda create -yp ci_env --quiet python="${PYTHON_VERSION}" numpy libpng jpeg scipy 'ffmpeg<4.3'
         conda activate /work/ci_env
-
+        
         # Install PyTorch, Torchvision, and testing libraries
         set -ex
         conda install \
