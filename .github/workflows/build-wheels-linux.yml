--- conflicted
+++ resolved
@@ -36,19 +36,8 @@
       test-infra-repository: pytorch/test-infra
       test-infra-ref: main
       build-matrix: ${{ needs.generate-matrix.outputs.matrix }}
-<<<<<<< HEAD
-      pre-script: ${{ matrix.pre-script }}
-      post-script: ${{ matrix.post-script }}
-      package-name: ${{ matrix.package-name }}
-      smoke-test-script: ${{ matrix.smoke-test-script }}
-      trigger-event: ${{ github.event_name }}
-=======
       pre-script: packaging/pre_build_script.sh
       post-script: packaging/post_build_script.sh
       package-name: torchvision
       smoke-test-script: test/smoke_test.py
-      trigger-event: ${{ github.event_name }}
-    secrets:
-      AWS_PYTORCH_UPLOADER_ACCESS_KEY_ID: ${{ secrets.AWS_PYTORCH_UPLOADER_ACCESS_KEY_ID }}
-      AWS_PYTORCH_UPLOADER_SECRET_ACCESS_KEY: ${{ secrets.AWS_PYTORCH_UPLOADER_SECRET_ACCESS_KEY }}
->>>>>>> e2c749b9
+      trigger-event: ${{ github.event_name }}