#!/usr/bin/env bash

set -euo pipefail

./.github/scripts/setup-env.sh

# Activate conda environment
eval "$($(which conda) shell.bash hook)" && conda deactivate && conda activate ci

echo '::group::Install testing utilities'
<<<<<<< HEAD
pip install --progress-bar=off pytest" pytest-mock pytest-cov expecttest!=0.2.0
=======
# TODO: remove the <8 constraint on pytest when https://github.com/pytorch/vision/issues/8238 is closed
pip install --progress-bar=off "pytest<8" pytest-mock pytest-cov expecttest!=0.2.0 requests
>>>>>>> f0c94cdc
echo '::endgroup::'

python test/smoke_test.py

# We explicitly ignore the video tests until we resolve https://github.com/pytorch/vision/issues/8162
pytest --ignore-glob="*test_video*" --junit-xml="${RUNNER_TEST_RESULTS_DIR}/test-results.xml" -v --durations=25<|MERGE_RESOLUTION|>--- conflicted
+++ resolved
@@ -8,12 +8,9 @@
 eval "$($(which conda) shell.bash hook)" && conda deactivate && conda activate ci
 
 echo '::group::Install testing utilities'
-<<<<<<< HEAD
-pip install --progress-bar=off pytest" pytest-mock pytest-cov expecttest!=0.2.0
-=======
-# TODO: remove the <8 constraint on pytest when https://github.com/pytorch/vision/issues/8238 is closed
-pip install --progress-bar=off "pytest<8" pytest-mock pytest-cov expecttest!=0.2.0 requests
->>>>>>> f0c94cdc
+
+pip install --progress-bar=off pytest" pytest-mock pytest-cov expecttest!=0.2.0 requests
+
 echo '::endgroup::'
 
 python test/smoke_test.py
